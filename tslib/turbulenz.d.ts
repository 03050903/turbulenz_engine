// Copyright (c) 2013 Turbulenz Limited

/// <reference path="base.d.ts" />

// -----------------------------------------------------------------------------
// MathDevice
// -----------------------------------------------------------------------------

interface MathDevice
{
    version : number;
    // Default precision for equality comparations
    precision : number;
    FLOAT_MAX : number;

    select(m, a, b);
    reciprocal(a);
    truncate(value);

    // Vector2
    v2BuildZero(dst?);
    v2BuildOne(dst?);
    v2BuildXAxis(dst?);
    v2BuildYAxis(dst?);
    v2Build(a, b, dst?);
    v2Copy(src, dst?);
    v2Set(v, a);
    v2Neg(a, dst?);
    v2Add(a, b, dst?);
    v2Add3(a, b, c, dst?);
    v2Add4(a, b, c, d, dst?);
    v2Sub(a, b, dst?);
    v2Mul(a, b, dst?);
    v2MulAdd(a, b, c, dst?);
    v2Dot(a, b);
    v2PerpDot(a, b);
    v2LengthSq(a);
    v2Length(a);
    v2Reciprocal(a, dst?);
    v2Normalize(a, dst?);
    v2Abs(a, dst?);
    v2Max(a, b, dst?);
    v2Min(a, b, dst?);
    v2Equal(a, b, precision?);

    v2MaskEqual(a, b);
    v2MaskLess(a, b);
    v2MaskGreater(a, b);
    v2MaskGreaterEq(a, b);
    v2MaskNot(a);
    v2MaskOr(a, b);
    v2MaskAnd(a, b);
    v2Select(m, a, b, dst?);

    v2ScalarBuild(a, dst?);
    v2ScalarMax(a, b, dst?);
    v2ScalarMin(a, b, dst?);
    v2ScalarAdd(a, b, dst?);
    v2ScalarSub(a, b, dst?);
    v2ScalarMul(a, b, dst?);
    v2AddScalarMul(a, b, c, dst?);

    v2EqualScalarMask(a, b);
    v2LessScalarMask(a, b);
    v2GreaterScalarMask(a, b);
    v2GreaterEqScalarMask(a, b);
    v2Lerp(a, b, t, dst?);

    // Vector3
    v3BuildZero(dst?);
    v3BuildOne(dst?);
    v3BuildXAxis(dst?);
    v3BuildYAxis(dst?);
    v3BuildZAxis(dst?);
    v3Build(a, b, c, dst?);
    v3Copy(src, dst?);
    v3Set(v, a);
    v3Neg(a, dst?);
    v3Add(a, b, dst?);
    v3Add3(a, b, c, dst?);
    v3Add4(a, b, c, d, dst?);
    v3Sub(a, b, dst?);
    v3Mul(a, b, dst?);
    v3MulAdd(a, b, c, dst?);
    v3Dot(a, b);
    v3Cross(a, b, dst?);
    v3LengthSq(a);
    v3Length(a);
    v3Reciprocal(a, dst?);
    v3Normalize(a, dst?);
    v3Abs(a, dst?);
    v3Max(a, b, dst?);
    v3Min(a, b, dst?);
    v3Equal(a, b, precision?);

    v3MaskEqual(a, b);
    v3MaskLess(a, b);
    v3MaskGreater(a, b);
    v3MaskGreaterEq(a, b);
    v3MaskNot(a);
    v3MaskOr(a, b);
    v3MaskAnd(a, b);
    v3Select(m, a, b, dst?);

    v3ScalarBuild(a, dst?);
    v3ScalarMax(a, b, dst?);
    v3ScalarMin(a, b, dst?);
    v3ScalarAdd(a, b, dst?);
    v3ScalarSub(a, b, dst?);
    v3ScalarMul(a, b, dst?);
    v3AddScalarMul(a, b, c, dst?);

    v3EqualScalarMask(a, b);
    v3LessScalarMask(a, b);
    v3GreaterScalarMask(a, b);
    v3GreaterEqScalarMask(a, b);
    v3Lerp(a, b, t, dst?);

    // Vector4
    v4BuildZero(dst?);
    v4BuildOne(dst?);
    v4Build(a, b, c, d, dst?);
    v4Copy(src, dst?);
    v4Set(v, a);
    v4Neg(a, dst?);
    v4Add(a, b, dst?);
    v4Add3(a, b, c, dst?);
    v4Add4(a, b, c, d, dst?);
    v4Sub(a, b, dst?);
    v4Mul(a, b, dst?);
    v4MulAdd(a, b, c, dst?);
    v4Dot(a, b);
    v4LengthSq(a);
    v4Length(a);
    v4Reciprocal(a, dst?);
    v4Normalize(a, dst?);
    v4Abs(a, dst?);
    v4Max(a, b, dst?);
    v4Min(a, b, dst?);
    v4Equal(a, b, precision?);
    // Vector3 'masks'
    v4MaskEqual(a, b);
    v4MaskLess(a, b);
    v4MaskGreater(a, b);
    v4MaskGreaterEq(a, b);
    v4MaskNot(a);
    v4MaskOr(a, b);
    v4MaskAnd(a, b);
    v4Many(m);
    v4MaskAll(m);
    v4Select(m, a, b, dst?);

    v4ScalarBuild(a, dst?);
    v4ScalarMax(a, b, dst?);
    v4ScalarMin(a, b, dst?);
    v4ScalarAdd(a, b, dst?);
    v4ScalarSub(a, b, dst?);
    v4ScalarMul(a, b, dst?);
    v4AddScalarMul(a, b, c, dst?);
    v4ScalarEqual(a, b);

    v4EqualScalarMask(a, b);
    v4LessScalarMask(a, b);
    v4GreaterScalarMask(a, b);
    v4GreaterEqScalarMask(a, b);
    v4Lerp(a, b, t, dst?);

    // AABB
    aabbBuild(a0, a1, a2, a3, a4, a5, dst?);
    aabbBuildEmpty(dst?);
    aabbCopy(aabb, dst?);
    aabbSet(dst, src);
    aabbIsEmpty(aabb);
    aabbMin(aabb, dst?);
    aabbMax(aabb, dst?);
    aabbGetCenterAndHalf(aabb, center, half);
    aabbIsInsidePlanes(aabb, planes);
    aabbIsFullyInsidePlanes(aabb, planes);
    aabbUnion(a, b, dst?);
    aabbUnionArray(aabbArray, dst?);
    aabbAddPoints(aabb, ps);
    aabbTransform(aabb, matrix, dst?);
    aabbIntercept(a, b, dst?);
    aabbOverlaps(a, b);
    aabbSphereOverlaps(aabb, center, radius);
    aabbIsInside(a, b);
    aabbTestInside(a, b);

    // Matrix
    m33BuildIdentity(dst?);
    m33Build(r, u, a, dst?);
    m33Copy(m, dst?);
    m33FromAxisRotation(axis, angle, dst?);
    m33FromQuat(q, dst?);
    m33Right(m, dst?);
    m33Up(m, dst?);
    m33At(m, dst?);
    m33SetRight(m, v);
    m33SetUp(m, v);
    m33SetAt(m, v);
    m33Transpose(m, dst?);
    m33Determinant(m);
    m33Inverse(m, dst?);
    m33InverseTranspose(m, dst?);
    m33Mul(a, b, dst?);
    m33Transform(m, v, dst?);
    m33Equal(a, b, precision?);
    m33MulM43(a, b, dst?);
    m33MulM44(a, b, dst?);

    m33ScalarAdd(m, s, dst?);
    m33ScalarSub(m, s, dst?);
    m33ScalarMul(m, s, dst?);

    // Matrix34
    m34BuildIdentity(dst?);
    m34Pos(m, dst?);
    m34Scale(m, scale, dst?);

    // Matrix43
    m43BuildIdentity(dst?);
    m43Build(r, u, a, p, dst?, a21?, a02?, a12?, a22?, a03?, a13?, a23?, _dst?);
    m43BuildTranslation(p, dst?, z?, w?);
    m43Copy(m, dst?);
    m43FromM33V3(m, v, dst?);
    m43FromAxisRotation(axis, angle, dst?);
    m43FromQuatPos(qp, dst?);
    m43FromRTS(quat, pos, scale, dst?);
    m43FromRT(quat, pos, dst?);
    m43Right(m, dst?);
    m43Up(m, dst?);
    m43At(m, dst?);
    m43Pos(m, dst?);
    m43SetRight(m, v);
    m43SetUp(m, v);
    m43SetAt(m, v);
    m43SetPos(m, v);
    m43SetAxisRotation(m, axis, angle);
    m43InverseOrthonormal(m, dst?);
    m43Orthonormalize(m, dst?);
    m43Determinant(m);
    m43Inverse(m, dst?);
    m43Translate(matrix, pos);
    m43Scale(m, scale, dst?);
    m43TransformVector(m, v, dst?);
    m43TransformPoint(m, v, dst?);
    m43Mul(a, b, dst?);
    m43MulM44(a, b, dst?);
    m43Transpose(m, dst?);
    m43MulTranspose(a, b, dst?);
    m43Offset(m, o, dst?);
    m43NegOffset(m, o, dst?);
    m43InverseTransposeProjection(m, s, dst?);

    m43ScalarAdd(m, s, dst?);
    m43ScalarSub(m, s, dst?);
    m43ScalarMul(m, s, dst?);

    m44BuildIdentity(dst?);
    m44Build(r, u, a, p, dst?);
    m44Build(... elements: any[]);
    m44Copy(m, dst?);
    m44Right(m, dst?);
    m44Up(m, dst?);
    m44At(m, dst?);
    m44Pos(m, dst?);
    m44SetRight(m, v);
    m44SetUp(m, v);
    m44SetAt(m, v);
    m44SetPos(m, v);
    m44Translate(m, v);
    m44Scale(m, scale, dst?);
    m44Transform(m, v, dst?);
    m44Mul(a, b, dst?);
    m44Inverse(m, dst?);
    m44Transpose(m, dst?);

    m44ScalarAdd(m, s, dst?);
    m44ScalarSub(m, s, dst?);
    m44ScalarMul(m, s, dst?);

    // Quaternion
    quatBuild(x, y, z, w, dst?);
    quatCopy(src, dst?);
    quatIsSimilar(q1, q2, precision);
    quatLength(q);
    quatDot(q1, q2);
    quatMul(q1, q2, dst?);
    quatMulTranslate(qa, va, qb, vb, qr, vr);
    quatNormalize(q, dst?);
    quatConjugate(q, dst?);
    quatLerp(q1, q2, t, dst?);

    cosMinSlerpAngle : number;

    quatSlerp(q1, q2, t, dst?);
    quatFromM43(m, dst?);
    quatFromAxisRotation(axis, angle, dst?);
    quatToAxisRotation(q, dst?);
    quatTransformVector(q, v, dst?);
    quatEqual(q1, q2, precision?);

    // quatPos
    quatPosBuild(x, y, z, w, px, py, pz, dst?);
    quatPosTransformVector(qp, n, dst?);
    quatPosTransformPoint(qp, p);
    quatPosMul(qp1, qp2);

    // Visibility queries
    isVisibleBox(center, halfDimensions, vpm);
    isVisibleBoxOrigin(halfDimensions, vpm);
    isVisibleSphere(center, radius, vpm);
    isVisibleSphereOrigin(radius, vpm);
    isVisibleSphereUnit(vpm);
    transformBox(center, halfExtents, matrix);

    // Planes
    planeNormalize(plane, output);
    extractFrustumPlanes(m, p);
    isInsidePlanesPoint(p, planes);
    isInsidePlanesSphere(c, r, planes);
    isInsidePlanesBox(c, h, planes);
    extractIntersectingPlanes(extents, planes);
}

// -----------------------------------------------------------------------------
// GraphicsDevice
// -----------------------------------------------------------------------------

interface Pass
{
    name: string;
    parameters: any;
}

interface Technique
{
    id: number;
    initialized: bool;
    shader: Shader;
    name: string;

    passes: Pass[];
    numPasses: number;

    numParameters: number;
    device: any;
}

interface ShaderParameter
{
    name    : string;
    type    : string;
    rows    : number;
    columns : number;
}

interface Shader
{
<<<<<<< HEAD
=======
    id             : number;
    gd             : GraphicsDevice;
>>>>>>> 69916754
    name           : string;
    numTechniques  : number;
    numParameters  : number;

    // Methods

    getTechnique(name: any): Technique;
    getParameter(index: number): ShaderParameter;
    getParameter(name: string): ShaderParameter;
    destroy();
}

interface TechniqueParameters
{
    [paramName: string]: any;
}

interface ParameterWriteIterator
{
    (... data: any[]): void;
    write(... data: any[]): void;
}

interface TechniqueParameterBuffer
{
    numFloats: number;
    dynamic: bool;
    data: number[];

    map(firstValueToMap?: number,
        numValuesToMap?: number): ParameterWriteIterator;
    unmap(writer: ParameterWriteIterator): void;
    setData(data: any, offset: number, numVertices: number): void;
}

interface RenderBuffer
{
    id     : number;
    width  : number;
    height : number;
    format : number;

    // Methods

    destroy();
}

interface TextureParameters
{
    src?: string;
    onload?: { (t: Texture, status?: number): void; };

    width?: number;
    height?: number;
    format?: any; // number (gd.PIXELFORMAT_R8G8B8A8) or string ('R8G8B8A8')

    name?: string;
    depth?: number;
    mipmaps?: bool;
    cubemap?: bool;
    renderable?: bool;
    dynamic?: bool;
    data?: any;
}

interface Texture
{
    id: number;
    name: string;
    width: number;
    height: number;
    depth: number;
    format: number;
    numDataLevels: number;
    mipmaps: bool;
    cubemap: bool;
    dynamic: bool;
    renderable: bool;

    // Methods

    setData(data: any);
    typedArrayIsValid(array: any);
    destroy();
}

interface RenderTargetParameters
{
    colorTexture0  : Texture;
    colorTexture1? : Texture;
    colorTexture2? : Texture;
    colorTexture3? : Texture;
    depthBuffer?   : RenderBuffer;
    depthTexture?  : RenderBuffer;
    face?          : number;
}

interface RenderTarget
{
    id            : number;
    width         : number;
    height        : number;
    face          : number;
    colorTexture0 : Texture;
    colorTexture1 : Texture;
    colorTexture2 : Texture;
    colorTexture3 : Texture;
    depthBuffer   : RenderBuffer;
    depthTexture  : Texture;

    // Methods

    destroy();
}

interface Semantics
{
    length: number;
    [index: number]: any;
}

interface VertexAttribute
{
    stride: number;
    numComponents: number;
    format: any;
}

interface VertexBufferParameters
{
    numVertices : number;
    attributes  : any[];

    dynamic?    : bool;
    transient?  : bool;
    data?       : any; // ArrayBufferView or Array
}

interface VertexWriteIterator
{
    (... data: any[]): void;
    write: (... data: any[]) => void;
}

interface VertexBuffer
{
    id          : number;
    numVertices : number;
    usage       : number;
    stride      : number;
    transient   : bool;
    dynamic     : bool;

    // Methods

    setData(data: any, offset: number, numVertices: number): void;
    map(offset?: number, count?: number): VertexWriteIterator;
    unmap(writer: VertexWriteIterator): void;
    destroy(): void;
}

interface IndexBufferParameters
{
    numIndices : number;
    format     : any; // gd.INDEXFORMAT_USHORT (number) or 'USHORT' (string)

    dynamic?   : bool;
    transient? : bool;
    data?      : any; // ArrayBufferView or Array
}

// TODO: How are functions IndexBufferWriter assigned to
interface IndexWriteIterator
{
    (... data: any[]): void;
    write(... data: any[]): void;
}

interface IndexBuffer
{
    id         : number;
    numIndices : number;
    format     : number;
    stride     : number;
    length     : number;
    dynamic    : bool;
    usage      : number;

    // Methods

    setData(data: any, offset: number, numIndices: number): void;
    map(offset?: number, count?: number): IndexWriteIterator;
    unmap(writer: IndexWriteIterator): void;

    destroy(): void;
}

interface DrawParameters
{
    technique       : Technique;
    primitive       : number;
    indexBuffer     : IndexBuffer;
    count           : number;
    firstIndex      : number;
    sortKey         : number;
    userData        : any;
    [idx: number]   : any; // TODO

    // Methods

    setTechniqueParameters(index: number,
                           techniqueParameters: TechniqueParameters): void;
    setVertexBuffer(index: number, vertexBuffer: VertexBuffer): void;
    setSemantics(index: number, semantics: Semantics): void;
    setOffset(index: number, offset: number): void;
    getTechniqueParameters(index: number): TechniqueParameters;
    getVertexBuffer(index: number): VertexBuffer;
    getSemantics(index: number): Semantics;
    getOffset(index: number): number;
}

interface OcclusionQuery
{
}

interface VideoParameters
{
    src: string;
    looping?: bool;
    onload: { (v: Video): void; };
}

interface Video
{
    looping : bool;
    playing : bool;
    paused  : bool;
    tell    : number;

    // Methods

    play(position?: number): bool;
    stop(): bool;
    pause(): bool;
    resume(position?: number): bool;
    rewind(): bool;
    destroy(): void;
}

interface GraphicsDevice
{
    //
    PIXELFORMAT_A8           : number;
    PIXELFORMAT_L8           : number;
    PIXELFORMAT_L8A8         : number;
    PIXELFORMAT_R5G5B5A1     : number;
    PIXELFORMAT_R5G6B5       : number;
    PIXELFORMAT_R4G4B4A4     : number;
    PIXELFORMAT_R8G8B8A8     : number;
    PIXELFORMAT_R8G8B8       : number;
    PIXELFORMAT_D24S8        : number;
    PIXELFORMAT_D16          : number;
    PIXELFORMAT_DXT1         : number;
    PIXELFORMAT_DXT3         : number;
    PIXELFORMAT_DXT5         : number;
    PIXELFORMAT_S8           : number;

    //
    PRIMITIVE_POINTS         : number;
    PRIMITIVE_LINES          : number;
    PRIMITIVE_LINE_LOOP      : number;
    PRIMITIVE_LINE_STRIP     : number;
    PRIMITIVE_TRIANGLES      : number;
    PRIMITIVE_TRIANGLE_STRIP : number;
    PRIMITIVE_TRIANGLE_FAN   : number;

    //
    INDEXFORMAT_UBYTE        : number;
    INDEXFORMAT_USHORT       : number;
    INDEXFORMAT_UINT         : number;

    //
    VERTEXFORMAT_BYTE4       : any;
    VERTEXFORMAT_BYTE4N      : any;
    VERTEXFORMAT_UBYTE4      : any;
    VERTEXFORMAT_UBYTE4N     : any;
    VERTEXFORMAT_SHORT2      : any;
    VERTEXFORMAT_SHORT2N     : any;
    VERTEXFORMAT_SHORT4      : any;
    VERTEXFORMAT_SHORT4N     : any;
    VERTEXFORMAT_USHORT2     : any;
    VERTEXFORMAT_USHORT2N    : any;
    VERTEXFORMAT_USHORT4     : any;
    VERTEXFORMAT_USHORT4N    : any;
    VERTEXFORMAT_FLOAT1      : any;
    VERTEXFORMAT_FLOAT2      : any;
    VERTEXFORMAT_FLOAT3      : any;
    VERTEXFORMAT_FLOAT4      : any;

    //
    SEMANTIC_POSITION: number;
    SEMANTIC_POSITION0: number;
    SEMANTIC_BLENDWEIGHT: number;
    SEMANTIC_BLENDWEIGHT0: number;
    SEMANTIC_NORMAL: number;
    SEMANTIC_NORMAL0: number;
    SEMANTIC_COLOR: number;
    SEMANTIC_COLOR0: number;
    SEMANTIC_COLOR1: number;
    SEMANTIC_SPECULAR: number;
    SEMANTIC_FOGCOORD: number;
    SEMANTIC_TESSFACTOR: number;
    SEMANTIC_PSIZE0: number;
    SEMANTIC_BLENDINDICES: number;
    SEMANTIC_BLENDINDICES0: number;
    SEMANTIC_TEXCOORD: number;
    SEMANTIC_TEXCOORD0: number;
    SEMANTIC_TEXCOORD1: number;
    SEMANTIC_TEXCOORD2: number;
    SEMANTIC_TEXCOORD3: number;
    SEMANTIC_TEXCOORD4: number;
    SEMANTIC_TEXCOORD5: number;
    SEMANTIC_TEXCOORD6: number;
    SEMANTIC_TEXCOORD7: number;
    SEMANTIC_TANGENT: number;
    SEMANTIC_TANGENT0: number;
    SEMANTIC_BINORMAL0: number;
    SEMANTIC_BINORMAL: number;
    SEMANTIC_PSIZE: number;
    SEMANTIC_ATTR0: number;
    SEMANTIC_ATTR1: number;
    SEMANTIC_ATTR2: number;
    SEMANTIC_ATTR3: number;
    SEMANTIC_ATTR4: number;
    SEMANTIC_ATTR5: number;
    SEMANTIC_ATTR6: number;
    SEMANTIC_ATTR7: number;
    SEMANTIC_ATTR8: number;
    SEMANTIC_ATTR9: number;
    SEMANTIC_ATTR10: number;
    SEMANTIC_ATTR11: number;
    SEMANTIC_ATTR12: number;
    SEMANTIC_ATTR13: number;
    SEMANTIC_ATTR14: number;
    SEMANTIC_ATTR15: number;

    DEFAULT_SAMPLER: {
        minFilter: number;
        magFilter: number;
        wrapS: number;
        wrapT: number;
        wrapR: number;
        maxAnisotropy: number;
    };

    // Members
    width: number;
    height: number;
    extensions: string;
    shadingLanguageVersion: number;

    fullscreen: bool;

    rendererVersion: number;
    renderer: string;
    vendor: string;
    videoRam: number;
    desktopWidth: number;
    desktopHeight: number;
    fps: number;

    // Methods

    createVertexBuffer(params: VertexBufferParameters): VertexBuffer;
    createIndexBuffer(params: IndexBufferParameters): IndexBuffer;
    createTexture(params: TextureParameters): Texture;
    createShader(params: any): Shader;
    createSemantics(attributes: any[]): Semantics;
    createDrawParameters(): DrawParameters;
    createTechniqueParameters(params?: any): TechniqueParameters;
    createTechniqueParameterBuffer(params: any): TechniqueParameterBuffer;
    createRenderBuffer(params: any): RenderBuffer;
    createRenderTarget(params: RenderTargetParameters): RenderTarget;
    createOcclusionQuery(): OcclusionQuery;
    createVideo(params: VideoParameters): Video;

    isSupported(feature: string): bool;
    maxSupported(feature: string): number;

    requestFullScreen(fullscreen: bool): bool;

    beginFrame(): bool;
    endFrame(): void;

    beginRenderTarget(renderTarget: RenderTarget): bool;
    endRenderTarget(): void;

    beginOcclusionQuery(occlusionQuery: OcclusionQuery): bool;
    endOcclusionQuery(): void;

    clear(clearColor: number[], clearDepth?: number,
          clearStencil?: number): void;

    setViewport(x: number, y: number, width: number, height: number): void;
    setScissor(x: number, y: number, width: number, height: number): void;
    setStream(vertexBuffer: VertexBuffer, semantics: Semantics, offset?: number): void;
    setTechnique(technique: Technique);
    setTechniqueParameters(techniqueParameters: TechniqueParameters): void;
    setIndexBuffer(indexBuffer: IndexBuffer): void;

    drawIndexed(primitive: number, numIndices: number, first?: number): void;
    draw(primitive: number, numVertices: number, first?: number): void;
    drawArray(drawParametersArray: DrawParameters[],
              globalTechniqueParametersArray: TechniqueParameters[],
              sortMode?: number): void;

    beginDraw(primitive: number, numVertices: number, formats: any[],
              semantics: Semantics): VertexWriteIterator;
    endDraw(writer: VertexWriteIterator): void;

    loadTexturesArchive(params: any): void;

    // Returns 'any', since the output may be a data url (string) in
    // the case of compressed images, or number[].
    getScreenshot(compress: bool, x?: number, y?: number,
                  width?: number, height?: number): any;
}

// -----------------------------------------------------------------------------
// PhysicsDevice
// -----------------------------------------------------------------------------

interface PhysicsShape
{
    type: string;
    margin: number;
    radius: number;
    halfExtents: any; // v3
    inertia: any; // v3
}

interface PhysicsTriangleArray
{
    vertices : Float32Array; // getter for _private.vertices
    indices  : any;          // Uint16Array / Uint32Array
}

interface PhysicsCollisionObject
{
    transform   : any; // m43
    shape       : PhysicsShape;
    group       : number;
    mask        : number;
    userData    : any;
    friction    : number;
    restitution : number;
    kinematic   : bool;

    calculateTransform(transfrom: any, // m43
                       origin: any // v3 / v4
                      ): void;
    calculateExtents(extents: any): void;
    clone(): PhysicsCollisionObject;
}

interface PhysicsRigidBody extends PhysicsCollisionObject
{
    linearVelocity  : any; // v3
    angularVelocity : any; // v3
    linearDamping   : number;
    angularDamping  : number;
    active          : bool;
    mass            : number;
    inertia         : any; // v3

    clone(): PhysicsRigidBody;
}

interface PhysicsCharacter
{
    velocity      : any; // v3
    position      : any; // v3
    onGround      : bool;
    crouch        : bool;
    dead          : bool;
    maxJumpHeight : number;
    userData      : any;

    calculateTransform(transfrom : any, // m43
                       origin    : any  // v3 / v4
                      )          : any; // m43
    calculateExtents(extents: any /* array?  typed array? */): void;
    jump(): void;
}

interface PhysicsConstraint
{
    bodyA: PhysicsCollisionObject;
    bodyB: PhysicsCollisionObject;
    transformA: any; // m43
    transformB: any; // m43
    type: string;
}

interface PhysicsPoint2PointConstraint extends PhysicsConstraint
{
    pivotA: any; // v3
    pivotB: any; // v3
    force: number;
    damping: number;
    impulseClamp: number;
}

interface PhysicsHingeConstraint extends PhysicsConstraint
{
    low: number;
    high: number;
}

interface PhysicsConeTwistConstraint extends PhysicsConstraint
{
    swingSpan1: number;
    swingSpan2: number;
    twistSpan: number;
    twistAngle: number;
}

interface Physics6DOFConstraint extends PhysicsConstraint
{
    linearLowerLimit: any; // v3
    linearUpperLimit: any; // v3
    angularLowerLimit: any; // v3
    angularUpperLimit: any; // v3
}

interface PhysicsSliderConstraint extends PhysicsConstraint
{
    linearLowerLimit: number;
    linearUpperLimit: number;
    angularLowerLimit: number;
    angularUpperLimit: number;
}

interface RayTestParameters
{
    from: any; // v3
    to: any; // v3
    group?: number;
    mask?: number;
    exclude?: PhysicsCollisionObject;
}

interface ConvexSweepTestParameters extends RayTestParameters
{
    shape: PhysicsShape;
}

interface RayHit
{
    collisionObject : PhysicsCollisionObject;
    body            : PhysicsRigidBody;
    hitPoint        : any; // v3
    hitNormal       : any; // v3
}

interface PhysicsWorld
{
    gravity           : any; // v3
    maxSubSteps       : number;
    fixedTimeStep     : number;
    maxGiveUpTimeStep : number;
    minimumTimeStep   : number;
    maximumTimeStep   : number;
    performanceData   : any;

    update(): void;
    rayTest(rayTest: RayTestParameters): RayHit;
    convexSweepTest(params: ConvexSweepTestParameters): RayHit;
    addCollisionObject(collisionObject: PhysicsCollisionObject): void;
    removeCollisionObject(collisionObject: PhysicsCollisionObject): void;
    addRigidBody(rigidBody: PhysicsRigidBody): void;
    removeRigidBody(rigidBody: PhysicsRigidBody): void;
    addConstraint(contraint: PhysicsConstraint): void;
    removeConstraint(contraint: PhysicsConstraint): void;
    addCharacter(character: PhysicsCharacter): void;
    removeCharacter(character: PhysicsCharacter): void;
    flush(): void;
}

interface PhysicsDevice
{
    FILTER_DYNAMIC: number;
    FILTER_STATIC: number;
    FILTER_KINEMATIC: number;
    FILTER_DEBRIS: number;
    FILTER_TRIGGER: number;
    FILTER_CHARACTER: number;
    FILTER_PROJECTILE: number;
    FILTER_USER_MIN: number;
    FILTER_USER_MAX: number;
    FILTER_ALL: number;

    version: number;
    vendor: string;

    // Methods

    createDynamicsWorld(params) : PhysicsWorld;
    createPlaneShape(params) : PhysicsShape;
    createBoxShape(params) : PhysicsShape;
    createSphereShape(params) : PhysicsShape;
    createCapsuleShape(params) : PhysicsShape;
    createCylinderShape(params) : PhysicsShape;
    createConeShape(params) : PhysicsShape;
    createTriangleMeshShape(params) : PhysicsShape;
    createConvexHullShape(params) : PhysicsShape;
    createTriangleArray(params) : PhysicsTriangleArray;
    createCollisionObject(params) : PhysicsCollisionObject;
    createRigidBody(params) : PhysicsRigidBody;
    createPoint2PointConstraint(params) : PhysicsPoint2PointConstraint;
    createHingeConstraint(params) : PhysicsHingeConstraint;
    createConeTwistConstraint(params) : PhysicsConeTwistConstraint;
    create6DOFConstraint(params) : Physics6DOFConstraint;
    createSliderConstraint(params) : PhysicsSliderConstraint;
    createCharacter(params) : PhysicsCharacter;
}

// -----------------------------------------------------------------------------
// SoundDevice
// -----------------------------------------------------------------------------

// Sound

// Should return an Array or ArrayBufferView
interface SoundDataFn { (amplitude: number, frequency: number,
                         wavefrequency: number, length: number): any; }

interface SoundParameters
{
    src?        : string;
    uncompress? : bool;

    name?       : string;
    data?       : SoundDataFn;
    channels?   : number;
    frequency?  : number;

    onload?     : { (sound: Sound): void; };
}

interface Sound
{
    name       : string;
    frequency  : number;
    channels   : number;
    bitrate    : number;
    length     : number;
    compressed : bool;

    destroy(): void;
}

// SoundEffect

interface SoundEffectParameters
{
    name                 : string;
    type                 : string;

    // Echo
    delay?               : number;
    lrdelay?             : number;
    damping?             : number;
    feedback?            : number;
    spread?              : number;

    // Reverb
    density?             : number;
    diffusion?           : number;
    gain?                : number;
    gainHF?              : number;
    decayTime?           : number;
    decayHFRatio?        : number;
    reflectionsGain?     : number;
    reflectionsDelay?    : number;
    lateReverbGain?      : number;
    lateReverbDelay?     : number;
    roomRollOffFactor?   : number;
    airAbsorptionGainHF? : number;
    decayHFLimit?        : number;
}

interface SoundEffect
{
    name: string;
    type: string;
    density: number;
    diffusion: number;
    gain: number;
    gainHF: number;
    decayTime: number;
    decayHFRatio: number;
    reflectionsGain: number;
    reflectionsDelay: number;
    lateReverbGain: number;
    lateReverbDelay: number;
    roomRollOffFactor: number;
    airAbsorptionGainHF: number;
    decayHFLimit: bool;
    delay: number;
    lrdelay: number;
    damping: number;
    feedback: number;
    spread: number;
}

// SoundEffectSlot

interface SoundEffectSlotParameters
{
    effect : SoundEffect;
    gain   : number;
}

interface SoundEffectSlot
{
    effect            : SoundEffect;
    gain              : number;
    auxiliarySendAuto : bool;
}

// SoundFilter

interface SoundFilterParameters
{
    name    : string;
    type    : string;

    // Lowpass
    gain?   : number;
    gainHF? : number;
}

interface SoundFilter
{
    name: string;
    type: string;
    gain: number;
    gainHF: number;
}

// SoundSource

// TODO: Are any of these required?
interface SoundSourceParameters
{
    position?    : any; // v3
    direction?   : any; // v3
    velocity?    : any; // v3
    gain?        : number;
    minDistance? : number;
    maxDistance? : number;
    rollOff?     : number;
    relative?    : bool;
    looping?     : bool;
    pitch?       : number;
}

interface SoundSource
{
    position    : any; // v3
    velocity    : any; // v3
    direction   : any; // v3
    gain        : number;
    minDistance : number;
    maxDistance : number;
    rollOff     : number;
    relative    : bool;
    looping     : bool;
    pitch       : number;
    playing     : bool;
    paused      : bool;
    tell        : number;

    play(sound: Sound, position?: number): bool;
    stop(): void;
    pause(): void;
    resume(position?: number): bool;
    rewind(): bool;
    seek(seek: number): bool;
    clear(): void;
    setAuxiliarySendFilter(index: number,
                           effectSlot: SoundEffectSlot,
                           filter: SoundFilter): bool;
    setDirectFilter(filter: SoundFilter): bool;
    destroy(): void;
}

// SoundArchiveParameters

interface SoundArchiveParameters
{
    src         : string;
    onsoundload : { (sound: Sound): void; };
    onload      : { (success: bool, status: number): void; };
    uncompress  : bool;
}

// SoundDevice

interface SoundDevice
{
    vendor                : string;
    renderer              : string;
    version               : string;
    deviceSpecifier       : string;
    extensions            : string;
    listenerTransform     : any; // m43
    listenerVelocity      : any; // v3
    listenerGain          : number;
    frequency             : number;
    dopplerFactor         : number;
    dopplerVelocity       : number;
    speedOfSound          : number;
    alcVersion            : string;
    alcExtensions         : string;
    alcEfxVersion         : string;
    alcMaxAuxiliarySends  : number;

    createSource(params: SoundSourceParameters): SoundSource;
    createSound(params: SoundParameters): Sound;
    loadSoundsArchive(params: SoundArchiveParameters): void;
    createEffect(params: SoundEffectParameters): SoundEffect;
    createEffectSlot(params: SoundEffectSlotParameters): SoundEffectSlot;
    createFilter(params: SoundFilterParameters): SoundFilter;
    update(): void;
    isSupported(feature: string): bool;
}

// -----------------------------------------------------------------------------
// NetworkDevice
// -----------------------------------------------------------------------------

interface NetworkDevice
{
    createWebSocket(url: string, protocol?: string): WebSocket;
    update(): void;
}

// -----------------------------------------------------------------------------
// InputDevice
// -----------------------------------------------------------------------------

interface TouchEvent
{
    gameTouches: any[];
    touches: any[];
    changedTouches: any;
}

interface InputDeviceEventListener
{
    (...arg0: any[]): void; //?, arg1?, arg2?, arg3?, arg4?, arg5?): void;
}

interface InputDeviceUnicodeResult
{
    [keyCode: number]: string;
}

interface InputDevice
{
    // These maps are 'any' so that application code can do any do
    // keyCodes.A or keyCodes['A'].  The string indexer doesn't allow
    // the first style.

    keyCodes   : any; // { [keyName: string]: number; }
    mouseCodes : any; // { [keyName: string]: number; }
    padCodes   : any; // { [keyName: string]: number; }

    update(): void;
    addEventListener(eventType: string,
                     eventListener: InputDeviceEventListener): void;
    removeEventListener(eventType: string,
                        eventListener: InputDeviceEventListener): void;
    lockMouse(): bool;
    unlockMouse(): bool;
    isLocked(): bool;
    hideMouse(): bool;
    showMouse(): bool;
    isHidden(): bool;
    isFocused(): bool;
    convertToUnicode(keyCodes: number[]): InputDeviceUnicodeResult;
    isSupported(feature: string): bool;
}

// -----------------------------------------------------------------------------
// TurbulenzEngine
// -----------------------------------------------------------------------------

interface SystemInfo
{
    architecture      : string;
    cpuDescription    : string;
    cpuVendor         : string;
    numPhysicalCores  : number;
    numLogicalCores   : number;
    ramInMegabytes    : number;
    frequencyInMegaHZ : number;

    osName            : string;
    osVersionMajor    : number;
    osVersionMinor    : number;
    osVersionBuild    : number;

    platformProfile   : string;

    userLocale        : string;
}

interface TurbulenzRequestCallback
{
    (asset: any, status: number): void;
}

interface TurbulenzEngine
{
    version            : string;
    time               : number;

    onload             : { (engine: TurbulenzEngine): void; };
    onunload           : { (): void; };
    onerror            : { (msg: string): void; };
    onwarning          : { (msg: string): void; };

    canvas?            : any;
    VMath?             : any;

    encryptionEnabled? : bool;

    // Methods

    updateTime(): void;
    getTime(): number;

    setTimeout(f: { (): void; }, t: number): any; // We use objs and IDs here
    clearTimeout(i: any): void;
    setInterval(f: { (): void; }, t: number): any;
    clearInterval(i: any);

    request(url: string, callback: TurbulenzRequestCallback): void;

    base64Encode(bytes: any): string;

    encrypt(plainText: string): string;
    decrypt(encrypted: string): string;
    generateSignature(str: string): string;
    verifySignature(originalStr: string, originalSignature: string): bool;

    getSystemInfo(): SystemInfo;

    createMathDevice(params: any): MathDevice;
    getMathDevice(): MathDevice;

    createGraphicsDevice(params: any): GraphicsDevice;
    getGraphicsDevice(): GraphicsDevice;

    createPhysicsDevice(params: any): PhysicsDevice;
    getPhysicsDevice(): PhysicsDevice;

    createSoundDevice(params: any): SoundDevice;
    getSoundDevice(): SoundDevice;

    createNetworkDevice(params: any): NetworkDevice;
    getNetworkDevice(): NetworkDevice;

    createInputDevice(params: any): InputDevice;
    getInputDevice(): InputDevice;

    flush(): void;

    getObjectStats(): void;
    enableProfiling(): void;
    startProfiling(): void;
    stopProfiling(): void;

    unload(): void;
    isUnloading(): void;
}

// -----------------------------------------------------------------------------
// TurbulenzEngine global
// -----------------------------------------------------------------------------

declare var TurbulenzEngine : TurbulenzEngine;<|MERGE_RESOLUTION|>--- conflicted
+++ resolved
@@ -357,11 +357,7 @@
 
 interface Shader
 {
-<<<<<<< HEAD
-=======
     id             : number;
-    gd             : GraphicsDevice;
->>>>>>> 69916754
     name           : string;
     numTechniques  : number;
     numParameters  : number;
