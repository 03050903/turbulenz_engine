--- conflicted
+++ resolved
@@ -442,24 +442,8 @@
                                    errorCallbackFn);
     };
 
-<<<<<<< HEAD
-    createNotificationsManager: function turbulenzServicesCreateNotificationManager(requestHandler,
-                                                                                   gameSession,
-                                                                                   successCallbackFn,
-                                                                                   errorCallbackFn)
-    {
-        return NotificationsManager.create( requestHandler,
-                                            gameSession,
-                                            successCallbackFn,
-                                            errorCallbackFn );
-    },
-
-    createMultiplayerSessionManager: function turbulenzServicescreateMultiplayerSessionManagerFn(requestHandler,
-                                                                                                 gameSession)
-=======
     static createMultiplayerSessionManager(requestHandler, gameSession)
     : MultiPlayerSessionManager
->>>>>>> 4530d2cc
     {
         return MultiPlayerSessionManager.create(requestHandler, gameSession);
     };
