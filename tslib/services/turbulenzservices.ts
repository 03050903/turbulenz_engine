// Copyright (c) 2011-2013 Turbulenz Limited

/*global BadgeManager: false*/
/*global window: false*/
/*global GameSession: false*/
/*global TurbulenzBridge: false*/
/*global TurbulenzEngine: false*/
/*global Utilities: false*/
/*global MappingTable: false*/
/*global LeaderboardManager: false*/
/*global ServiceRequester: false*/
/*global MultiPlayerSessionManager: false*/
/*global Observer*/
/*global StoreManager: false*/
/*global NotificationsManager: false*/
/*global debug: false*/

interface UserProfile
{
    username    : string;
    displayname : string;
    language    : string;
    country     : string;
    age         : number;
    anonymous   : boolean;
    guest       : boolean;
};

interface UserProfileReceivedCB
{
    (userProfile: UserProfile): void;
};

/// Called when the user has upgraded from a guest or anonymous
/// account to a full one.  This callback does not guarantee that the
/// upgrade complete successfully, so TurbulenzServices should be
/// required for a new UserProfile object to check the updated status
/// of the user.
interface UserUpgradeCB
{
    (): void;
}

class CustomMetricEvent
{
    key: string;
    value: any;
    timeOffset: number;

    static create() : CustomMetricEvent
    {
        return new CustomMetricEvent();
    }
};

class CustomMetricEventBatch
{
    events: CustomMetricEvent[];

    push(key: string, value: any)
    {
        var event = CustomMetricEvent.create();
        event.key = key;
        event.value = value;
        event.timeOffset = TurbulenzEngine.time;
        this.events.push(event);
    }

    length() : number
    {
        return this.events.length;
    }

    clear()
    {
        this.events.length = 0;
    }

    static create() : CustomMetricEventBatch
    {
        var batch = new CustomMetricEventBatch();
        batch.events = [];
        return batch;
    }
};

interface ServiceResponse
{
    ok   : boolean;
    msg  : string;
    data : any;
};

interface ServiceRequestParams
{
    url                 : string;
    method              : string;
    data?               : any;
    callback            : { (response: ServiceResponse,
                             status: number): void; };
    requestHandler      : RequestHandler;
    neverDiscard?       : boolean;
};

interface ServiceErrorCB
{
    (errorMsg: string, httpStatus?: number): void;
}

// -----------------------------------------------------------------------------
// ServiceRequester
// -----------------------------------------------------------------------------

class ServiceRequester
{
    static locationOrigin : string;
    running               : boolean;
    discardRequests       : boolean;
    serviceStatusObserver : Observer;
    serviceName           : string;
    onServiceUnavailable  : { (service: ServiceRequester, callCtx?: any)
                              : void; };
    onServiceAvailable    : { (service: ServiceRequester, callCtx?: any)
                              : void; };

    // make a request if the service is available. Same parameters as an
    // Utilities.ajax call with extra argument:
    //     neverDiscard - Never discard the request. Always queues the request
    //                    for when the service is again available. (Ignores
    //                    server preference)
    request(params, serviceAction? : string)
    {
        // If there is a specific services domain set prefix any relative api urls
        var servicesDomain = TurbulenzServices.servicesDomain;
        if (servicesDomain)
        {
            if (params.url.indexOf('http') !== 0)
            {
                if (params.url[0] === '/')
                {
                    params.url = servicesDomain + params.url;
                }
                else
                {
                    params.url = servicesDomain + '/' + params.url;
                }
            }
            if (window.location)
            {
                if (servicesDomain !== ServiceRequester.locationOrigin)
                {
                    params.enableCORSCredentials = true;
                }
            }
        }

        // If the bridgeServices are available send to call
        if (TurbulenzServices.bridgeServices)
        {
            //TurbulenzServices.addSignature(dataSpec, url);
            var processed = TurbulenzServices.callOnBridge(serviceAction ? serviceAction : params.url, params,
                function unpackResponse(response)
                {
                    if (params.callback)
                    {
                        params.callback(response, response.status);
                    }
                });
            // Processed indicates we are offline and the bridge has fully dealt with the service call
            if (processed)
            {
                return true;
            }
        }

        var discardRequestFn = function discardRequestFn()
        {
            if (params.callback)
            {
                params.callback({'ok': false, 'msg': 'Service Unavailable. Discarding request'}, 503);
            }
        };

        var that = this;
        var serviceStatusObserver = this.serviceStatusObserver;

        var onServiceStatusChange;
        onServiceStatusChange = function onServiceStatusChangeFn(running, discardRequest)
        {
            if (discardRequest)
            {
                if (!params.neverDiscard)
                {
                    serviceStatusObserver.unsubscribe(onServiceStatusChange);
                    discardRequestFn();
                }
            }
            else if (running)
            {
                serviceStatusObserver.unsubscribe(onServiceStatusChange);
                that.request(params);
            }
        };

        if (!this.running)
        {
            if (this.discardRequests && !params.neverDiscard)
            {
                TurbulenzEngine.setTimeout(discardRequestFn, 0);
                return false;
            }

            // we check waiting so that we don't get into an infinite loop of callbacks
            // when a service goes down, then up and then down again before the subscribed
            // callbacks have all been called.
            if (!params.waiting)
            {
                params.waiting = true;
                serviceStatusObserver.subscribe(onServiceStatusChange);
            }
            return true;
        }

        var oldResponseFilter = params.responseFilter;
        params.responseFilter = function checkServiceUnavailableFn(callContext, makeRequest, responseJSON, status)
        {
            if (status === 503)
            {
                var responseObj = JSON.parse(responseJSON);
                var statusObj = responseObj.data;
                var discardRequests = (statusObj ? statusObj.discardRequests : true);
                that.discardRequests = discardRequests;

                if (discardRequests && !params.neverDiscard)
                {
                    discardRequestFn();
                }
                else
                {
                    serviceStatusObserver.subscribe(onServiceStatusChange);
                }
                TurbulenzServices.serviceUnavailable(that, callContext);
                // An error occurred so return false to avoid calling the success callback
                return false;
            }

            if (status === 403)
            {
                var responseObj = JSON.parse(responseJSON);
                var statusObj = responseObj.data;
                if (statusObj.invalidGameSession)
                {
<<<<<<< HEAD
                    if (TurbulenzServices.onGameSessionClosed)
                    {
                        TurbulenzServices.onGameSessionClosed();
                    }
                    else
                    {
                        Utilities.log('Game session closed');
                    }
                    return false;
=======
                    return oldResponseFilter.call(params.requestHandler,
                                                  callContext,
                                                  makeRequest,
                                                  responseJSON,
                                                  status);
>>>>>>> ab102e6c
                }
            }

            // call the old custom error handler
            if (oldResponseFilter)
            {
                return oldResponseFilter.call(params.requestHandler, callContext, makeRequest, responseJSON, status);
            }
            return true;
        };

        Utilities.ajax(params);
        return true;
    }

    static create(serviceName: string, params?): ServiceRequester
    {
        // If the ServiceRequest locationOrigin hasn't been set yet then set it.
        if (typeof(ServiceRequester.locationOrigin) === undefined &&
            typeof(window.location) !== undefined)
        {
            ServiceRequester.locationOrigin = window.location.protocol + '//' + window.location.host;
        }

        var serviceRequester = new ServiceRequester();

        if (!params)
        {
            params = {};
        }

        // we assume everything is working at first
        serviceRequester.running = true;
        serviceRequester.discardRequests = false;
        serviceRequester.serviceStatusObserver = Observer.create();

        serviceRequester.serviceName = serviceName;

        serviceRequester.onServiceUnavailable = params.onServiceUnavailable;
        serviceRequester.onServiceAvailable = params.onServiceAvailable;

        return serviceRequester;
    }
};

//
// TurbulenzServices
//
class TurbulenzServices
{

    static onGameSessionClosed: { () : void; };

    static multiplayerJoinRequestQueue = {

        // A FIFO queue that passes events through to the handler when
        // un-paused and buffers up events while paused

        argsQueue: [],
        /* tslint:disable:no-empty */
        handler: function nopFn() {},
        /* tslint:enable:no-empty */
        context: <any>undefined,
        paused: true,
        onEvent: function onEventFn(handler, context) {
            this.handler = handler;
            this.context = context;
        },
        push: function pushFn(sessionId)
        {
            var args = [sessionId];
            if (this.paused)
            {
                this.argsQueue.push(args);
            }
            else
            {
                this.handler.apply(this.context, args);
            }
        },
        shift: function shiftFn()
        {
            var args = this.argsQueue.shift();
            return args ? args[0] : undefined;
        },
        clear: function clearFn()
        {
            this.argsQueue = [];
        },
        pause: function pauseFn()
        {
            this.paused = true;
        },
        resume: function resumeFn()
        {
            this.paused = false;
            while (this.argsQueue.length)
            {
                this.handler.apply(this.context, this.argsQueue.shift());
                if (this.paused)
                {
                    break;
                }
            }
        }
    };

    static bridgeServices : boolean;
    static mode : string;
    static servicesDomain : string;
    static offline : boolean;
    static syncing : boolean;

    static available() : boolean
    {
        return window.gameSlug !== undefined;
    }

    static responseHandlers: any[]; // TODO
    static responseIndex: number;

    static addBridgeEvents()
    {
        var turbulenz = window.Turbulenz;
        if (!turbulenz)
        {
            try
            {
                turbulenz = window.top.Turbulenz;
            }
            /* tslint:disable:no-empty */
            catch (e)
            {
            }
            /* tslint:enable:no-empty */
        }
        var turbulenzData = (turbulenz && turbulenz.Data) || {};
        var sessionToJoin = turbulenzData.joinMultiplayerSessionId;
        var that = this;

        var onJoinMultiplayerSession = function onJoinMultiplayerSessionFn(joinMultiplayerSessionId) {
            that.multiplayerJoinRequestQueue.push(joinMultiplayerSessionId);
        };

        var onReceiveConfig = function onReceiveConfigFn(configString) {
            var config = JSON.parse(configString);

            if (config.mode)
            {
                that.mode = config.mode;
            }

            if (config.joinMultiplayerSessionId)
            {
                that.multiplayerJoinRequestQueue.push(config.joinMultiplayerSessionId);
            }

            that.bridgeServices = !!config.bridgeServices;

            if (config.servicesDomain)
            {
                that.servicesDomain = config.servicesDomain;
            }

            if (config.syncing)
            {
                that.syncing = true;
            }
            if (config.offline)
            {
                that.offline = true;
            }
        };

        // This should go once we have fully moved to the new system
        if (sessionToJoin)
        {
            this.multiplayerJoinRequestQueue.push(sessionToJoin);
        }

        TurbulenzBridge.setOnMultiplayerSessionToJoin(onJoinMultiplayerSession);
        TurbulenzBridge.setOnReceiveConfig(onReceiveConfig);
        TurbulenzBridge.triggerRequestConfig();

        // Setup framework for asynchronous function calls
        this.responseHandlers = [null];
        // 0 is reserved value for no registered callback
        this.responseIndex = 0;
        TurbulenzBridge.on("bridgeservices.response", function (jsondata) { that.routeResponse(jsondata); });
        TurbulenzBridge.on("bridgeservices.sync.start", function () { that.syncing = true; });
        TurbulenzBridge.on("bridgeservices.sync.end", function () { that.syncing = false; });
        TurbulenzBridge.on("bridgeservices.offline.start", function () { that.offline = true; });
        TurbulenzBridge.on("bridgeservices.offline.end", function () { that.offline = false; });
    }

    static callOnBridge(event, data, callback) : boolean
    {
        var request = {
            data: data,
            key: undefined
        };
        if (callback)
        {
            this.responseIndex += 1;
            this.responseHandlers[this.responseIndex] = callback;
            request.key = this.responseIndex;
        }
        var resultJSON = TurbulenzBridge.emit('bridgeservices.' + event, JSON.stringify(request));
        return resultJSON && JSON.parse(resultJSON).fullyProcessed;
    }

    static addSignature(data, url)
    {
        var str;
        data.requestUrl = url;
        str = TurbulenzEngine.encrypt(JSON.stringify(data));
        data.str = str;
        data.signature = TurbulenzEngine.generateSignature(str);
        return data;
    }

    static routeResponse(jsondata)
    {
        var response = JSON.parse(jsondata);
        var index = response.key || 0;
        var callback = this.responseHandlers[index];
        if (callback)
        {
            this.responseHandlers[index] = null;
            callback(response.data);
        }
    }

    /* tslint:disable:no-empty */
    static defaultErrorCallback : ServiceErrorCB =
        function(errorMsg: string, httpStatus?: number)
    {
    };

    static onServiceUnavailable(serviceName: string, callContext?)
    {
    }

    static onServiceAvailable(serviceName: string, callContext?)
    {
    }
    /* tslint:enable:no-empty */

    static createGameSession(requestHandler, sessionCreatedFn, errorCallbackFn?, options?)
    {
        return GameSession.create(requestHandler, sessionCreatedFn,
                                  errorCallbackFn, options);
    }

    static createMappingTable(requestHandler, gameSession,
                              tableReceivedFn,
                              defaultMappingSettings?,
                              errorCallbackFn?) : MappingTable
    {
        var mappingTable;
        var mappingTableSettings = gameSession && gameSession.mappingTable;

        var mappingTableURL;
        var mappingTablePrefix;
        var assetPrefix;

        if (mappingTableSettings)
        {
            mappingTableURL = mappingTableSettings.mappingTableURL;
            mappingTablePrefix = mappingTableSettings.mappingTablePrefix;
            assetPrefix = mappingTableSettings.assetPrefix;
        }
        else if (defaultMappingSettings)
        {
            mappingTableURL = defaultMappingSettings.mappingTableURL ||
                (defaultMappingSettings.mappingTableURL === "" ? "" : "mapping_table.json");
            mappingTablePrefix = defaultMappingSettings.mappingTablePrefix ||
                (defaultMappingSettings.mappingTablePrefix === "" ? "" : "staticmax/");
            assetPrefix = defaultMappingSettings.assetPrefix ||
                (defaultMappingSettings.assetPrefix === "" ? "" : "missing/");
        }
        else
        {
            mappingTableURL = "mapping_table.json";
            mappingTablePrefix = "staticmax/";
            assetPrefix = "missing/";
        }

        // If there is an error, inject any default mapping data and
        // inform the caller.

        var mappingTableErr = function mappingTableErrFn(msg)
        {
            var mapping = defaultMappingSettings &&
                (defaultMappingSettings.urnMapping || {});
            var errorCallback = errorCallbackFn ||
                TurbulenzServices.defaultErrorCallback;

            mappingTable.setMapping(mapping);
            errorCallback(msg);
        };

        var mappingTableParams : MappingTableParameters = {
            mappingTableURL: mappingTableURL,
            mappingTablePrefix: mappingTablePrefix,
            assetPrefix: assetPrefix,
            requestHandler: requestHandler,
            onload: tableReceivedFn,
            errorCallback: mappingTableErr
        };

        mappingTable = MappingTable.create(mappingTableParams);
        return mappingTable;
    }

    static createLeaderboardManager(requestHandler, gameSession,
                                    leaderboardMetaReceived?,
                                    errorCallbackFn?) : LeaderboardManager
    {
        return LeaderboardManager.create(requestHandler, gameSession,
                                         leaderboardMetaReceived,
                                         errorCallbackFn);
    }

    static createBadgeManager(requestHandler, gameSession) : BadgeManager
    {
        return BadgeManager.create(requestHandler, gameSession);
    }

    static createStoreManager(requestHandler, gameSession, storeMetaReceived?,
                              errorCallbackFn?) : StoreManager
    {
        return StoreManager.create(requestHandler,
                                   gameSession,
                                   storeMetaReceived,
                                   errorCallbackFn);
    }

    static createNotificationsManager(requestHandler, gameSession, successCallbackFn, errorCallbackFn)
    : NotificationsManager
    {
        return NotificationsManager.create(requestHandler, gameSession, successCallbackFn, errorCallbackFn);
    }

    static createMultiplayerSessionManager(requestHandler, gameSession)
    : MultiPlayerSessionManager
    {
        return MultiPlayerSessionManager.create(requestHandler, gameSession);
    }

    static createUserProfile(requestHandler: RequestHandler,
                             profileReceivedFn?: UserProfileReceivedCB,
                             errorCallbackFn?): UserProfile
    {
        var userProfile = <UserProfile><any>{};

        if (!errorCallbackFn)
        {
            errorCallbackFn = TurbulenzServices.defaultErrorCallback;
        }

        var loadUserProfileCallback =
            function loadUserProfileCallbackFn(userProfileData)
        {
            if (userProfileData && userProfileData.ok)
            {
                userProfileData = userProfileData.data;
                var p;
                for (p in userProfileData)
                {
                    if (userProfileData.hasOwnProperty(p))
                    {
                        userProfile[p] = userProfileData[p];
                    }
                }
            }
        };

        var url = '/api/v1/profiles/user';
        // Can't request files from the hard disk using AJAX
        if (TurbulenzServices.available())
        {
            this.getService('profiles').request({
                url: url,
                method: 'GET',
                callback: function createUserProfileAjaxErrorCheck(jsonResponse, status)
                {
                    if (status === 200)
                    {
                        loadUserProfileCallback(jsonResponse);
                    }
                    else if (errorCallbackFn)
                    {
                        errorCallbackFn("TurbulenzServices.createUserProfile error with HTTP status " + status + ": " +
                                        jsonResponse.msg, status);
                    }
                    if (profileReceivedFn)
                    {
                        profileReceivedFn(userProfile);
                    }
                },
                requestHandler: requestHandler
            }, 'profile.user');
        }
        else
        {
            // No Turbulenz services.  Make the error callback
            // asynchronously.

            TurbulenzEngine.setTimeout(function () {
                errorCallbackFn("Error: createUserProfile: Turbulenz Services "
                                + "unavailable");
            }, 0.001);
        }

        return userProfile;
    }

    // This should only be called if UserProfile.anonymous is true.
    static upgradeAnonymousUser(upgradeCB: UserUpgradeCB)
    {
        if (upgradeCB)
        {
            var onUpgrade = function onUpgradeFn(_signal: string)
            {
                upgradeCB();
            };
            TurbulenzBridge.on('user.upgrade.occurred', onUpgrade);
        }

        TurbulenzBridge.emit('user.upgrade.show');
    }

    static sendCustomMetricEvent(eventKey: string,
                                 eventValue: any,
                                 requestHandler: RequestHandler,
                                 gameSession: GameSession,
                                 errorCallbackFn?)
    {
        if (!errorCallbackFn)
        {
            errorCallbackFn = TurbulenzServices.defaultErrorCallback;
        }

        // defaultErrorCallback should never be null, so this should
        // hold.
        debug.assert(errorCallbackFn, "no error callback");

        if (!TurbulenzServices.available())
        {
            errorCallbackFn("TurbulenzServices.sendCustomMetricEvent " +
                            "failed: Service not available", 0);
            return;
        }

        // Validation

        if (('string' !== typeof eventKey) || (0 === eventKey.length))
        {
            errorCallbackFn("TurbulenzServices.sendCustomMetricEvent " +
                            "failed: Event key must be a non-empty string",
                            0);
            return;
        }

        if ('number' !== typeof eventValue ||
            isNaN(eventValue) ||
            !isFinite(eventValue))
        {
            if ('[object Array]' !== Object.prototype.toString.call(eventValue))
            {
                errorCallbackFn("TurbulenzServices.sendCustomMetricEvent " +
                                "failed: Event value must be a number or " +
                                "an array of numbers", 0);
                return;
            }

            var i, valuesLength = eventValue.length;
            for (i = 0; i < valuesLength; i += 1)
            {
                if ('number' !== typeof eventValue[i] || isNaN(eventValue[i]) ||
                    !isFinite(eventValue[i]))
                {
                    errorCallbackFn("TurbulenzServices.sendCustomMetricEvent " +
                                    "failed: Event value array elements must " +
                                    "be numbers", 0);
                    return;
                }
            }
        }

        this.getService('customMetrics').request({
            url: '/api/v1/custommetrics/add-event/' + gameSession.gameSlug,
            method: 'POST',
            data: {
                'key': eventKey,
                'value': eventValue,
                'gameSessionId': gameSession.gameSessionId
            },
            callback:
            function sendCustomMetricEventAjaxErrorCheck(jsonResponse, status)
            {
                if (status !== 200)
                {
                    errorCallbackFn("TurbulenzServices.sendCustomMetricEvent " +
                                    "error with HTTP status " + status + ": " +
                                    jsonResponse.msg, status);
                }
            },
            requestHandler: requestHandler,
            encrypt: true
        }, 'custommetrics.addevent');
    }

    static sendCustomMetricEventBatch(eventBatch: CustomMetricEventBatch,
                                      requestHandler: RequestHandler,
                                      gameSession: GameSession,
                                      errorCallbackFn?)
    {
        if (!errorCallbackFn)
        {
            errorCallbackFn = TurbulenzServices.defaultErrorCallback;
        }

        if (!TurbulenzServices.available())
        {
            if (errorCallbackFn)
            {
                errorCallbackFn("TurbulenzServices.sendCustomMetricEventBatch failed: Service not available",
                                0);
            }
            return;
        }

        // Validation

        // Test eventBatch is correct type
        var currentTime = TurbulenzEngine.time;
        var events = eventBatch.events;
        var eventIndex;
        var numEvents = events.length;
        for (eventIndex = 0; eventIndex < numEvents; eventIndex += 1)
        {
            var eventKey = events[eventIndex].key;
            var eventValue = events[eventIndex].value;
            var eventTime = events[eventIndex].timeOffset;

            if (('string' !== typeof eventKey) || (0 === eventKey.length))
            {
                if (errorCallbackFn)
                {
                    errorCallbackFn("TurbulenzServices.sendCustomMetricEventBatch failed: Event key must be a" +
                                    " non-empty string", 0);
                }
                return;
            }

            if ('number' !== typeof eventValue || isNaN(eventValue) || !isFinite(eventValue))
            {
                if ('[object Array]' !== Object.prototype.toString.call(eventValue))
                {
                    if (errorCallbackFn)
                    {
                        errorCallbackFn("TurbulenzServices.sendCustomMetricEventBatch failed: Event value must be a" +
                                        " number or an array of numbers", 0);
                    }
                    return;
                }

                var i, valuesLength = eventValue.length;
                for (i = 0; i < valuesLength; i += 1)
                {
                    if ('number' !== typeof eventValue[i] || isNaN(eventValue[i]) || !isFinite(eventValue[i]))
                    {
                        if (errorCallbackFn)
                        {
                            errorCallbackFn("TurbulenzServices.sendCustomMetricEventBatch failed: Event value array" +
                                            " elements must be numbers", 0);
                        }
                        return;
                    }
                }
            }

            // Check the time value hasn't been manipulated by the developer
            if ('number' !== typeof eventTime || isNaN(eventTime) || !isFinite(eventTime))
            {
                if (errorCallbackFn)
                {
                    errorCallbackFn("TurbulenzServices.sendCustomMetricEventBatch failed: Event time offset is" +
                                    " corrupted", 0);
                }
                return;
            }
            // Update the time offset to be relative to the time we're sending the batch,
            // the server will use this to calculate event times
            events[eventIndex].timeOffset = eventTime - currentTime;
        }

        this.getService('customMetrics').request({
            url: '/api/v1/custommetrics/add-event-batch/' + gameSession.gameSlug,
            method: 'POST',
            data: {'batch': events, 'gameSessionId': gameSession.gameSessionId},
            callback: function sendCustomMetricEventBatchAjaxErrorCheck(jsonResponse, status)
            {
                if (status !== 200 && errorCallbackFn)
                {
                    errorCallbackFn("TurbulenzServices.sendCustomMetricEventBatch error with HTTP status " + status +
                                    ": " + jsonResponse.msg, status);
                }
            },
            requestHandler: requestHandler,
            encrypt: true
        }, 'custommetrics.addeventbatch');
    }

    static services = {};
    static waitingServices = {};
    static pollingServiceStatus = false;
    // milliseconds
    static defaultPollInterval = 4000;

    static getService(serviceName): ServiceRequester
    {
        var services = this.services;
        if (services.hasOwnProperty(serviceName))
        {
            return services[serviceName];
        }
        else
        {
            var service = ServiceRequester.create(serviceName);
            services[serviceName] = service;
            return service;
        }
    }

    static serviceUnavailable(service, callContext)
    {
        var waitingServices = this.waitingServices;
        var serviceName = service.serviceName;
        if (waitingServices.hasOwnProperty(serviceName))
        {
            return;
        }

        waitingServices[serviceName] = service;

        service.running = false;

        var onServiceUnavailableCallbacks = function onServiceUnavailableCallbacksFn(service)
        {
            var onServiceUnavailable = callContext.onServiceUnavailable;
            if (onServiceUnavailable)
            {
                onServiceUnavailable.call(service, callContext);
            }
            if (service.onServiceUnavailable)
            {
                service.onServiceUnavailable();
            }
            if (TurbulenzServices.onServiceUnavailable)
            {
                TurbulenzServices.onServiceUnavailable(service);
            }
        };

        if (service.discardRequests)
        {
            onServiceUnavailableCallbacks(service);
        }

        if (this.pollingServiceStatus)
        {
            return;
        }

        var that = this;
        var pollServiceStatus;

        var serviceUrl = '/api/v1/service-status/game/read/' + window.gameSlug;
        var servicesStatusCB = function servicesStatusCBFn(responseObj, status)
        {
            if (status === 200)
            {
                var statusObj = responseObj.data;
                var servicesObj = statusObj.services;

                var retry = false;
                var serviceName;
                for (serviceName in waitingServices)
                {
                    if (waitingServices.hasOwnProperty(serviceName))
                    {
                        var service = waitingServices[serviceName];
                        var serviceData = servicesObj[serviceName];
                        var serviceRunning = serviceData.running;

                        service.running = serviceRunning;
                        service.description = serviceData.description;

                        if (serviceRunning)
                        {
                            if (service.discardRequests)
                            {
                                var onServiceAvailable = callContext.onServiceAvailable;
                                if (onServiceAvailable)
                                {
                                    onServiceAvailable.call(service, callContext);
                                }
                                if (service.onServiceAvailable)
                                {
                                    service.onServiceAvailable();
                                }
                                if (TurbulenzServices.onServiceAvailable)
                                {
                                    TurbulenzServices.onServiceAvailable(
                                        service);
                                }
                            }

                            delete waitingServices[serviceName];
                            service.discardRequests = false;
                            service.serviceStatusObserver.notify(serviceRunning, service.discardRequests);

                        }
                        else
                        {
                            // if discardRequests has been set
                            if (serviceData.discardRequests && !service.discardRequests)
                            {
                                service.discardRequests = true;
                                onServiceUnavailableCallbacks(service);
                                // discard all waiting requests
                                service.serviceStatusObserver.notify(serviceRunning, service.discardRequests);
                            }
                            retry = true;
                        }
                    }
                }
                if (!retry)
                {
                    this.pollingServiceStatus = false;
                    return;
                }
                TurbulenzEngine.setTimeout(pollServiceStatus, statusObj.pollInterval * 1000);
            }
            else
            {
                TurbulenzEngine.setTimeout(pollServiceStatus, that.defaultPollInterval);
            }
        };

        var params = <any>{
            url: serviceUrl,
            method: 'GET',
            callback: servicesStatusCB
        };

        var servicesDomain = TurbulenzServices.servicesDomain;
        if (servicesDomain)
        {
            if (serviceUrl.indexOf('http') !== 0)
            {
                if (serviceUrl[0] === '/')
                {
                    params.url = servicesDomain + serviceUrl;
                }
                else
                {
                    params.url = servicesDomain + '/' + serviceUrl;
                }
            }
            if (window.location)
            {
                if (servicesDomain !== ServiceRequester.locationOrigin)
                {
                    params.enableCORSCredentials = true;
                }
            }
        }

        pollServiceStatus = function pollServiceStatusFn()
        {
            Utilities.ajax(params);
        };

        pollServiceStatus();
    }
}

if (typeof TurbulenzBridge !== 'undefined')
{
    TurbulenzServices.addBridgeEvents();
}
else
{
    debug.log("No TurbulenzBridge object");
}<|MERGE_RESOLUTION|>--- conflicted
+++ resolved
@@ -250,7 +250,6 @@
                 var statusObj = responseObj.data;
                 if (statusObj.invalidGameSession)
                 {
-<<<<<<< HEAD
                     if (TurbulenzServices.onGameSessionClosed)
                     {
                         TurbulenzServices.onGameSessionClosed();
@@ -260,13 +259,6 @@
                         Utilities.log('Game session closed');
                     }
                     return false;
-=======
-                    return oldResponseFilter.call(params.requestHandler,
-                                                  callContext,
-                                                  makeRequest,
-                                                  responseJSON,
-                                                  status);
->>>>>>> ab102e6c
                 }
             }
 
