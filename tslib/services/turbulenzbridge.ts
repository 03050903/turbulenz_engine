// Copyright (c) 2011-2013 Turbulenz Limited
/*global window: false*/
/*global TurbulenzServices: false*/
/*global debug: false*/
/*jshint nomen: false*/

/// <reference path="../debug.ts" />

/// <reference path="turbulenzservices.ts" />

/*
 * An object that takes care of communication with the gamesite and, among
 * other things, replaces the deprecated 'osdlib' module.
 *
 * It wraps an EventEmitter instance that is stored on the page and provides
 * methods that manually display the 'loading'-flag, post certain events to
 * the page or request information about a player's settings.
 */

class TurbulenzBridge
{
    static private _bridge = undefined;

    /**
     * Try to find an 'EventEmitter' object on the page and cache it.
     */
    static _initInstance()
    {
        var Turbulenz = window.top.Turbulenz;

        if (Turbulenz && Turbulenz.Services)
        {
            var bridge = Turbulenz.Services.bridge;
            if (!bridge)
            {
                return;
            }

            this._bridge = bridge;

            this.emit = bridge.emit;
            // TODO can remove all of these or's after gamesite and hub updates
            this.on = bridge.gameListenerOn || bridge.addListener || bridge.setListener;

            // we cant use off yet because the function received on the other VM is re-wrapped each time
<<<<<<< HEAD
            // this.off = bridge.gameListenerOff;
=======
            //this.off = bridge.gameListenerOff;
>>>>>>> dc7adf19
            // Legacy functions addListener/setListener
            this.addListener = bridge.gameListenerOn || bridge.addListener || bridge.setListener;
            this.setListener = bridge.gameListenerOn || bridge.setListener;
        }
        else
        {
            debug.log("No turbulenz services");
        }

        if (typeof TurbulenzServices !== 'undefined')
        {
            TurbulenzServices.addBridgeEvents();
        }
    };

    static isInitialised(): bool
    {
        return (this._bridge !== undefined);
    };

    static emit(serviceName: string, request?: string)
    {
    };

    static on(serviceName: string, cb: { (data: string) : void; })
    {
    };

    //off: function offFn() {},

    static addListener() {};

    static setListener(eventName: string,
                       listener: { (params: string): void; })
    {
    };

    /**
     * Message that passes game configuration information from the hosting site
     */
    static setOnReceiveConfig(callback)
    {
        this.on('config.set', callback);
    };

    static triggerRequestConfig()
    {
        this.emit('config.request');
    };

    /**
     * Methods to signal the beginning and end of load/save processes.
     * This will display hints to the player and helps the page
     * to prioritize resources.
     */
    static startLoading()
    {
        this.emit('status.loading.start');
    };

    static startSaving()
    {
        this.emit('status.saving.start');
    };

    static stopLoading()
    {
        this.emit('status.loading.stop');
    };

    static stopSaving()
    {
        this.emit('status.saving.stop');
    };

    /**
     * These methods tell the gamesite the gameSession so it can
     * emit a heartbeat for the message server to detect.
     * gameSessionId - A string for identifying the current game session
     */
    static createdGameSession(gameSessionId)
    {
        this.emit('game.session.created', gameSessionId);
    };

    static destroyedGameSession(gameSessionId)
    {
        this.emit('game.session.destroyed', gameSessionId);
    };

    static setGameSessionStatus(gameSessionId, status)
    {
        this.emit('game.session.status', gameSessionId, status);
    };

    static setGameSessionInfo(info)
    {
        this.emit('game.session.info', info);
    };

    /**
     * Update a userbadge. Used by the BadgeManager
     */
    static updateUserBadge(badge)
    {
        this.emit('userbadge.update', badge);
    };

    /**
     * Update a leaderboard. Used by the LeaderboardManager
     */
    static updateLeaderBoard(scoreData)
    {
        this.emit('leaderboards.update', scoreData);
    };

    /**
     * Handle multiplayer join events
     */
    static setOnMultiplayerSessionToJoin(callback)
    {
        this.on('multiplayer.session.join', callback);
    };

    static triggerJoinedMultiplayerSession(session)
    {
        this.emit('multiplayer.session.joined', session);
    };

    static triggerLeaveMultiplayerSession(sessionId)
    {
        this.emit('multiplayer.session.leave', sessionId);
    };

    static triggerMultiplayerSessionMakePublic(sessionId)
    {
        this.emit('multiplayer.session.makepublic', sessionId);
    };

    /**
     * Handle store basket events
     */
    static setOnBasketUpdate(callback)
    {
        this.on('basket.site.update', callback);
    };

    static triggerBasketUpdate(basket?)
    {
        this.emit('basket.game.update.v2', basket);
    };

    static triggerUserStoreUpdate(items)
    {
        this.emit('store.user.update', items);
    };

    static setOnPurchaseConfirmed(callback)
    {
        this.on('purchase.confirmed', callback);
    };

    static setOnPurchaseRejected(callback)
    {
        this.on('purchase.rejected', callback);
    };

    static triggerShowConfirmPurchase()
    {
        this.emit('purchase.show.confirm');
    };

    static triggerFetchStoreMeta()
    {
        this.emit('fetch.store.meta');
    };

    static setOnStoreMeta(callback)
    {
        this.on('store.meta.v2', callback);
    };


    /**
     * Handle in-game notification events
     */

    static triggerSendInstantNotification(notification)
    {
        this.emit('notifications.ingame.sendInstant', notification);
    };

    static triggerSendDelayedNotification(notification)
    {
        this.emit('notifications.ingame.sendDelayed', notification);
    };

    static setOnNotificationSent(callback)
    {
        this.on('notifications.ingame.sent', callback);
    }

    static triggerCancelNotificationByID(params)
    {
        this.emit('notifications.ingame.cancelByID', params);
    };

    static triggerCancelNotificationsByKey(params)
    {
        this.emit('notifications.ingame.cancelByKey', params);
    };

    static triggerCancelAllNotifications(params)
    {
        this.emit('notifications.ingame.cancelAll', params);
    };

    static triggerInitNotificationManager(params)
    {
        this.emit('notifications.ingame.initNotificationManager', params);
    };

    static setOnReceiveNotification(callback)
    {
        this.on('notifications.ingame.receive', callback);
    };

    /**
     * Methods to signal changes of the viewport's aspect ratio to the page.
     */
    static changeAspectRatio(ratio)
    {
        this.emit('change.viewport.ratio', ratio);
    };

    /**
     * Methods to set callbacks to react to events happening on the page.
     */
    static setOnViewportHide(callback)
    {
        this.on('change.viewport.hide', callback);
    };

    static setOnViewportShow(callback)
    {
        this.on('change.viewport.show', callback);
    };

    static setOnFullscreenOn(callback)
    {
        this.on('change.viewport.fullscreen.on', callback);
    };

    static setOnFullscreenOff(callback)
    {
        this.on('change.viewport.fullscreen.off', callback);
    };

    static setOnMenuStateChange(callback)
    {
        this.on('change.menu.state', callback);
    };

    static setOnUserStateChange(callback)
    {
        this.on('change.user.state', callback);
    };

    /**
     * Methods to send trigger event-emission on the page. These
     * prompt the page to trigger the aforementioned corresponding
     * onXXXX methods.
     */

    static triggerOnFullscreen()
    {
        this.emit('trigger.viewport.fullscreen');
    };

    static triggerOnViewportVisibility()
    {
        this.emit('trigger.viewport.visibility');
    };

    static triggerOnMenuStateChange()
    {
        this.emit('trigger.menu.state');
    };

    static triggerOnUserStateChange()
    {
        this.emit('trigger.user.state');
    };

    /**
     * Methods to send requests for information to the page. These
     * methods can be used to send state-queries. They take a callback
     * function and prompt the page to call it.
     */

    /**
     * callback - a function that takes a single boolean value that
     * will be set to 'true' if the viewport is in fullscreen.
     */
    static queryFullscreen(callback)
    {
        this.emit('query.viewport.fullscreen', callback);
    };

    /**
     * callback - a function that takes a single boolean value that
     * will be set to 'true' if the viewport is visible.
     */
    static queryViewportVisibility(callback)
    {
        this.emit('query.viewport.visibility', callback);
    };

    /**
     * callback - a function that takes an object-representation of
     * the current menu-state.
     */
    static queryMenuState(callback)
    {
        this.emit('query.menu.state', callback);
    };

    /**
     * callback - a function that takes an object-representation of
     * the current state of the user's settings.
     */
    static queryUserState(callback)
    {
        this.emit('query.user.state', callback);
    };
};

if (!TurbulenzBridge.isInitialised())
{
    TurbulenzBridge._initInstance();
}<|MERGE_RESOLUTION|>--- conflicted
+++ resolved
@@ -43,11 +43,7 @@
             this.on = bridge.gameListenerOn || bridge.addListener || bridge.setListener;
 
             // we cant use off yet because the function received on the other VM is re-wrapped each time
-<<<<<<< HEAD
             // this.off = bridge.gameListenerOff;
-=======
-            //this.off = bridge.gameListenerOff;
->>>>>>> dc7adf19
             // Legacy functions addListener/setListener
             this.addListener = bridge.gameListenerOn || bridge.addListener || bridge.setListener;
             this.setListener = bridge.gameListenerOn || bridge.setListener;
