// Copyright (c) 2011-2014 Turbulenz Limited

/*global TurbulenzEngine*/
/*global TGALoader*/
/*global DDSLoader*/
/*global TARLoader*/
/*global Int8Array*/
/*global Int16Array*/
/*global Int32Array*/
/*global Uint8Array*/
/*global Uint8ClampedArray*/
/*global Uint16Array*/
/*global Uint32Array*/
/*global Float32Array*/
/*global ArrayBuffer*/
/*global DataView*/
/*global window*/
/*global debug*/

"use strict";

// Extra declarations for WebGL-related types.

interface HTMLCanvasElement {
	getContext(contextId: string, params : {}): WebGLRenderingContext;
    toDataURL(format?: string);

    ALLOW_KEYBOARD_INPUT?: any;

    webkitRequestFullScreenWithKeys?: () => void;
    requestFullScreenWithKeys?: () => void;
    webkitRequestFullScreen?: (flags?: any) => void;
    mozRequestFullScreen?: () => void;
    requestFullScreen?: () => void;
    requestFullscreen?: () => void;

}

interface WebGLSampler
{
    minFilter: number;
    magFilter: number;
    wrapS: number;
    wrapT: number;
    wrapR: number;
    maxAnisotropy: number;
}

interface WebGLVideoSupportedExtensions
{
    webm?: boolean;
    mp4?: boolean;
    m4v?: boolean;
};

// -----------------------------------------------------------------------------
class TZWebGLTexture implements Texture
{
    /* tslint:disable:no-unused-variable */
    static version = 1;
    /* tslint:enable:no-unused-variable */

    // Texture
    id                : number;
    name              : string;
    width             : number;
    height            : number;
    depth             : number;
    format            : number;
    mipmaps           : boolean;
    cubemap           : boolean;
    dynamic           : boolean;
    renderable        : boolean;

    // TZWebGLTexture
    gd                : any;
    failed            : boolean;
    glDepthAttachment : number;  // If renderable and a depth format
    target            : number;
    glTexture         : WebGLTexture;
    sampler           : WebGLSampler;

    setData(data: any,
            face?: number,
            level?: number,
            x?: number,
            y?: number,
            w?: number,
            h?: number)
    {
        var gd = this.gd;
        var target = this.target;
        gd.bindTexture(target, this.glTexture);
        debug.assert(arguments.length === 1 || 3 <= arguments.length);
        if (3 <= arguments.length)
        {
            if (x === undefined)
            {
                x = 0;
            }
            if (y === undefined)
            {
                y = 0;
            }
            if (w === undefined)
            {
                w = (this.width - x);
            }
            if (h === undefined)
            {
                h = (this.height - y);
            }
            this.updateSubData(data, face, level, x, y, w, h);
        }
        else
        {
            this.updateData(data);
        }
        gd.bindTexture(target, null);
    }

    // Internal
    private createGLTexture(data)
    {
        var gd = this.gd;
        var gl = gd.gl;

        var target;
        if (this.cubemap)
        {
            target = gl.TEXTURE_CUBE_MAP;
        }
        else if (this.depth > 1)
        {
            //target = gl.TEXTURE_3D;
            // 3D textures are not supported yet
            return false;
        }
        else
        {
            target = gl.TEXTURE_2D;
        }
        this.target = target;

        var gltex = gl.createTexture();
        this.glTexture = gltex;

        gd.bindTexture(target, gltex);

        gl.texParameteri(target, gl.TEXTURE_MAG_FILTER, gl.LINEAR);

        if (this.mipmaps)
        {
            gl.texParameteri(target, gl.TEXTURE_MIN_FILTER, gl.LINEAR_MIPMAP_NEAREST);
        }
        else
        {
            gl.texParameteri(target, gl.TEXTURE_MIN_FILTER, gl.LINEAR);
        }

        gl.texParameteri(target, gl.TEXTURE_WRAP_S, gl.CLAMP_TO_EDGE);
        gl.texParameteri(target, gl.TEXTURE_WRAP_T, gl.CLAMP_TO_EDGE);

        this.updateData(data);

        gd.bindTexture(target, null);

        return true;
    }

    convertDataToRGBA(gl, data, internalFormat, gltype, srcStep)
    {
        var numPixels = (data.length / srcStep);
        var rgbaData = new Uint8Array(numPixels * 4);
        var offset = 0;
        var n, value, r, g, b, a;
        if (internalFormat === gl.LUMINANCE)
        {
            debug.assert(srcStep === 1);
            for (n = 0; n < numPixels; n += 1, offset += 4)
            {
                r = data[n];
                rgbaData[offset    ] = r;
                rgbaData[offset + 1] = r;
                rgbaData[offset + 2] = r;
                rgbaData[offset + 3] = 0xff;
            }
        }
        else if (internalFormat === gl.ALPHA)
        {
            debug.assert(srcStep === 1);
            for (n = 0; n < numPixels; n += 1, offset += 4)
            {
                a = data[n];
                rgbaData[offset    ] = 0xff;
                rgbaData[offset + 1] = 0xff;
                rgbaData[offset + 2] = 0xff;
                rgbaData[offset + 3] = a;
            }
        }
        else if (internalFormat === gl.LUMINANCE_ALPHA)
        {
            debug.assert(srcStep === 2);
            for (n = 0; n < numPixels; n += 2, offset += 4)
            {
                r = data[n];
                a = data[n + 1];
                rgbaData[offset    ] = r;
                rgbaData[offset + 1] = r;
                rgbaData[offset + 2] = r;
                rgbaData[offset + 3] = a;
            }
        }
        else if (gltype === gl.UNSIGNED_SHORT_5_6_5)
        {
            debug.assert(srcStep === 1);
            /* tslint:disable:no-bitwise */
            for (n = 0; n < numPixels; n += 1, offset += 4)
            {
                value = data[n];
                r = ((value >> 11) & 31);
                g = ((value >> 5) & 63);
                b = ((value) & 31);
                rgbaData[offset    ] = ((r << 3) | (r >> 2));
                rgbaData[offset + 1] = ((g << 2) | (g >> 4));
                rgbaData[offset + 2] = ((b << 3) | (b >> 2));
                rgbaData[offset + 3] = 0xff;
            }
            /* tslint:enable:no-bitwise */
        }
        else if (gltype === gl.UNSIGNED_SHORT_5_5_5_1)
        {
            debug.assert(srcStep === 1);
            /* tslint:disable:no-bitwise */
            for (n = 0; n < numPixels; n += 1, offset += 4)
            {
                value = data[n];
                r = ((value >> 11) & 31);
                g = ((value >> 6) & 31);
                b = ((value >> 1) & 31);
                a = ((value) & 1);
                rgbaData[offset    ] = ((r << 3) | (r >> 2));
                rgbaData[offset + 1] = ((g << 3) | (g >> 2));
                rgbaData[offset + 2] = ((b << 3) | (b >> 2));
                rgbaData[offset + 3] = (a ? 0xff : 0);
            }
            /* tslint:enable:no-bitwise */
        }
        else if (gltype === gl.UNSIGNED_SHORT_4_4_4_4)
        {
            debug.assert(srcStep === 1);
            /* tslint:disable:no-bitwise */
            for (n = 0; n < numPixels; n += 1, offset += 4)
            {
                value = data[n];
                r = ((value >> 12) & 15);
                g = ((value >> 8) & 15);
                b = ((value >> 4) & 15);
                a = ((value) & 15);
                rgbaData[offset    ] = ((r << 4) | r);
                rgbaData[offset + 1] = ((g << 4) | g);
                rgbaData[offset + 2] = ((b << 4) | b);
                rgbaData[offset + 3] = ((a << 4) | a);
            }
            /* tslint:enable:no-bitwise */
        }
        return rgbaData;
    }

    updateData(data)
    {
        var gd = this.gd;
        var gl = gd.gl;

        function log2(a)
        {
            return Math.floor(Math.log(a) / Math.LN2);
        }

        var numLevels, generateMipMaps;
        if (this.mipmaps)
        {
            if (data instanceof Image)
            {
                numLevels = 1;
                generateMipMaps = true;
            }
            else
            {
                numLevels = (1 + Math.max(log2(this.width), log2(this.height)));
                generateMipMaps = false;
            }
        }
        else
        {
            numLevels = 1;
            generateMipMaps = false;
        }

        var format = this.format;
        var internalFormat, gltype, srcStep, bufferData = null;
        var compressedTexturesExtension;

        if (format === gd.PIXELFORMAT_A8)
        {
            internalFormat = gl.ALPHA;
            gltype = gl.UNSIGNED_BYTE;
            srcStep = 1;
            if (data && !data.src)
            {
                if (data instanceof Uint8Array)
                {
                    bufferData = data;
                }
                else
                {
                    bufferData = new Uint8Array(data);
                }
            }
        }
        else if (format === gd.PIXELFORMAT_L8)
        {
            internalFormat = gl.LUMINANCE;
            gltype = gl.UNSIGNED_BYTE;
            srcStep = 1;
            if (data && !data.src)
            {
                if (data instanceof Uint8Array)
                {
                    bufferData = data;
                }
                else
                {
                    bufferData = new Uint8Array(data);
                }
            }
        }
        else if (format === gd.PIXELFORMAT_L8A8)
        {
            internalFormat = gl.LUMINANCE_ALPHA;
            gltype = gl.UNSIGNED_BYTE;
            srcStep = 2;
            if (data && !data.src)
            {
                if (data instanceof Uint8Array)
                {
                    bufferData = data;
                }
                else
                {
                    bufferData = new Uint8Array(data);
                }
            }
        }
        else if (format === gd.PIXELFORMAT_R5G5B5A1)
        {
            internalFormat = gl.RGBA;
            gltype = gl.UNSIGNED_SHORT_5_5_5_1;
            srcStep = 1;
            if (data && !data.src)
            {
                if (data instanceof Uint16Array)
                {
                    bufferData = data;
                }
                else
                {
                    bufferData = new Uint16Array(data);
                }
            }
        }
        else if (format === gd.PIXELFORMAT_R5G6B5)
        {
            internalFormat = gl.RGB;
            gltype = gl.UNSIGNED_SHORT_5_6_5;
            srcStep = 1;
            if (data && !data.src)
            {
                if (data instanceof Uint16Array)
                {
                    bufferData = data;
                }
                else
                {
                    bufferData = new Uint16Array(data);
                }
            }
        }
        else if (format === gd.PIXELFORMAT_R4G4B4A4)
        {
            internalFormat = gl.RGBA;
            gltype = gl.UNSIGNED_SHORT_4_4_4_4;
            srcStep = 1;
            if (data && !data.src)
            {
                if (data instanceof Uint16Array)
                {
                    bufferData = data;
                }
                else
                {
                    bufferData = new Uint16Array(data);
                }
            }
        }
        else if (format === gd.PIXELFORMAT_R8G8B8A8)
        {
            internalFormat = gl.RGBA;
            gltype = gl.UNSIGNED_BYTE;
            srcStep = 4;
            if (data && !data.src)
            {
                if (data instanceof Uint8Array)
                {
                    // Some browsers consider Uint8ClampedArray to be
                    // an instance of Uint8Array (which is correct as
                    // per the spec), yet won't accept a
                    // Uint8ClampedArray as pixel data for a
                    // gl.UNSIGNED_BYTE Texture.  If we have a
                    // Uint8ClampedArray then we can just reuse the
                    // underlying data.

                    if (typeof Uint8ClampedArray !== "undefined" &&
                        data instanceof Uint8ClampedArray)
                    {
                        bufferData = new Uint8Array(data.buffer);
                    }
                    else
                    {
                        bufferData = data;
                    }
                }
                else
                {
                    bufferData = new Uint8Array(data);
                }
            }
        }
        else if (format === gd.PIXELFORMAT_R8G8B8)
        {
            internalFormat = gl.RGB;
            gltype = gl.UNSIGNED_BYTE;
            srcStep = 3;
            if (data && !data.src)
            {
                if (data instanceof Uint8Array)
                {
                    // See comment above about Uint8ClampedArray

                    if (typeof Uint8ClampedArray !== "undefined" &&
                        data instanceof Uint8ClampedArray)
                    {
                        bufferData = new Uint8Array(data.buffer);
                    }
                    else
                    {
                        bufferData = data;
                    }
                }
                else
                {
                    bufferData = new Uint8Array(data);
                }
            }
        }
        else if (format === gd.PIXELFORMAT_D24S8)
        {
            //internalFormat = gl.DEPTH24_STENCIL8_EXT;
            //gltype = gl.UNSIGNED_INT_24_8_EXT;
            //internalFormat = gl.DEPTH_COMPONENT;
            internalFormat = gl.DEPTH_STENCIL;
            gltype = gl.UNSIGNED_INT;
            srcStep = 1;
            if (data && !data.src)
            {
                bufferData = new Uint32Array(data);
            }
        }
        else if (format === gd.PIXELFORMAT_DXT1 ||
                 format === gd.PIXELFORMAT_DXT3 ||
                 format === gd.PIXELFORMAT_DXT5)
        {
            compressedTexturesExtension = gd.compressedTexturesExtension;
            if (compressedTexturesExtension)
            {
                if (format === gd.PIXELFORMAT_DXT1)
                {
                    internalFormat = compressedTexturesExtension.COMPRESSED_RGBA_S3TC_DXT1_EXT;
                    srcStep = 8;
                }
                else if (format === gd.PIXELFORMAT_DXT3)
                {
                    internalFormat = compressedTexturesExtension.COMPRESSED_RGBA_S3TC_DXT3_EXT;
                    srcStep = 16;
                }
                else //if (format === gd.PIXELFORMAT_DXT5)
                {
                    internalFormat = compressedTexturesExtension.COMPRESSED_RGBA_S3TC_DXT5_EXT;
                    srcStep = 16;
                }

                if (internalFormat === undefined)
                {
                    return; // Unsupported format
                }

                if (data && !data.src)
                {
                    if (data instanceof Uint8Array)
                    {
                        bufferData = data;
                    }
                    else
                    {
                        bufferData = new Uint8Array(data);
                    }
                }
            }
            else
            {
                return;   // Unsupported format
            }
        }
        else if (format === gd.PIXELFORMAT_RGBA32F)
        {
            if (gd.floatTextureExtension)
            {
                internalFormat = gl.RGBA;
                gltype = gl.FLOAT;
                srcStep = 4;
                if (data && !data.src)
                {
                    if (data instanceof Float32Array)
                    {
                        bufferData = data;
                    }
                    else
                    {
                        bufferData = new Float32Array(data);
                    }
                }
            }
            else
            {
                return; // Unsupported format
            }
        }
        else if (format === gd.PIXELFORMAT_RGB32F)
        {
            if (gd.floatTextureExtension)
            {
                internalFormat = gl.RGB;
                gltype = gl.FLOAT;
                srcStep = 3;
                if (data && !data.src)
                {
                    if (data instanceof Float32Array)
                    {
                        bufferData = data;
                    }
                    else
                    {
                        bufferData = new Float32Array(data);
                    }
                }
            }
            else
            {
                return; // Unsupported format
            }
        }
        else if (format === gd.PIXELFORMAT_RGBA16F)
        {
            if (gd.halfFloatTextureExtension)
            {
                internalFormat = gl.RGBA;
                gltype = gd.halfFloatTextureExtension.HALF_FLOAT_OES;
                srcStep = 4;
                if (data && !data.src)
                {
                    bufferData = data;
                }
            }
            else
            {
                return; // Unsupported format
            }
        }
        else if (format === gd.PIXELFORMAT_RGB16F)
        {
            if (gd.halfFloatTextureExtension)
            {
                internalFormat = gl.RGB;
                gltype = gd.halfFloatTextureExtension.HALF_FLOAT_OES;
                srcStep = 3;
                if (data && !data.src)
                {
                    bufferData = data;
                }
            }
            else
            {
                return; // Unsupported format
            }
        }
        else
        {
            return;   //unknown/unsupported format
        }

        if (gd.fixIE && !compressedTexturesExtension)
        {
            var expand = false;
            if (gd.fixIE < "0.93")
            {
                expand = ((internalFormat !== gl.RGBA && internalFormat !== gl.RGB) ||
                          (gltype !== gl.UNSIGNED_BYTE && gltype !== gl.FLOAT));
            }
            else if (gd.fixIE < "0.94")
            {
                expand = (gltype !== gl.UNSIGNED_BYTE && gltype !== gl.FLOAT);
            }
            if (expand)
            {
                if (bufferData)
                {
                    bufferData = this.convertDataToRGBA(gl, bufferData, internalFormat, gltype, srcStep);
                }
                internalFormat = gl.RGBA;
                gltype = gl.UNSIGNED_BYTE;
                srcStep = 4;
            }
        }

        var w = this.width, h = this.height, offset = 0, target, n, levelSize, levelData;
        if (this.cubemap)
        {
            if (data && data instanceof WebGLVideo)
            {
                return;   //unknown/unsupported format
            }

            target = gl.TEXTURE_CUBE_MAP;

            for (var f = 0; f < 6; f += 1)
            {
                var faceTarget = (gl.TEXTURE_CUBE_MAP_POSITIVE_X + f);
                for (n = 0; n < numLevels; n += 1)
                {
                    if (compressedTexturesExtension)
                    {
                        levelSize = (Math.floor((w + 3) / 4) * Math.floor((h + 3) / 4) * srcStep);
                        if (bufferData)
                        {
                            levelData = bufferData.subarray(offset, (offset + levelSize));
                        }
                        else
                        {
                            levelData = new Uint8Array(levelSize);
                        }
                        if (gd.WEBGL_compressed_texture_s3tc)
                        {
                            gl.compressedTexImage2D(faceTarget, n, internalFormat, w, h, 0,
                                                    levelData);
                        }
                        else
                        {
                            compressedTexturesExtension.compressedTexImage2D(faceTarget, n, internalFormat, w, h, 0,
                                                                             levelData);
                        }
                    }
                    else
                    {
                        levelSize = (w * h * srcStep);
                        if (bufferData)
                        {
                            levelData = bufferData.subarray(offset, (offset + levelSize));
                            gl.texImage2D(faceTarget, n, internalFormat, w, h, 0, internalFormat, gltype, levelData);
                        }
                        else if (data)
                        {
                            gl.texImage2D(faceTarget, n, internalFormat, internalFormat, gltype, data);
                        }
                        else
                        {
                            if (gltype === gl.UNSIGNED_SHORT_5_6_5 ||
                                gltype === gl.UNSIGNED_SHORT_5_5_5_1 ||
                                gltype === gl.UNSIGNED_SHORT_4_4_4_4)
                            {
                                levelData = new Uint16Array(levelSize);
                            }
                            else if (gltype === gl.FLOAT)
                            {
                                levelData = new Float32Array(levelSize);
                            }
                            else if (gd.halfFloatTextureExtension &&
                                     gltype === gd.halfFloatTextureExtension.HALF_FLOAT_OES)
                            {
                                levelData = null;
                            }
                            else
                            {
                                levelData = new Uint8Array(levelSize);
                            }
                            gl.texImage2D(faceTarget, n, internalFormat, w, h, 0, internalFormat, gltype, levelData);
                        }
                    }
                    offset += levelSize;
                    if (bufferData && bufferData.length <= offset)
                    {
                        bufferData = null;
                        data = null;
                        if (0 === n && 1 < numLevels)
                        {
                            generateMipMaps = true;
                            break;
                        }
                    }
                    w = (w > 1 ? Math.floor(w / 2) : 1);
                    h = (h > 1 ? Math.floor(h / 2) : 1);
                }
                w = this.width;
                h = this.height;
            }
        }
        else if (data && data instanceof WebGLVideo)
        {
            target = gl.TEXTURE_2D;
            gl.texImage2D(target, 0, internalFormat, internalFormat, gltype, data.video);
        }
        else
        {
            target = gl.TEXTURE_2D;

            for (n = 0; n < numLevels; n += 1)
            {
                if (compressedTexturesExtension)
                {
                    levelSize = (Math.floor((w + 3) / 4) * Math.floor((h + 3) / 4) * srcStep);
                    if (bufferData)
                    {
                        if (numLevels === 1)
                        {
                            levelData = bufferData;
                        }
                        else
                        {
                            levelData = bufferData.subarray(offset, (offset + levelSize));
                        }
                    }
                    else
                    {
                        levelData = new Uint8Array(levelSize);
                    }
                    if (gd.WEBGL_compressed_texture_s3tc)
                    {
                        gl.compressedTexImage2D(target, n, internalFormat, w, h, 0, levelData);
                    }
                    else
                    {
                        compressedTexturesExtension.compressedTexImage2D(target, n, internalFormat, w, h, 0, levelData);
                    }
                }
                else
                {
                    levelSize = (w * h * srcStep);
                    if (bufferData)
                    {
                        if (numLevels === 1)
                        {
                            levelData = bufferData;
                        }
                        else
                        {
                            levelData = bufferData.subarray(offset, (offset + levelSize));
                        }
                        gl.texImage2D(target, n, internalFormat, w, h, 0, internalFormat, gltype, levelData);
                    }
                    else if (data)
                    {
                        gl.texImage2D(target, n, internalFormat, internalFormat, gltype, data);
                    }
                    else
                    {
                        if (gltype === gl.UNSIGNED_SHORT_5_6_5 ||
                            gltype === gl.UNSIGNED_SHORT_5_5_5_1 ||
                            gltype === gl.UNSIGNED_SHORT_4_4_4_4)
                        {
                            levelData = new Uint16Array(levelSize);
                        }
                        else if (gltype === gl.FLOAT)
                        {
                            levelData = new Float32Array(levelSize);
                        }
                        else if (gd.halfFloatTextureExtension &&
                                 gltype === gd.halfFloatTextureExtension.HALF_FLOAT_OES)
                        {
                            levelData = null;
                        }
                        else
                        {
                            levelData = new Uint8Array(levelSize);
                        }
                        gl.texImage2D(target, n, internalFormat, w, h, 0, internalFormat, gltype, levelData);
                    }
                }
                offset += levelSize;
                if (bufferData && bufferData.length <= offset)
                {
                    bufferData = null;
                    data = null;
                    if (0 === n && 1 < numLevels)
                    {
                        generateMipMaps = true;
                        break;
                    }
                }
                w = (w > 1 ? Math.floor(w / 2) : 1);
                h = (h > 1 ? Math.floor(h / 2) : 1);
            }
        }

        if (generateMipMaps)
        {
            gl.generateMipmap(target);
        }
    }

    updateSubData(data, face, level, x, y, w, h)
    {
        debug.assert(data);
        debug.assert(face === 0 || (this.cubemap && face < 6));
        debug.assert(0 <= x && (x + w) <= this.width);
        debug.assert(0 <= y && (y + h) <= this.height);
        var gd = this.gd;
        var gl = gd.gl;

        var format = this.format;
        var glformat, gltype, bufferData;
        var compressedTexturesExtension;

        if (format === gd.PIXELFORMAT_A8)
        {
            glformat = gl.ALPHA;
            gltype = gl.UNSIGNED_BYTE;
            if (data instanceof Uint8Array)
            {
                bufferData = data;
            }
            else
            {
                bufferData = new Uint8Array(data);
            }
        }
        else if (format === gd.PIXELFORMAT_L8)
        {
            glformat = gl.LUMINANCE;
            gltype = gl.UNSIGNED_BYTE;
            if (data instanceof Uint8Array)
            {
                bufferData = data;
            }
            else
            {
                bufferData = new Uint8Array(data);
            }
        }
        else if (format === gd.PIXELFORMAT_L8A8)
        {
            glformat = gl.LUMINANCE_ALPHA;
            gltype = gl.UNSIGNED_BYTE;
            if (data instanceof Uint8Array)
            {
                bufferData = data;
            }
            else
            {
                bufferData = new Uint8Array(data);
            }
        }
        else if (format === gd.PIXELFORMAT_R5G5B5A1)
        {
            glformat = gl.RGBA;
            gltype = gl.UNSIGNED_SHORT_5_5_5_1;
            if (data instanceof Uint16Array)
            {
                bufferData = data;
            }
            else
            {
                bufferData = new Uint16Array(data);
            }
        }
        else if (format === gd.PIXELFORMAT_R5G6B5)
        {
            glformat = gl.RGB;
            gltype = gl.UNSIGNED_SHORT_5_6_5;
            if (data instanceof Uint16Array)
            {
                bufferData = data;
            }
            else
            {
                bufferData = new Uint16Array(data);
            }
        }
        else if (format === gd.PIXELFORMAT_R4G4B4A4)
        {
            glformat = gl.RGBA;
            gltype = gl.UNSIGNED_SHORT_4_4_4_4;
            if (data instanceof Uint16Array)
            {
                bufferData = data;
            }
            else
            {
                bufferData = new Uint16Array(data);
            }
        }
        else if (format === gd.PIXELFORMAT_R8G8B8A8)
        {
            glformat = gl.RGBA;
            gltype = gl.UNSIGNED_BYTE;
            if (data instanceof Uint8Array)
            {
                // See comment above about Uint8ClampedArray on updateData
                if (typeof Uint8ClampedArray !== "undefined" &&
                    data instanceof Uint8ClampedArray)
                {
                    bufferData = new Uint8Array(data.buffer);
                }
                else
                {
                    bufferData = data;
                }
            }
            else
            {
                bufferData = new Uint8Array(data);
            }
        }
        else if (format === gd.PIXELFORMAT_R8G8B8)
        {
            glformat = gl.RGB;
            gltype = gl.UNSIGNED_BYTE;
            if (data instanceof Uint8Array)
            {
                // See comment above about Uint8ClampedArray on updateData
                if (typeof Uint8ClampedArray !== "undefined" &&
                    data instanceof Uint8ClampedArray)
                {
                    bufferData = new Uint8Array(data.buffer);
                }
                else
                {
                    bufferData = data;
                }
            }
            else
            {
                bufferData = new Uint8Array(data);
            }
        }
        else if (format === gd.PIXELFORMAT_DXT1 ||
                 format === gd.PIXELFORMAT_DXT3 ||
                 format === gd.PIXELFORMAT_DXT5)
        {
            compressedTexturesExtension = gd.compressedTexturesExtension;
            if (compressedTexturesExtension)
            {
                if (format === gd.PIXELFORMAT_DXT1)
                {
                    glformat = compressedTexturesExtension.COMPRESSED_RGBA_S3TC_DXT1_EXT;
                }
                else if (format === gd.PIXELFORMAT_DXT3)
                {
                    glformat = compressedTexturesExtension.COMPRESSED_RGBA_S3TC_DXT3_EXT;
                }
                else //if (format === gd.PIXELFORMAT_DXT5)
                {
                    glformat = compressedTexturesExtension.COMPRESSED_RGBA_S3TC_DXT5_EXT;
                }

                if (data instanceof Uint8Array)
                {
                    bufferData = data;
                }
                else
                {
                    bufferData = new Uint8Array(data);
                }
            }
            else
            {
                return;   // Unsupported format
            }
        }
        else if (format === gd.PIXELFORMAT_RGBA32F)
        {
            if (gd.floatTextureExtension)
            {
                glformat = gl.RGBA;
                gltype = gl.FLOAT;
                if (data instanceof Float32Array)
                {
                    bufferData = data;
                }
                else
                {
                    bufferData = new Float32Array(data);
                }
            }
            else
            {
                return;   // Unsupported format
            }
        }
        else if (format === gd.PIXELFORMAT_RGB32F)
        {
            if (gd.floatTextureExtension)
            {
                glformat = gl.RGB;
                gltype = gl.FLOAT;
                if (data instanceof Float32Array)
                {
                    bufferData = data;
                }
                else
                {
                    bufferData = new Float32Array(data);
                }
            }
            else
            {
                return;   // Unsupported format
            }
        }
        else if (format === gd.PIXELFORMAT_RGBA16F)
        {
            if (gd.halfFloatTextureExtension)
            {
                glformat = gl.RGBA;
                gltype = gd.halfFloatTextureExtension.HALF_FLOAT_OES;
                bufferData = data;
            }
            else
            {
                return;   // Unsupported format
            }
        }
        else if (format === gd.PIXELFORMAT_RGB16F)
        {
            if (gd.halfFloatTextureExtension)
            {
                glformat = gl.RGB;
                gltype = gd.halfFloatTextureExtension.HALF_FLOAT_OES;
                bufferData = data;
            }
            else
            {
                return;   // Unsupported format
            }
        }
        else
        {
            return;   //unknown/unsupported format
        }

        var target;
        if (this.cubemap)
        {
            if (data instanceof WebGLVideo)
            {
                return;   //unknown/unsupported format
            }

            target = (gl.TEXTURE_CUBE_MAP_POSITIVE_X + face);
        }
        else if (data instanceof WebGLVideo)
        {
            target = gl.TEXTURE_2D;
            // width and height are taken from video
            gl.texSubImage2D(target, level,
                             x, y,
                             glformat, gltype, data.video);
            return;
        }
        else
        {
            target = gl.TEXTURE_2D;
        }

        if (compressedTexturesExtension)
        {
            if (gd.WEBGL_compressed_texture_s3tc)
            {
                gl.compressedTexSubImage2D(target, level,
                                           x, y, w, h,
                                           glformat, bufferData);
            }
            else
            {
                compressedTexturesExtension.compressedTexSubImage2D(target, level,
                                                                    x, y, w, h,
                                                                    glformat, bufferData);
            }
        }
        else
        {
            gl.texSubImage2D(target, level,
                             x, y, w, h,
                             glformat, gltype, bufferData);
        }
    }

    updateMipmaps(face)
    {
        if (this.mipmaps)
        {
            if (this.depth > 1)
            {
                (<WebGLTurbulenzEngine><any>TurbulenzEngine).callOnError(
                    "3D texture mipmap generation unsupported");
                return;
            }

            if (this.cubemap && face !== 5)
            {
                return;
            }

            var gd = this.gd;
            var gl = gd.gl;

            var target = this.target;
            gd.bindTexture(target, this.glTexture);
            gl.generateMipmap(target);
            gd.bindTexture(target, null);
        }
    }

    destroy()
    {
        var gd = this.gd;
        if (gd)
        {
            var glTexture = this.glTexture;
            if (glTexture)
            {
                var gl = gd.gl;
                if (gl)
                {
                    gd.unbindTexture(glTexture);
                    gl.deleteTexture(glTexture);
                }
                delete this.glTexture;
            }

            delete this.sampler;
            delete this.gd;
        }
    }

    typedArrayIsValid(typedArray)
    {
        var gd = this.gd;
        var format = this.format;

        if (gd)
        {
            if ((format === gd.PIXELFORMAT_A8) ||
                (format === gd.PIXELFORMAT_L8) ||
                (format === gd.PIXELFORMAT_S8))
            {
                return ((typedArray instanceof Uint8Array) ||
                        (typeof Uint8ClampedArray !== "undefined" &&
                         typedArray instanceof Uint8ClampedArray)) &&
                    (typedArray.length ===
                     this.width * this.height * this.depth);
            }
            if (format === gd.PIXELFORMAT_L8A8)
            {
                return ((typedArray instanceof Uint8Array) ||
                        (typeof Uint8ClampedArray !== "undefined" &&
                         typedArray instanceof Uint8ClampedArray)) &&
                    (typedArray.length ===
                     2 * this.width * this.height * this.depth);
            }
            if (format === gd.PIXELFORMAT_R8G8B8)
            {
                return ((typedArray instanceof Uint8Array) ||
                        (typeof Uint8ClampedArray !== "undefined" &&
                         typedArray instanceof Uint8ClampedArray)) &&
                    (typedArray.length ===
                     3 * this.width * this.height * this.depth);
            }
            if (format === gd.PIXELFORMAT_R8G8B8A8)
            {
                return ((typedArray instanceof Uint8Array) ||
                        (typeof Uint8ClampedArray !== "undefined" &&
                         typedArray instanceof Uint8ClampedArray)) &&
                    (typedArray.length ===
                     4 * this.width * this.height * this.depth);
            }
            if ((format === gd.PIXELFORMAT_R5G5B5A1) ||
                (format === gd.PIXELFORMAT_R5G6B5) ||
                (format === gd.PIXELFORMAT_R4G4B4A4))
            {
                return (typedArray instanceof Uint16Array) &&
                    (typedArray.length ===
                     this.width * this.height * this.depth);
            }
            if (format === gd.PIXELFORMAT_RGBA32F)
            {
                return (typedArray instanceof Float32Array) &&
                    (typedArray.length === 4 * this.width * this.height * this.depth);
            }
            if (format === gd.PIXELFORMAT_RGB32F)
            {
                return (typedArray instanceof Float32Array) &&
                    (typedArray.length === 3 * this.width * this.height * this.depth);
            }
            if (format === gd.PIXELFORMAT_RGBA16F)
            {
                return (typedArray instanceof Uint16Array) &&
                    (typedArray.length === 4 * this.width * this.height * this.depth);
            }
            if (format === gd.PIXELFORMAT_RGB16F)
            {
                return (typedArray instanceof Uint16Array) &&
                    (typedArray.length === 3 * this.width * this.height * this.depth);
            }
        }
        return false;
    }

    static create(gd: WebGLGraphicsDevice, params)
    {
        var tex = new TZWebGLTexture();
        tex.gd = gd;
        tex.mipmaps = params.mipmaps;
        tex.dynamic = params.dynamic;
        tex.renderable = (params.renderable || false);
        tex.id = ++gd.counters.textures;

        var src = params.src;
        if (src)
        {
            tex.name = params.name || src;
            var extension;
            var data = params.data;
            if (data)
            {
                // do not trust file extensions if we got data...
                if (data[0] === 137 &&
                    data[1] === 80 &&
                    data[2] === 78 &&
                    data[3] === 71)
                {
                    extension = '.png';
                }
                else if (data[0] === 255 &&
                         data[1] === 216 &&
                         data[2] === 255 &&
                         (data[3] === 224 || data[3] === 225))
                {
                    extension = '.jpg';
                }
                else if (data[0] === 68 &&
                         data[1] === 68 &&
                         data[2] === 83 &&
                         data[3] === 32)
                {
                    extension = '.dds';
                }
                else
                {
                    extension = src.slice(-4);
                }
            }
            else
            {
                extension = src.slice(-4);
            }

            // DDS and TGA textures require out own image loaders
            if (extension === '.dds' ||
                extension === '.tga')
            {
                if (extension === '.tga' && typeof TGALoader !== 'undefined')
                {
                    var tgaParams = {
                        gd: gd,
                        onload : function tgaLoadedFn(data, width, height, format, status)
                        {
                            tex.width = width;
                            tex.height = height;
                            tex.depth = 1;
                            tex.format = format;
                            tex.cubemap = false;
                            var result = tex.createGLTexture(data);
                            if (params.onload)
                            {
                                params.onload(result ? tex : null, status);
                            }
                        },
                        onerror : function tgaFailedFn(status)
                        {
                            tex.failed = true;
                            if (params.onload)
                            {
                                params.onload(null, status);
                            }
                        },
                        data: undefined,
                        src: undefined
                    };
                    if (data)
                    {
                        tgaParams.data = data;
                    }
                    else
                    {
                        tgaParams.src = src;
                    }
                    TGALoader.create(tgaParams);
                    return tex;
                }
                else if (extension === '.dds' && typeof DDSLoader !== 'undefined')
                {
                    var ddsParams = {
                        gd: gd,
                        onload : function ddsLoadedFn(data, width, height, format, numLevels, cubemap, depth, status)
                        {
                            tex.width = width;
                            tex.height = height;
                            tex.format = format;
                            tex.cubemap = cubemap;
                            tex.depth = depth;
                            if (1 < numLevels)
                            {
                                if (!tex.mipmaps)
                                {
                                    tex.mipmaps = true;
                                    debug.log("Mipmap levels provided for texture created without mipmaps enabled: " +
                                              tex.name);
                                }
                            }
                            var result = tex.createGLTexture(data);
                            if (params.onload)
                            {
                                params.onload(result ? tex : null, status);
                            }
                        },
                        onerror : function ddsFailedFn(status)
                        {
                            tex.failed = true;
                            if (params.onload)
                            {
                                params.onload(null, status);
                            }
                        },
                        data: undefined,
                        src: undefined
                    };
                    if (data)
                    {
                        ddsParams.data = data;
                    }
                    else
                    {
                        ddsParams.src = src;
                    }
                    DDSLoader.create(ddsParams);
                    return tex;
                }
                else
                {
                    (<WebGLTurbulenzEngine><any>TurbulenzEngine).callOnError(
                        'Missing image loader required for ' + src);

                    tex = TZWebGLTexture.create(gd, {
                        name    : (params.name || src),
                        width   : 2,
                        height  : 2,
                        depth   : 1,
                        format  : 'R8G8B8A8',
                        cubemap : false,
                        mipmaps : params.mipmaps,
                        dynamic : params.dynamic,
                        renderable : params.renderable,
                        data    : [255,  20, 147, 255,
                                   255,   0,   0, 255,
                                   255, 255, 255, 255,
                                   255,  20, 147, 255]
                    });

                    if (params.onload)
                    {
                        if (TurbulenzEngine)
                        {
                            TurbulenzEngine.setTimeout(function () {
                                params.onload(tex, 200);
                            }, 0);
                        }
                        else
                        {
                            window.setTimeout(function () {
                                params.onload(tex, 200);
                            }, 0);
                        }
                    }
                    return tex;
                }
            }

            var img = new Image();
            var imageLoaded = function imageLoadedFn()
            {
                tex.width = img.width;
                tex.height = img.height;
                tex.depth = 1;
                tex.format = gd.PIXELFORMAT_R8G8B8A8;
                tex.cubemap = false;
                var result = tex.createGLTexture(img);
                if (params.onload)
                {
                    params.onload(result ? tex : null, 200);
                }
            };
            img.onload = imageLoaded;
            img.onerror = function imageFailedFn()
            {
                tex.failed = true;
                if (params.onload)
                {
                    params.onload(null);
                }
            };
            if (data)
            {
                if (typeof Blob !== "undefined" && typeof URL !== "undefined" && URL.createObjectURL)
                {
                    var dataBlob;
                    if (extension === '.jpg' || extension === '.jpeg')
                    {
                        dataBlob = new Blob([data], {type: "image/jpeg"});
                    }
                    else if (extension === '.png')
                    {
                        dataBlob = new Blob([data], {type: "image/png"});
                    }
                    debug.assert(data.length === dataBlob.size, "Blob constructor does not support typed arrays.");
                    img.onload = function blobImageLoadedFn()
                    {
                        imageLoaded();
                        URL.revokeObjectURL(img.src);
                        dataBlob = null;
                    };
                    src = URL.createObjectURL(dataBlob);
                }
                else
                {
                    if (extension === '.jpg' || extension === '.jpeg')
                    {
                        src = 'data:image/jpeg;base64,' +
                            (<WebGLTurbulenzEngine><any>TurbulenzEngine)
                            .base64Encode(data);
                    }
                    else if (extension === '.png')
                    {
                        src = 'data:image/png;base64,' +
                            (<WebGLTurbulenzEngine><any>TurbulenzEngine)
                            .base64Encode(data);
                    }
                }
                img.src = src;
            }
            else if (typeof URL !== "undefined" && URL.createObjectURL)
            {
                var xhr = new XMLHttpRequest();
                xhr.onreadystatechange = function () {
                    if (xhr.readyState === 4)
                    {
                        if (!TurbulenzEngine || !TurbulenzEngine.isUnloading())
                        {
                            var xhrStatus = xhr.status;
                            // Fix for loading from file
                            if (xhrStatus === 0 &&
                                (window.location.protocol === "file:" ||
                                 window.location.protocol === "chrome-extension:"))
                            {
                                xhrStatus = 200;
                            }

                            // Sometimes the browser sets status to 200 OK when the connection is closed
                            // before the message is sent (weird!).
                            // In order to address this we fail any completely empty responses.
                            // Hopefully, nobody will get a valid response with no headers and no body!
                            if (xhr.getAllResponseHeaders() === "" && !xhr.response)
                            {
                                if (params.onload)
                                {
                                    params.onload(null, 0);
                                }
                            }
                            else
                            {
                                if (xhrStatus === 200 || xhrStatus === 0)
                                {
                                    var blob = xhr.response;
                                    img.onload = function blobImageLoadedFn()
                                    {
                                        imageLoaded();
                                        URL.revokeObjectURL(img.src);
                                        blob = null;
                                    };
                                    img.src = URL.createObjectURL(blob);
                                }
                                else
                                {
                                    params.onload(null, xhrStatus);
                                }
                            }
                            xhr.onreadystatechange = null;
                            xhr = null;
                        }
                        return tex;
                    }
                };
                xhr.open('GET', src, true);
                xhr.responseType = 'blob';
                xhr.send();
            }
            else
            {
                img.crossOrigin = 'anonymous';
                img.src = src;
            }
        }
        else
        {
            // Invalid src values like "" fall through to here
            if ("" === src && params.onload)
            {
                // Assume the caller intended to pass in a valid url.
                return null;
            }

            var format = params.format;
            if (typeof format === 'string')
            {
                format = gd['PIXELFORMAT_' + format];
            }

            tex.width = params.width;
            tex.height = params.height;
            tex.depth = params.depth;
            tex.format = format;
            tex.cubemap = (params.cubemap || false);
            tex.name = params.name;

            var result = tex.createGLTexture(params.data);
            if (!result)
            {
                tex = null;
            }

            // If this is a depth-texture, note the attachment type
            // required, based on the format.

            if (params.renderable)
            {
                if (gd.PIXELFORMAT_D16 === format)
                {
                    tex.glDepthAttachment = gd.gl.DEPTH_ATTACHMENT;
                }
                else if (gd.PIXELFORMAT_D24S8 === format)
                {
                    tex.glDepthAttachment = gd.gl.DEPTH_STENCIL_ATTACHMENT;
                }
            }

            if (params.onload)
            {
                params.onload(tex, 200);
            }
        }

        return tex;
    }
}

//
// WebGLVideo
//
class WebGLVideo implements Video
{
    /* tslint:disable:no-unused-variable */
    static version = 1;
    /* tslint:enable:no-unused-variable */

    // Video
    looping      : boolean;
    playing      : boolean;
    paused       : boolean;
    tell         : number;

    // WebGLVideo
    video        : HTMLVideoElement;
    src          : string;
    length       : number;
    width        : number;
    height       : number;
    elementAdded : boolean;

    // Public API
    play(seek?: number)
    {
        var video = this.video;

        if (!this.playing)
        {
            this.playing = true;
            this.paused = false;
        }

        if (seek === undefined)
        {
            seek = 0;
        }

        if (0.01 < Math.abs(video.currentTime - seek))
        {
            try
            {
                video.currentTime = seek;
            }
            catch (e)
            {
                // There does not seem to be any reliable way of seeking
            }
        }

        video.play();

        return true;
    }

    stop()
    {
        var playing = this.playing;
        if (playing)
        {
            this.playing = false;
            this.paused = false;

            var video = this.video;
            video.pause();
            video.currentTime = 0;
        }

        return playing;
    }

    pause()
    {
        if (this.playing)
        {
            if (!this.paused)
            {
                this.paused = true;

                this.video.pause();
            }

            return true;
        }

        return false;
    }

    resume(seek?: number)
    {
        if (this.paused)
        {
            this.paused = false;

            var video = this.video;

            if (seek !== undefined)
            {
                if (0.01 < Math.abs(video.currentTime - seek))
                {
                    try
                    {
                        video.currentTime = seek;
                    }
                    catch (e)
                    {
                        // There does not seem to be any reliable way of seeking
                    }

                }
            }

            video.play();

            return true;
        }

        return false;
    }

    rewind()
    {
        if (this.playing)
        {
            this.video.currentTime = 0;

            return true;
        }

        return false;
    }

    destroy()
    {
        this.stop();

        if (this.video)
        {
            if (this.elementAdded)
            {
                this.elementAdded = false;
                TurbulenzEngine.canvas.parentElement.removeChild(this.video);
            }
            this.video = null;
        }
    }

    static create(params: any): WebGLVideo
    {
        var v = new WebGLVideo();

        var onload = params.onload;
        var looping = params.looping;
        var src = params.src;

        var userAgent = navigator.userAgent.toLowerCase();

        var video = <HTMLVideoElement>(document.createElement('video'));
        video.preload = 'auto';
        video.autobuffer = true;
        video.muted = true;
        if (looping)
        {
            if (video.loop !== undefined &&
                !userAgent.match(/firefox/))
            {
                video.loop = true;
            }
            else
            {
                video.onended = function () {
                    video.src = src;
                    video.play();
                };
            }
        }
        else
        {
            video.onended = function () {
                v.playing = false;
            };
        }

        v.video = video;
        v.src = src;
        v.playing = false;
        v.paused = false;

        // Safari does not play the video unless is on the page...
        if (userAgent.match(/safari/) && !userAgent.match(/chrome/))
        {
            //video.setAttribute("style", "display: none;");
            video.setAttribute("style", "visibility: hidden;");
            TurbulenzEngine.canvas.parentElement.appendChild(video);
            v.elementAdded = true;
        }

        if (video.webkitDecodedFrameCount !== undefined)
        {
            var lastFrameCount = -1, tell = 0;
            Object.defineProperty(v, "tell", {
                get : function tellFn() {
                    if (lastFrameCount !== this.video.webkitDecodedFrameCount)
                    {
                        lastFrameCount = this.video.webkitDecodedFrameCount;
                        tell = this.video.currentTime;
                    }
                    return tell;
                },
                enumerable : true,
                configurable : false
            });
        }
        else
        {
            Object.defineProperty(v, "tell", {
                get : function tellFn() {
                    return this.video.currentTime;
                },
                enumerable : true,
                configurable : false
            });
        }

        Object.defineProperty(v, "looping", {
            get : function loopingFn() {
                return looping;
            },
            enumerable : true,
            configurable : false
        });

        var loadingVideoFailed = function loadingVideoFailedFn(/* e */)
        {
            if (onload)
            {
                onload(null);
                onload = null;
            }
            video.removeEventListener("error", loadingVideoFailed);
            video = null;
            v.video = null;
            v.playing = false;
        };
        video.addEventListener("error", loadingVideoFailed, false);

        var videoCanPlay = function videoCanPlayFn()
        {
            v.length = video.duration;
            v.width = video.videoWidth;
            v.height = video.videoHeight;

            if (onload)
            {
                onload(v, 200);
                onload = null;
            }

            video.removeEventListener("progress", checkProgress);
            video.removeEventListener("canplaythrough", videoCanPlay);
        };
        var checkProgress = function checkProgressFn()
        {
            if (0 < video.buffered.length && video.buffered.end(0) >= video.duration)
            {
                videoCanPlay();
            }
        };
        video.addEventListener("progress", checkProgress, false);
        video.addEventListener("canplaythrough", videoCanPlay, false);

        video.crossorigin = 'anonymous';
        video.src = src;

        return v;
    }
}


//
// WebGLRenderBuffer
//

class WebGLRenderBuffer implements RenderBuffer
{
    /* tslint:disable:no-unused-variable */
    static version = 1;
    /* tslint:enable:no-unused-variable */

    // RenderBuffer
    id     : number;
    width  : number;
    height : number;
    format : number;

    // WebGLRenderBuffer
    glBuffer: WebGLRenderbuffer;
    glDepthAttachment: number;
    gd: any;

    destroy()
    {
        var gd = this.gd;
        if (gd)
        {
            var glBuffer = this.glBuffer;
            if (glBuffer)
            {
                var gl = gd.gl;
                if (gl)
                {
                    gl.deleteRenderbuffer(glBuffer);
                }
                delete this.glBuffer;
            }

            delete this.gd;
        }
    }

    static create(gd: any, params: any): WebGLRenderBuffer
    {
        var renderBuffer = new WebGLRenderBuffer();

        var width = params.width;
        var height = params.height;
        var format = params.format;
        if (typeof format === 'string')
        {
            format = gd['PIXELFORMAT_' + format];
        }

        if (format !== gd.PIXELFORMAT_D24S8 &&
            format !== gd.PIXELFORMAT_D16)
        {
            return null;
        }

        var gl = gd.gl;

        var glBuffer = gl.createRenderbuffer();

        gl.bindRenderbuffer(gl.RENDERBUFFER, glBuffer);

        var internalFormat;
        var attachment;
        if (gd.PIXELFORMAT_D16 === format)
        {
            internalFormat = gl.DEPTH_COMPONENT16;
            attachment = gl.DEPTH_ATTACHMENT;
        }
        else // if (gd.PIXELFORMAT_D24S8 === format)
        {
            internalFormat = gl.DEPTH_STENCIL;
            attachment = gl.DEPTH_STENCIL_ATTACHMENT;
        }
        // else if (gd.PIXELFORMAT_S8 === format)
        // {
        //     internalFormat = gl.STENCIL_INDEX8;
        //     attachment = gl.STENCIL_ATTACHMENT;
        // }

        gl.renderbufferStorage(gl.RENDERBUFFER, internalFormat, width, height);
        renderBuffer.width =
            gl.getRenderbufferParameter(gl.RENDERBUFFER, gl.RENDERBUFFER_WIDTH);
        renderBuffer.height =
            gl.getRenderbufferParameter(gl.RENDERBUFFER, gl.RENDERBUFFER_HEIGHT);

        gl.bindRenderbuffer(gl.RENDERBUFFER, null);

        if (renderBuffer.width < width ||
            renderBuffer.height < height)
        {
            gl.deleteRenderbuffer(glBuffer);
            return null;
        }

        renderBuffer.gd = gd;
        renderBuffer.format = format;
        renderBuffer.glDepthAttachment = attachment;
        renderBuffer.glBuffer = glBuffer;
        renderBuffer.id = ++gd.counters.renderBuffers;

        return renderBuffer;
    }
}


//
// WebGLRenderTarget
//
class WebGLRenderTarget implements RenderTarget
{
    /* tslint:disable:no-unused-variable */
    static version = 1;
    /* tslint:enable:no-unused-variable */

    // RenderTarget
    id            : number;
    width         : number;
    height        : number;
    face          : number;
    colorTexture0 : TZWebGLTexture;
    colorTexture1 : TZWebGLTexture;
    colorTexture2 : TZWebGLTexture;
    colorTexture3 : TZWebGLTexture;
    depthBuffer   : WebGLRenderBuffer;
    depthTexture  : TZWebGLTexture;

    // WebGLRenderTarget
    gd: any;
    glObject: any;
    buffers: number[];

    // Shared because there can only be one active at a time
    oldViewportBox : any[]; // prototype
    oldScissorBox : any[]; // prototype

    copyBox(dst, src)
    {
        dst[0] = src[0];
        dst[1] = src[1];
        dst[2] = src[2];
        dst[3] = src[3];
    }

    bind()
    {
        var gd = this.gd;
        var gl = gd.gl;

        if (this.colorTexture0)
        {
            gd.unbindTexture(this.colorTexture0.glTexture);
            if (this.colorTexture1)
            {
                gd.unbindTexture(this.colorTexture1.glTexture);
                if (this.colorTexture2)
                {
                    gd.unbindTexture(this.colorTexture2.glTexture);
                    if (this.colorTexture3)
                    {
                        gd.unbindTexture(this.colorTexture3.glTexture);
                    }
                }
            }
        }
        if (this.depthTexture)
        {
            gd.unbindTexture(this.depthTexture.glTexture);
        }

        gl.bindFramebuffer(gl.FRAMEBUFFER, this.glObject);

        // Only call drawBuffers if we have more than one color attachment
        if (this.colorTexture1)
        {
            var drawBuffersExtension = gd.drawBuffersExtension;
            if (drawBuffersExtension)
            {
                if (gd.WEBGL_draw_buffers)
                {
                    drawBuffersExtension.drawBuffersWEBGL(this.buffers);
                }
                else
                {
                    drawBuffersExtension.drawBuffersEXT(this.buffers);
                }
            }
        }

        var state = gd.state;
        this.copyBox(this.oldViewportBox, state.viewportBox);
        this.copyBox(this.oldScissorBox, state.scissorBox);
        gd.setViewport(0, 0, this.width, this.height);
        gd.setScissor(0, 0, this.width, this.height);

        return true;
    }

    unbind()
    {
        var gd = this.gd;
        var gl = gd.gl;

        gl.bindFramebuffer(gl.FRAMEBUFFER, null);

        // Only call drawBuffers if we have more than one color attachment
        if (this.colorTexture1)
        {
            var drawBuffersExtension = gd.drawBuffersExtension;
            if (drawBuffersExtension)
            {
                var buffers = [gl.BACK];

                if (gd.WEBGL_draw_buffers)
                {
                    drawBuffersExtension.drawBuffersWEBGL(buffers);
                }
                else
                {
                    drawBuffersExtension.drawBuffersEXT(buffers);
                }
            }
        }

        var box = this.oldViewportBox;
        gd.setViewport(box[0], box[1], box[2], box[3]);
        box = this.oldScissorBox;
        gd.setScissor(box[0], box[1], box[2], box[3]);

        if (this.colorTexture0)
        {
            this.colorTexture0.updateMipmaps(this.face);
            if (this.colorTexture1)
            {
                this.colorTexture1.updateMipmaps(this.face);
                if (this.colorTexture2)
                {
                    this.colorTexture2.updateMipmaps(this.face);
                    if (this.colorTexture3)
                    {
                        this.colorTexture3.updateMipmaps(this.face);
                    }
                }
            }
        }
        if (this.depthTexture)
        {
            this.depthTexture.updateMipmaps(this.face);
        }
    }

    private _updateColorAttachement(colorTexture: TZWebGLTexture, index: number): void
    {
        var glTexture = colorTexture.glTexture;
        var gl = this.gd.gl;
        gl.bindFramebuffer(gl.FRAMEBUFFER, this.glObject);
        if (colorTexture.cubemap)
        {
            gl.framebufferTexture2D(gl.FRAMEBUFFER,
                                    (gl.COLOR_ATTACHMENT0 + index),
                                    (gl.TEXTURE_CUBE_MAP_POSITIVE_X + this.face),
                                    glTexture, 0);
        }
        else
        {
            gl.framebufferTexture2D(gl.FRAMEBUFFER,
                                    (gl.COLOR_ATTACHMENT0 + index),
                                    gl.TEXTURE_2D,
                                    glTexture, 0);
        }
        gl.bindFramebuffer(gl.FRAMEBUFFER, null);
    }

    getWidth(): number
    {
        if (this.colorTexture0)
        {
            return this.colorTexture0.width;
        }
        else if (this.depthBuffer)
        {
            return this.depthBuffer.width;
        }
        else if (this.depthTexture)
        {
            return this.depthTexture.width;
        }
    }

    getHeight(): number
    {
        if (this.colorTexture0)
        {
            return this.colorTexture0.height;
        }
        else if (this.depthBuffer)
        {
            return this.depthBuffer.height;
        }
        else if (this.depthTexture)
        {
            return this.depthTexture.height;
        }
    }

    setColorTexture0(colorTexture0: Texture): void
    {
        var oldColorTexture0 = this.colorTexture0;
        debug.assert(oldColorTexture0 &&
                     colorTexture0 &&
                     oldColorTexture0.width === colorTexture0.width &&
                     oldColorTexture0.height === colorTexture0.height &&
                     oldColorTexture0.format === colorTexture0.format &&
                     oldColorTexture0.cubemap === colorTexture0.cubemap);
        this.colorTexture0 = <TZWebGLTexture>(colorTexture0);
        this._updateColorAttachement(this.colorTexture0, 0);
    }

    setColorTexture1(colorTexture1: Texture): void
    {
        var oldColorTexture1 = this.colorTexture1;
        debug.assert(oldColorTexture1 &&
                     colorTexture1 &&
                     oldColorTexture1.width === colorTexture1.width &&
                     oldColorTexture1.height === colorTexture1.height &&
                     oldColorTexture1.format === colorTexture1.format &&
                     oldColorTexture1.cubemap === colorTexture1.cubemap);
        this.colorTexture1 = <TZWebGLTexture>(colorTexture1);
        this._updateColorAttachement(this.colorTexture1, 1);
    }

    setColorTexture2(colorTexture2: Texture): void
    {
        var oldColorTexture2 = this.colorTexture2;
        debug.assert(oldColorTexture2 &&
                     colorTexture2 &&
                     oldColorTexture2.width === colorTexture2.width &&
                     oldColorTexture2.height === colorTexture2.height &&
                     oldColorTexture2.format === colorTexture2.format &&
                     oldColorTexture2.cubemap === colorTexture2.cubemap);
        this.colorTexture2 = <TZWebGLTexture>(colorTexture2);
        this._updateColorAttachement(this.colorTexture2, 2);
    }

    setColorTexture3(colorTexture3: Texture): void
    {
        var oldColorTexture3 = this.colorTexture3;
        debug.assert(oldColorTexture3 &&
                     colorTexture3 &&
                     oldColorTexture3.width === colorTexture3.width &&
                     oldColorTexture3.height === colorTexture3.height &&
                     oldColorTexture3.format === colorTexture3.format &&
                     oldColorTexture3.cubemap === colorTexture3.cubemap);
        this.colorTexture3 = <TZWebGLTexture>(colorTexture3);
        this._updateColorAttachement(this.colorTexture3, 3);
    }

    destroy(): void
    {
        var gd = this.gd;
        if (gd)
        {
            var glObject = this.glObject;
            if (glObject)
            {
                var gl = gd.gl;
                if (gl)
                {
                    gl.deleteFramebuffer(glObject);
                }
                delete this.glObject;
            }

            delete this.colorTexture0;
            delete this.colorTexture1;
            delete this.colorTexture2;
            delete this.colorTexture3;
            delete this.depthBuffer;
            delete this.depthTexture;
            delete this.gd;
        }
    }

    static create(gd: WebGLGraphicsDevice, params: RenderTargetParameters) :
    WebGLRenderTarget
    {
        var renderTarget = new WebGLRenderTarget();

        var colorTexture0 = <TZWebGLTexture>(params.colorTexture0);
        var colorTexture1 = <TZWebGLTexture>
            (colorTexture0 ? (params.colorTexture1 || null) : null);
        var colorTexture2 = <TZWebGLTexture>
            (colorTexture1 ? (params.colorTexture2 || null) : null);
        var colorTexture3 = <TZWebGLTexture>
            (colorTexture2 ? (params.colorTexture3 || null) : null);
        var depthBuffer = <WebGLRenderBuffer>(params.depthBuffer || null);
        var depthTexture = <TZWebGLTexture>(params.depthTexture || null);
        var face = params.face;

        var maxSupported  = gd.maxSupported("RENDERTARGET_COLOR_TEXTURES");
        if (colorTexture1 && maxSupported < 2)
        {
            return null;
        }
        if (colorTexture2 && maxSupported < 3)
        {
            return null;
        }
        if (colorTexture3 && maxSupported < 4)
        {
            return null;
        }

        var gl = gd.gl;
        var colorAttachment0 = gl.COLOR_ATTACHMENT0;

        var glObject = gl.createFramebuffer();

        gl.bindFramebuffer(gl.FRAMEBUFFER, glObject);

        var width, height;
        if (colorTexture0)
        {
            width = colorTexture0.width;
            height = colorTexture0.height;

            var glTexture = colorTexture0.glTexture;
            if (glTexture === undefined)
            {
                (<WebGLTurbulenzEngine><any>TurbulenzEngine).callOnError(
                    "Color texture is not a Texture");
                gl.bindFramebuffer(gl.FRAMEBUFFER, null);
                gl.deleteFramebuffer(glObject);
                return null;
            }

            if (colorTexture0.cubemap)
            {
                gl.framebufferTexture2D(gl.FRAMEBUFFER,
                                        colorAttachment0,
                                        (gl.TEXTURE_CUBE_MAP_POSITIVE_X + face),
                                        glTexture, 0);
            }
            else
            {
                gl.framebufferTexture2D(gl.FRAMEBUFFER,
                                        colorAttachment0,
                                        gl.TEXTURE_2D,
                                        glTexture, 0);
            }

            if (colorTexture1)
            {
                glTexture = colorTexture1.glTexture;
                if (colorTexture1.cubemap)
                {
                    gl.framebufferTexture2D(gl.FRAMEBUFFER,
                                            (colorAttachment0 + 1),
                                            (gl.TEXTURE_CUBE_MAP_POSITIVE_X + face),
                                            glTexture, 0);
                }
                else
                {
                    gl.framebufferTexture2D(gl.FRAMEBUFFER,
                                            (colorAttachment0 + 1),
                                            gl.TEXTURE_2D,
                                            glTexture, 0);
                }

                if (colorTexture2)
                {
                    glTexture = colorTexture2.glTexture;
                    if (colorTexture1.cubemap)
                    {
                        gl.framebufferTexture2D(gl.FRAMEBUFFER,
                                                (colorAttachment0 + 2),
                                                (gl.TEXTURE_CUBE_MAP_POSITIVE_X + face),
                                                glTexture, 0);
                    }
                    else
                    {
                        gl.framebufferTexture2D(gl.FRAMEBUFFER,
                                                (colorAttachment0 + 2),
                                                gl.TEXTURE_2D,
                                                glTexture, 0);
                    }

                    if (colorTexture3)
                    {
                        glTexture = colorTexture3.glTexture;
                        if (colorTexture1.cubemap)
                        {
                            gl.framebufferTexture2D(gl.FRAMEBUFFER,
                                                    (colorAttachment0 + 3),
                                                    (gl.TEXTURE_CUBE_MAP_POSITIVE_X + face),
                                                    glTexture, 0);
                        }
                        else
                        {
                            gl.framebufferTexture2D(gl.FRAMEBUFFER,
                                                    (colorAttachment0 + 3),
                                                    gl.TEXTURE_2D,
                                                    glTexture, 0);
                        }
                    }
                }
            }
        }
        else if (depthTexture)
        {
            width = depthTexture.width;
            height = depthTexture.height;
        }
        else if (depthBuffer)
        {
            width = depthBuffer.width;
            height = depthBuffer.height;
        }
        else
        {
            (<WebGLTurbulenzEngine><any>TurbulenzEngine).callOnError(
                "No RenderBuffers or Textures specified for this RenderTarget");
            gl.bindFramebuffer(gl.FRAMEBUFFER, null);
            gl.deleteFramebuffer(glObject);
            return null;
        }

        if (depthTexture)
        {
            gl.framebufferTexture2D(gl.FRAMEBUFFER, depthTexture.glDepthAttachment,
                                    gl.TEXTURE_2D, depthTexture.glTexture, 0);
        }
        else if (depthBuffer)
        {
            gl.framebufferRenderbuffer(gl.FRAMEBUFFER,
                                       depthBuffer.glDepthAttachment,
                                       gl.RENDERBUFFER, depthBuffer.glBuffer);
        }

        var status = gl.checkFramebufferStatus(gl.FRAMEBUFFER);

        gl.bindFramebuffer(gl.FRAMEBUFFER, null);

        if (status !== gl.FRAMEBUFFER_COMPLETE)
        {
            gl.deleteFramebuffer(glObject);
            return null;
        }

        renderTarget.gd = gd;
        renderTarget.glObject = glObject;
        renderTarget.colorTexture0 = colorTexture0;
        renderTarget.colorTexture1 = colorTexture1;
        renderTarget.colorTexture2 = colorTexture2;
        renderTarget.colorTexture3 = colorTexture3;
        renderTarget.depthBuffer = depthBuffer;
        renderTarget.depthTexture = depthTexture;
        renderTarget.width = width;
        renderTarget.height = height;
        renderTarget.face = face;

        if (gd.drawBuffersExtension)
        {
            var buffers;
            if (colorTexture0)
            {
                buffers = [colorAttachment0];
                if (colorTexture1)
                {
                    buffers.push(colorAttachment0 + 1);
                    if (colorTexture2)
                    {
                        buffers.push(colorAttachment0 + 2);
                        if (colorTexture3)
                        {
                            buffers.push(colorAttachment0 + 3);
                        }
                    }
                }
            }
            else
            {
                buffers = [gl.NONE];
            }
            renderTarget.buffers = buffers;
        }

        renderTarget.id = ++gd.counters.renderTargets;

        return renderTarget;
    }
}

WebGLRenderTarget.prototype.oldViewportBox = [];
WebGLRenderTarget.prototype.oldScissorBox = [];

//
// IndexBuffer
//

interface WebGLIndexWriteIterator extends IndexWriteIterator
{
    data: any[];
    offset: number;
    getNumWrittenIndices: { (): number; };
};

class WebGLIndexBuffer implements IndexBuffer
{
    /* tslint:disable:no-unused-variable */
    static version = 1;
    /* tslint:enable:no-unused-variable */

    // IndexBuffer
    id         : number;
    numIndices : number;
    format     : number;
    stride     : number;
    length     : number;
    dynamic    : boolean;
    usage      : number;

    // WebGLIndexBuffer
    gd: any;
    glBuffer: WebGLBuffer;

    map(offset?: number, numIndices?: number)
    {
        if (offset === undefined)
        {
            offset = 0;
        }
        if (numIndices === undefined)
        {
            numIndices = this.numIndices;
        }

        var gd = this.gd;
        var gl = gd.gl;

        var format = this.format;
        var data;
        if (format === gl.UNSIGNED_BYTE)
        {
            data = new Uint8Array(numIndices);
        }
        else if (format === gl.UNSIGNED_SHORT)
        {
            data = new Uint16Array(numIndices);
        }
        else //if (format === gl.UNSIGNED_INT)
        {
            data = new Uint32Array(numIndices);
        }

        var numValues = 0;
        var writer = <WebGLIndexWriteIterator>function indexBufferWriterFn()
        {
            var numArguments = arguments.length;
            for (var n = 0; n < numArguments; n += 1)
            {
                data[numValues] = arguments[n];
                numValues += 1;
            }
        };
        writer.write = writer;
        writer.data = data;
        writer.offset = offset;
        writer.getNumWrittenIndices = function getNumWrittenIndicesFn()
        {
            return numValues;
        };
        writer.write = writer;
        return writer;
    }

    unmap(writer)
    {
        if (writer)
        {
            var gd = this.gd;
            var gl = gd.gl;

            var data = writer.data;
            delete writer.data;

            var offset = writer.offset;

            delete writer.write;

            var numIndices = writer.getNumWrittenIndices();
            if (!numIndices)
            {
                return;
            }

            if (numIndices < data.length)
            {
                data = data.subarray(0, numIndices);
            }

            gd.setIndexBuffer(this);

            if (numIndices < this.numIndices)
            {
                gl.bufferSubData(gl.ELEMENT_ARRAY_BUFFER, offset, data);
            }
            else
            {
                gl.bufferData(gl.ELEMENT_ARRAY_BUFFER, data, this.usage);
            }
        }
    }

    setData(data, offset?, numIndices?)
    {
        if (offset === undefined)
        {
            offset = 0;
        }
        if (numIndices === undefined)
        {
            numIndices = this.numIndices;
        }
        debug.assert(offset + numIndices <= this.numIndices,
                     "IndexBuffer.setData: invalid 'offset' and/or " +
                     "'numIndices' arguments");

        var gd = this.gd;
        var gl = gd.gl;

        var bufferData;
        var format = this.format;
        if (format === gl.UNSIGNED_BYTE)
        {
            if (data instanceof Uint8Array)
            {
                bufferData = data;
            }
            else
            {
                bufferData = new Uint8Array(data);
            }
        }
        else if (format === gl.UNSIGNED_SHORT)
        {
            if (data instanceof Uint16Array)
            {
                bufferData = data;
            }
            else
            {
                bufferData = new Uint16Array(data);
            }
            offset *= 2;
        }
        else if (format === gl.UNSIGNED_INT)
        {
            if (data instanceof Uint32Array)
            {
                bufferData = data;
            }
            else
            {
                bufferData = new Uint32Array(data);
            }
            offset *= 4;
        }
        data = undefined;

        if (numIndices < bufferData.length)
        {
            bufferData = bufferData.subarray(0, numIndices);
        }

        gd.setIndexBuffer(this);

        if (numIndices < this.numIndices)
        {
            gl.bufferSubData(gl.ELEMENT_ARRAY_BUFFER, offset, bufferData);
        }
        else
        {
            gl.bufferData(gl.ELEMENT_ARRAY_BUFFER, bufferData, this.usage);
        }
    }

    destroy()
    {
        var gd = this.gd;
        if (gd)
        {
            var glBuffer = this.glBuffer;
            if (glBuffer)
            {
                var gl = gd.gl;
                if (gl)
                {
                    gd.unsetIndexBuffer(this);
                    gl.deleteBuffer(glBuffer);
                }
                delete this.glBuffer;
            }

            delete this.gd;
        }
    }

    static create(gd: any, params: any): WebGLIndexBuffer
    {
        var gl = gd.gl;

        var ib = new WebGLIndexBuffer();
        ib.gd = gd;

        var numIndices = params.numIndices;
        ib.numIndices = numIndices;

        var format = params.format;
        if (typeof format === "string")
        {
            format = gd['INDEXFORMAT_' + format];
        }
        ib.format = format;

        var stride;
        if (format === gl.UNSIGNED_BYTE)
        {
            stride = 1;
        }
        else if (format === gl.UNSIGNED_SHORT)
        {
            stride = 2;
        }
        else //if (format === gl.UNSIGNED_INT)
        {
            stride = 4;
        }
        ib.stride = stride;

        // Avoid dot notation lookup to prevent Google Closure complaining about transient being a keyword
        /* tslint:disable:no-string-literal */
        ib['transient'] = (params['transient'] || false);
        ib.dynamic = (params.dynamic || ib['transient']);
        ib.usage = (ib['transient'] ? gl.STREAM_DRAW : (ib.dynamic ? gl.DYNAMIC_DRAW : gl.STATIC_DRAW));
        /* tslint:enable:no-string-literal */

        ib.glBuffer = gl.createBuffer();

        if (params.data)
        {
            ib.setData(params.data, 0, numIndices);
        }
        else
        {
            gd.setIndexBuffer(ib);

            gl.bufferData(gl.ELEMENT_ARRAY_BUFFER, (numIndices * stride), ib.usage);
        }

        ib.id = ++gd.counters.indexBuffers;

        return ib;
    }
}

//
// WebGLSemantics
//
class WebGLSemantics implements Semantics
{
    /* tslint:disable:no-unused-variable */
    static version = 1;
    /* tslint:enable:no-unused-variable */

    // Semantics
    length: number;
    [index: number]: any;

    static create(gd: WebGLGraphicsDevice, attributes: any[]): WebGLSemantics
    {
        var semantics = new WebGLSemantics();

        var numAttributes = attributes.length;
        semantics.length = numAttributes;
        for (var i = 0; i < numAttributes; i += 1)
        {
            var attribute = attributes[i];
            if (typeof attribute === "string")
            {
                semantics[i] = gd['SEMANTIC_' + attribute];
            }
            else
            {
                semantics[i] = attribute;
            }
        }

        return semantics;
    }
}

//
// WebGLVertexWriteIterator
//
interface WebGLVertexWriteIterator extends VertexWriteIterator
{
    data: any;
    offset: number;
    getNumWrittenVertices: () => number;
    getNumWrittenValues: () => number;
}

//
// WebGLVertexBuffer
//
class WebGLVertexBuffer implements VertexBuffer
{
    /* tslint:disable:no-unused-variable */
    static version = 1;
    /* tslint:enable:no-unused-variable */

    // VertexBuffer
    id          : number;
    numVertices : number;
    usage       : number;
    stride      : number;
    transient   : boolean;
    dynamic     : boolean;

    // WebGLVertexBuffer
    gd          : any;
    glBuffer    : WebGLBuffer;
    attributes  : WebGLGraphicsDeviceVertexFormat[];
    hasSingleFormat: boolean;
    strideInBytes : number;
    numAttributes : number;

    map(offset?: number, numVertices?: number): WebGLVertexWriteIterator
    {
        if (offset === undefined)
        {
            offset = 0;
        }
        if (numVertices === undefined)
        {
            numVertices = this.numVertices;
        }

        var gd = this.gd;
        var gl = gd.gl;

        var numValuesPerVertex = this.stride;
        var attributes = this.attributes;
        var numAttributes = attributes.length;

        var data, writer: WebGLVertexWriteIterator;
        var numValues = 0;

        if (this.hasSingleFormat)
        {
            var maxNumValues = (numVertices * numValuesPerVertex);
            var format = attributes[0].format;

            if (format === gl.FLOAT)
            {
                data = new Float32Array(maxNumValues);
            }
            else if (format === gl.BYTE)
            {
                data = new Int8Array(maxNumValues);
            }
            else if (format === gl.UNSIGNED_BYTE)
            {
                data = new Uint8Array(maxNumValues);
            }
            else if (format === gl.SHORT)
            {
                data = new Int16Array(maxNumValues);
            }
            else if (format === gl.UNSIGNED_SHORT)
            {
                data = new Uint16Array(maxNumValues);
            }
            else if (format === gl.INT)
            {
                data = new Int32Array(maxNumValues);
            }
            else if (format === gl.UNSIGNED_INT)
            {
                data = new Uint32Array(maxNumValues);
            }

            writer = <WebGLVertexWriteIterator>
                function vertexBufferWriterSingleFn()
            {
                var numArguments = arguments.length;
                var currentArgument = 0;
                for (var a = 0; a < numAttributes; a += 1)
                {
                    var attribute = attributes[a];
                    var numComponents = attribute.numComponents;
                    var currentComponent = 0, j;
                    do
                    {
                        if (currentArgument < numArguments)
                        {
                            var value = arguments[currentArgument];
                            currentArgument += 1;
                            if (typeof value === "number")
                            {
                                if (attribute.normalized)
                                {
                                    value *= attribute.normalizationScale;
                                }
                                data[numValues] = value;
                                numValues += 1;
                                currentComponent += 1;
                            }
                            else if (currentComponent === 0)
                            {
                                var numSubArguments = value.length;
                                if (numSubArguments > numComponents)
                                {
                                    numSubArguments = numComponents;
                                }
                                if (attribute.normalized)
                                {
                                    var scale = attribute.normalizationScale;
                                    for (j = 0; j < numSubArguments; j += 1)
                                    {
                                        data[numValues] = (value[j] * scale);
                                        numValues += 1;
                                        currentComponent += 1;
                                    }
                                }
                                else
                                {
                                    for (j = 0; j < numSubArguments; j += 1)
                                    {
                                        data[numValues] = value[j];
                                        numValues += 1;
                                        currentComponent += 1;
                                    }
                                }
                                while (currentComponent < numComponents)
                                {
                                    // No need to clear to zeros
                                    numValues += 1;
                                    currentComponent += 1;
                                }
                                break;
                            }
                            else
                            {
                                (<WebGLTurbulenzEngine><any>TurbulenzEngine)
                                    .callOnError(
                                        'Missing values for attribute ' + a);
                                return null;
                            }
                        }
                        else
                        {
                            // No need to clear to zeros
                            numValues += 1;
                            currentComponent += 1;
                        }
                    }
                    while (currentComponent < numComponents);
                }
            };
        }
        else
        {
            var destOffset = 0;
            var bufferSize = (numVertices * this.strideInBytes);

            data = new ArrayBuffer(bufferSize);

            if (typeof DataView !== 'undefined' && 'setFloat32' in DataView.prototype)
            {
                var dataView = new DataView(data);

                writer = <WebGLVertexWriteIterator>
                    function vertexBufferWriterDataViewFn()
                {
                    var numArguments = arguments.length;
                    var currentArgument = 0;
                    for (var a = 0; a < numAttributes; a += 1)
                    {
                        var attribute = attributes[a];
                        var numComponents = attribute.numComponents;
                        var setter = attribute.typedSetter;
                        var componentStride = attribute.componentStride;
                        var currentComponent = 0, j;
                        do
                        {
                            if (currentArgument < numArguments)
                            {
                                var value = arguments[currentArgument];
                                currentArgument += 1;
                                if (typeof value === "number")
                                {
                                    if (attribute.normalized)
                                    {
                                        value *= attribute.normalizationScale;
                                    }
                                    setter.call(dataView, destOffset, value, true);
                                    destOffset += componentStride;
                                    currentComponent += 1;
                                    numValues += 1;
                                }
                                else if (currentComponent === 0)
                                {
                                    var numSubArguments = value.length;
                                    if (numSubArguments > numComponents)
                                    {
                                        numSubArguments = numComponents;
                                    }
                                    if (attribute.normalized)
                                    {
                                        var scale = attribute.normalizationScale;
                                        for (j = 0; j < numSubArguments; j += 1)
                                        {
                                            setter.call(dataView, destOffset, (value[j] * scale), true);
                                            destOffset += componentStride;
                                            currentComponent += 1;
                                            numValues += 1;
                                        }
                                    }
                                    else
                                    {
                                        for (j = 0; j < numSubArguments; j += 1)
                                        {
                                            setter.call(dataView, destOffset, value[j], true);
                                            destOffset += componentStride;
                                            currentComponent += 1;
                                            numValues += 1;
                                        }
                                    }
                                    while (currentComponent < numComponents)
                                    {
                                        // No need to clear to zeros
                                        numValues += 1;
                                        currentComponent += 1;
                                    }
                                    break;
                                }
                                else
                                {
                                    (<WebGLTurbulenzEngine><any>TurbulenzEngine)
                                        .callOnError(
                                        'Missing values for attribute ' + a);
                                    return null;
                                }
                            }
                            else
                            {
                                // No need to clear to zeros
                                numValues += 1;
                                currentComponent += 1;
                            }
                        }
                        while (currentComponent < numComponents);
                    }
                };
            }
            else
            {
                writer = <WebGLVertexWriteIterator>
                    function vertexBufferWriterMultiFn()
                {
                    var numArguments = arguments.length;
                    var currentArgument = 0;
                    var dest;
                    for (var a = 0; a < numAttributes; a += 1)
                    {
                        var attribute = attributes[a];
                        var numComponents = attribute.numComponents;
                        dest = new attribute.typedArray(data, destOffset, numComponents);
                        destOffset += attribute.stride;

                        var currentComponent = 0, j;
                        do
                        {
                            if (currentArgument < numArguments)
                            {
                                var value = arguments[currentArgument];
                                currentArgument += 1;
                                if (typeof value === "number")
                                {
                                    if (attribute.normalized)
                                    {
                                        value *= attribute.normalizationScale;
                                    }
                                    dest[currentComponent] = value;
                                    currentComponent += 1;
                                    numValues += 1;
                                }
                                else if (currentComponent === 0)
                                {
                                    var numSubArguments = value.length;
                                    if (numSubArguments > numComponents)
                                    {
                                        numSubArguments = numComponents;
                                    }
                                    if (attribute.normalized)
                                    {
                                        var scale = attribute.normalizationScale;
                                        for (j = 0; j < numSubArguments; j += 1)
                                        {
                                            dest[currentComponent] = (value[j] * scale);
                                            currentComponent += 1;
                                            numValues += 1;
                                        }
                                    }
                                    else
                                    {
                                        for (j = 0; j < numSubArguments; j += 1)
                                        {
                                            dest[currentComponent] = value[j];
                                            currentComponent += 1;
                                            numValues += 1;
                                        }
                                    }
                                    while (currentComponent < numComponents)
                                    {
                                        // No need to clear to zeros
                                        currentComponent += 1;
                                        numValues += 1;
                                    }
                                    break;
                                }
                                else
                                {
                                    (<WebGLTurbulenzEngine><any>TurbulenzEngine)
                                        .callOnError(
                                            'Missing values for attribute ' + a);
                                    return null;
                                }
                            }
                            else
                            {
                                // No need to clear to zeros
                                currentComponent += 1;
                                numValues += 1;
                            }
                        }
                        while (currentComponent < numComponents);
                    }
                };
            }
        }

        writer.data = data;
        writer.offset = offset;
        writer.getNumWrittenVertices = function getNumWrittenVerticesFn()
        {
            return Math.floor(numValues / numValuesPerVertex);
        };
        writer.getNumWrittenValues = function getNumWrittenValuesFn()
        {
            return numValues;
        };
        writer.write = writer;
        return writer;
    }

    unmap(writer)
    {
        if (writer)
        {
            var data = writer.data;
            delete writer.data;

            delete writer.write;

            var numVertices = writer.getNumWrittenVertices();
            if (!numVertices)
            {
                return;
            }

            var offset = writer.offset;

            var stride = this.strideInBytes;

            if (this.hasSingleFormat)
            {
                var numValues = writer.getNumWrittenValues();
                if (numValues < data.length)
                {
                    data = data.subarray(0, numValues);
                }
            }
            else
            {
                var numBytes = (numVertices * stride);
                if (numBytes < data.byteLength)
                {
                    data = data.slice(0, numBytes);
                }
            }

            var gd = this.gd;
            var gl = gd.gl;

            gd.bindVertexBuffer(this.glBuffer);

            if (numVertices < this.numVertices)
            {
                gl.bufferSubData(gl.ARRAY_BUFFER, (offset * stride), data);
            }
            else
            {
                gl.bufferData(gl.ARRAY_BUFFER, data, this.usage);
            }
        }
    }

    setData(data, offset?: number, numVertices?: number)
    {
        if (offset === undefined)
        {
            offset = 0;
        }
        if (numVertices === undefined)
        {
            numVertices = this.numVertices;
        }

        var gd = this.gd;
        var gl = gd.gl;
        var strideInBytes = this.strideInBytes;

        // Fast path for ArrayBuffer data

        if (data.constructor === ArrayBuffer)
        {
            gd.bindVertexBuffer(this.glBuffer);

            if (numVertices < this.numVertices)
            {
                gl.bufferSubData(gl.ARRAY_BUFFER, (offset * strideInBytes), data);
            }
            else
            {
                gl.bufferData(gl.ARRAY_BUFFER, data, this.usage);
            }
            return;
        }

        var attributes = this.attributes;
        var numAttributes = this.numAttributes;
        var attribute, format, bufferData, TypedArrayConstructor;

        if (this.hasSingleFormat)
        {
            attribute = attributes[0];
            format = attribute.format;

            if (format === gl.FLOAT)
            {
                if (!(data instanceof Float32Array))
                {
                    TypedArrayConstructor = Float32Array;
                }
            }
            else if (format === gl.BYTE)
            {
                if (!(data instanceof Int8Array))
                {
                    TypedArrayConstructor = Int8Array;
                }
            }
            else if (format === gl.UNSIGNED_BYTE)
            {
                if (!(data instanceof Uint8Array))
                {
                    TypedArrayConstructor = Uint8Array;
                }
            }
            else if (format === gl.SHORT)
            {
                if (!(data instanceof Int16Array))
                {
                    TypedArrayConstructor = Int16Array;
                }
            }
            else if (format === gl.UNSIGNED_SHORT)
            {
                if (!(data instanceof Uint16Array))
                {
                    TypedArrayConstructor = Uint16Array;
                }
            }
            else if (format === gl.INT)
            {
                if (!(data instanceof Int32Array))
                {
                    TypedArrayConstructor = Int32Array;
                }
            }
            else if (format === gl.UNSIGNED_INT)
            {
                if (!(data instanceof Uint32Array))
                {
                    TypedArrayConstructor = Uint32Array;
                }
            }

            var numValuesPerVertex = this.stride;
            var numValues = (numVertices * numValuesPerVertex);

            if (TypedArrayConstructor)
            {
                // Data has to be put into a Typed Array and
                // potentially normalized.

                if (attribute.normalized)
                {
                    data = this.scaleValues(data, attribute.normalizationScale, numValues);
                }
                bufferData = new TypedArrayConstructor(data);
                if (numValues < bufferData.length)
                {
                    bufferData = bufferData.subarray(0, numValues);
                }
            }
            else
            {
                bufferData = data;
            }

            if (numValues < data.length)
            {
                bufferData = bufferData.subarray(0, numValues);
            }
        }
        else
        {
            var bufferSize = (numVertices * strideInBytes);

            bufferData = new ArrayBuffer(bufferSize);

            var srcOffset = 0, destOffset = 0, v, c, a, numComponents, componentStride, scale;
            if (typeof DataView !== 'undefined' && 'setFloat32' in DataView.prototype)
            {
                var dataView = new DataView(bufferData);

                for (v = 0; v < numVertices; v += 1)
                {
                    for (a = 0; a < numAttributes; a += 1)
                    {
                        attribute = attributes[a];
                        numComponents = attribute.numComponents;
                        componentStride = attribute.componentStride;
                        var setter = attribute.typedSetter;
                        if (attribute.normalized)
                        {
                            scale = attribute.normalizationScale;
                            for (c = 0; c < numComponents; c += 1)
                            {
                                setter.call(dataView, destOffset, (data[srcOffset] * scale), true);
                                destOffset += componentStride;
                                srcOffset += 1;
                            }
                        }
                        else
                        {
                            for (c = 0; c < numComponents; c += 1)
                            {
                                setter.call(dataView, destOffset, data[srcOffset], true);
                                destOffset += componentStride;
                                srcOffset += 1;
                            }
                        }
                    }
                }
            }
            else
            {
                for (v = 0; v < numVertices; v += 1)
                {
                    for (a = 0; a < numAttributes; a += 1)
                    {
                        attribute = attributes[a];
                        numComponents = attribute.numComponents;
                        var dest = new attribute.typedArray(bufferData, destOffset, numComponents);
                        destOffset += attribute.stride;
                        if (attribute.normalized)
                        {
                            scale = attribute.normalizationScale;
                            for (c = 0; c < numComponents; c += 1)
                            {
                                dest[c] = (data[srcOffset] * scale);
                                srcOffset += 1;
                            }
                        }
                        else
                        {
                            for (c = 0; c < numComponents; c += 1)
                            {
                                dest[c] = data[srcOffset];
                                srcOffset += 1;
                            }
                        }
                    }
                }
            }
        }
        data = undefined;

        gd.bindVertexBuffer(this.glBuffer);

        if (numVertices < this.numVertices)
        {
            gl.bufferSubData(gl.ARRAY_BUFFER, (offset * strideInBytes), bufferData);
        }
        else
        {
            gl.bufferData(gl.ARRAY_BUFFER, bufferData, this.usage);
        }
    }

    // Internal
    scaleValues(values, scale, numValues)
    {
        if (numValues === undefined)
        {
            numValues = values.length;
        }
        var scaledValues = new values.constructor(numValues);
        for (var n = 0; n < numValues; n += 1)
        {
            scaledValues[n] = (values[n] * scale);
        }
        return scaledValues;
    }

    bindAttributes(numAttributes, attributes, offset)
    {
        var gd = this.gd;
        var gl = gd.gl;
        var vertexAttributes = this.attributes;
        var stride = this.strideInBytes;
        var attributeMask = 0;
        for (var n = 0; n < numAttributes; n += 1)
        {
            var vertexAttribute = vertexAttributes[n];
            var attribute = attributes[n];

            /* tslint:disable:no-bitwise */
            attributeMask |= (1 << attribute);
            /* tslint:enable:no-bitwise */

            gl.vertexAttribPointer(attribute,
                                   vertexAttribute.numComponents,
                                   vertexAttribute.format,
                                   vertexAttribute.normalized,
                                   stride,
                                   offset);

            offset += vertexAttribute.stride;
        }
        if (debug)
        {
            gd.metrics.vertexAttributesChanges += numAttributes;
        }
        return attributeMask;
    }

    setAttributes(attributes: WebGLGraphicsDeviceVertexFormat[])
    {
        var gd = this.gd;

        var numAttributes = attributes.length;
        this.numAttributes = numAttributes;

        this.attributes = [];
        var stride = 0, numValuesPerVertex = 0, hasSingleFormat = true;

        for (var i = 0; i < numAttributes; i += 1)
        {
            var format = attributes[i];
            if (typeof format === "string")
            {
                format = gd['VERTEXFORMAT_' + format];
            }
            this.attributes[i] = format;
            stride += format.stride;
            numValuesPerVertex += format.numComponents;

            if (hasSingleFormat && i)
            {
                if (format.format !== this.attributes[i - 1].format)
                {
                    hasSingleFormat = false;
                }
            }
        }
        this.strideInBytes = stride;
        this.stride = numValuesPerVertex;
        this.hasSingleFormat = hasSingleFormat;

        return stride;
    }

    resize(size)
    {
        if (size !== (this.strideInBytes * this.numVertices))
        {
            var gd = this.gd;
            var gl = gd.gl;

            gd.bindVertexBuffer(this.glBuffer);

            var bufferType = gl.ARRAY_BUFFER;
            gl.bufferData(bufferType, size, this.usage);

            var bufferSize = gl.getBufferParameter(bufferType, gl.BUFFER_SIZE);
            this.numVertices = Math.floor(bufferSize / this.strideInBytes);
        }
    }

    destroy()
    {
        var gd = this.gd;
        if (gd)
        {
            var glBuffer = this.glBuffer;
            if (glBuffer)
            {
                var gl = gd.gl;
                if (gl)
                {
                    gd.unbindVertexBuffer(glBuffer);
                    gl.deleteBuffer(glBuffer);
                }
                delete this.glBuffer;
            }

            delete this.gd;
        }
    }

    static create(gd: any, params: any): WebGLVertexBuffer
    {
        var gl = gd.gl;

        var vb = new WebGLVertexBuffer();
        vb.gd = gd;

        var numVertices = params.numVertices;
        vb.numVertices = numVertices;

        var strideInBytes = vb.setAttributes(params.attributes);

        // Avoid dot notation lookup to prevent Google Closure complaining
        // about transient being a keyword

        /* tslint:disable:no-string-literal */
        vb['transient'] = (params['transient'] || false);
        vb.dynamic = (params.dynamic || vb['transient']);
        vb.usage = (vb['transient'] ? gl.STREAM_DRAW : (vb.dynamic ? gl.DYNAMIC_DRAW : gl.STATIC_DRAW));
        /* tslint:enable:no-string-literal */
        vb.glBuffer = gl.createBuffer();

        var bufferSize = (numVertices * strideInBytes);

        if (params.data)
        {
            vb.setData(params.data, 0, numVertices);
        }
        else
        {
            gd.bindVertexBuffer(vb.glBuffer);

            gl.bufferData(gl.ARRAY_BUFFER, bufferSize, vb.usage);
        }

        vb.id = ++gd.counters.vertexBuffers;

        return vb;
    }
}

//
// Pass
//

interface WebGLShaderParameter extends ShaderParameter
{
    numValues : number;
    values  : any;
    sampler : any;
};

interface PassParameter
{
    info: WebGLShaderParameter;
    value: any;
    location: WebGLUniformLocation;
    textureUnit: number;
    dirty?: number;
};

interface StateBase
{
    name: string;
    set: (boolean) => void;
    reset: () => void;
};

// Use this in addStateHandler, stateHandlers
interface StateHandler extends StateBase
{
    defaultValues: any[];
    parse: (any) => any;
};

interface PassState extends StateBase
{
    values: any[];
};

class WebGLPass implements Pass
{
    /* tslint:disable:no-unused-variable */
    static version = 1;
    /* tslint:enable:no-unused-variable */

    // DO NOT CHANGE: This table is independent from the actual attribute index on GraphicsDevice.SEMANTIC_xxx
    static semanticToAttr = {
        POSITION: "ATTR0",
        POSITION0: "ATTR0",
        BLENDWEIGHT: "ATTR1",
        BLENDWEIGHT0: "ATTR1",
        NORMAL: "ATTR2",
        NORMAL0: "ATTR2",
        COLOR: "ATTR3",
        COLOR0: "ATTR3",
        COLOR1: "ATTR4",
        SPECULAR: "ATTR4",
        FOGCOORD: "ATTR5",
        TESSFACTOR: "ATTR5",
        PSIZE0: "ATTR6",
        BLENDINDICES: "ATTR7",
        BLENDINDICES0: "ATTR7",
        TEXCOORD: "ATTR8",
        TEXCOORD0: "ATTR8",
        TEXCOORD1: "ATTR9",
        TEXCOORD2: "ATTR10",
        TEXCOORD3: "ATTR11",
        TEXCOORD4: "ATTR12",
        TEXCOORD5: "ATTR13",
        TEXCOORD6: "ATTR14",
        TEXCOORD7: "ATTR15",
        TANGENT: "ATTR14",
        TANGENT0: "ATTR14",
        BINORMAL0: "ATTR15",
        BINORMAL: "ATTR15",
        PSIZE: "ATTR6"
    };

    name: string;
    parameters: { [name: string]: PassParameter };
    parametersArray: PassParameter[];

    glProgram: WebGLProgram;
    semanticsMask: number;
    numTextureUnits: number;
    numParameters: number;
    states: PassState[];
    statesSet: any;
    dirty: boolean;

    updateParametersData(gd)
    {
        var gl = gd.gl;

        this.dirty = false;

        // Set parameters
        var parameters = this.parametersArray;
        var numParameters = parameters.length;
        var n;
        for (n = 0; n < numParameters; n += 1)
        {
            var parameter = parameters[n];
            if (parameter.dirty)
            {
                parameter.dirty = 0;

                var paramInfo = parameter.info;
                var location = parameter.location;
                if (paramInfo &&
                    null !== location)
                {
                    var parameterValues = paramInfo.values;

                    var numColumns;
                    if (paramInfo.type === 'float')
                    {
                        numColumns = paramInfo.columns;
                        if (4 === numColumns)
                        {
                            gl.uniform4fv(location, parameterValues);
                        }
                        else if (3 === numColumns)
                        {
                            gl.uniform3fv(location, parameterValues);
                        }
                        else if (2 === numColumns)
                        {
                            gl.uniform2fv(location, parameterValues);
                        }
                        else if (1 === paramInfo.rows)
                        {
                            gl.uniform1f(location, parameterValues[0]);
                        }
                        else //if (1 === numColumns)
                        {
                            gl.uniform1fv(location, parameterValues);
                        }
                    }
                    else if (paramInfo.sampler !== undefined)
                    {
                        gd.setTexture(parameter.textureUnit, parameterValues, paramInfo.sampler);
                    }
                    else
                    {
                        numColumns = paramInfo.columns;
                        if (4 === numColumns)
                        {
                            gl.uniform4iv(location, parameterValues);
                        }
                        else if (3 === numColumns)
                        {
                            gl.uniform3iv(location, parameterValues);
                        }
                        else if (2 === numColumns)
                        {
                            gl.uniform2iv(location, parameterValues);
                        }
                        else if (1 === paramInfo.rows)
                        {
                            gl.uniform1i(location, parameterValues[0]);
                        }
                        else //if (1 === numColumns)
                        {
                            gl.uniform1iv(location, parameterValues);
                        }
                    }
                }
            }
        }
    }

    initializeParameters(gd)
    {
        var gl = gd.gl;

        var glProgram = this.glProgram;

        gd.setProgram(glProgram);

        var passParameters = this.parameters;
        for (var p in passParameters)
        {
            if (passParameters.hasOwnProperty(p))
            {
                var parameter = passParameters[p];

                var paramInfo = parameter.info;
                if (paramInfo)
                {
                    var location = gl.getUniformLocation(glProgram, p);
                    if (null !== location)
                    {
                        parameter.location = location;

                        if (paramInfo.sampler)
                        {
                            gl.uniform1i(location, parameter.textureUnit);
                        }
                        else
                        {
                            var parameterValues = paramInfo.values;

                            var numColumns;
                            if (paramInfo.type === 'float')
                            {
                                numColumns = paramInfo.columns;
                                if (4 === numColumns)
                                {
                                    gl.uniform4fv(location, parameterValues);
                                }
                                else if (3 === numColumns)
                                {
                                    gl.uniform3fv(location, parameterValues);
                                }
                                else if (2 === numColumns)
                                {
                                    gl.uniform2fv(location, parameterValues);
                                }
                                else if (1 === paramInfo.rows)
                                {
                                    gl.uniform1f(location, parameterValues[0]);
                                }
                                else //if (1 === numColumns)
                                {
                                    gl.uniform1fv(location, parameterValues);
                                }
                            }
                            else
                            {
                                numColumns = paramInfo.columns;
                                if (4 === numColumns)
                                {
                                    gl.uniform4iv(location, parameterValues);
                                }
                                else if (3 === numColumns)
                                {
                                    gl.uniform3iv(location, parameterValues);
                                }
                                else if (2 === numColumns)
                                {
                                    gl.uniform2iv(location, parameterValues);
                                }
                                else if (1 === paramInfo.rows)
                                {
                                    gl.uniform1i(location, parameterValues[0]);
                                }
                                else //if (1 === numColumns)
                                {
                                    gl.uniform1iv(location, parameterValues);
                                }
                            }
                        }
                    }
                }
            }
        }
    }

    destroy()
    {
        delete this.glProgram;
        delete this.semanticsMask;
        delete this.parametersArray;
        delete this.parameters;
        delete this.states;
        delete this.statesSet;
    }

    static create(gd: any, shader: any, params: any): WebGLPass
    {
        var gl = gd.gl;

        var pass = new WebGLPass();

        pass.name = (params.name || null);

        var programs = shader.programs;
        var parameters = shader.parameters;

        var parameterNames = params.parameters;
        var programNames = params.programs;
        var semanticNames = params.semantics;
        var states = params.states;

        var compoundProgramName = programNames.join(':');
        var linkedProgram = shader.linkedPrograms[compoundProgramName];
        var glProgram, semanticsMask, p, s;
        if (linkedProgram === undefined)
        {
            // Create GL program
            glProgram = gl.createProgram();

            var numPrograms = programNames.length;
            for (p = 0; p < numPrograms; p += 1)
            {
                var glShader = programs[programNames[p]];
                if (glShader)
                {
                    gl.attachShader(glProgram, glShader);
                }
            }

            var numSemantics = semanticNames.length;
            semanticsMask = 0;
            for (s = 0; s < numSemantics; s += 1)
            {
                var semanticName = semanticNames[s];
                var attribute = gd['SEMANTIC_' + semanticName];
                if (attribute !== undefined)
                {
                    /* tslint:disable:no-bitwise */
                    semanticsMask |= (1 << attribute);
                    /* tslint:enable:no-bitwise */
                    if (0 === semanticName.indexOf("ATTR"))
                    {
                        gl.bindAttribLocation(glProgram, attribute, semanticName);
                    }
                    else
                    {
                        var attributeName = WebGLPass.semanticToAttr[semanticName];
                        gl.bindAttribLocation(glProgram, attribute, attributeName);
                    }
                }
            }

            gl.linkProgram(glProgram);

            shader.linkedPrograms[compoundProgramName] = {
                glProgram : glProgram,
                semanticsMask : semanticsMask
            };
        }
        else
        {
            //console.log('Reused program ' + compoundProgramName);
            glProgram = linkedProgram.glProgram;
            semanticsMask = linkedProgram.semanticsMask;
        }

        pass.glProgram = glProgram;
        pass.semanticsMask = semanticsMask;

        // Set parameters
        var numTextureUnits = 0;
        var passParameters : { [name: string]: PassParameter } = {};
        var passParametersArray : PassParameter[] = [];
        pass.parameters = passParameters;
        pass.parametersArray = passParametersArray;
        var numParameters = parameterNames ? parameterNames.length : 0;
        var n;
        for (n = 0; n < numParameters; n += 1)
        {
            var parameterName = parameterNames[n];

            var paramInfo = parameters[parameterName];

            var parameter : PassParameter = {
                info : paramInfo,
                value: null,
                location: null,
                textureUnit: undefined
            };

            if (paramInfo)
            {
                if (paramInfo.sampler)
                {
                    parameter.textureUnit = numTextureUnits;
                    numTextureUnits += 1;
                }
            }

            passParameters[parameterName] = parameter;
            passParametersArray[n] = parameter;
        }
        pass.numTextureUnits = numTextureUnits;
        pass.numParameters = numParameters;

        function equalRenderStates(defaultValues, values)
        {
            var numDefaultValues = defaultValues.length;
            var n;
            for (n = 0; n < numDefaultValues; n += 1)
            {
                if (defaultValues[n] !== values[n])
                {
                    return false;
                }
            }
            return true;
        }

        var stateHandlers = gd.stateHandlers;
        var passStates = [];
        var passStatesSet = {};
        pass.states = passStates;
        pass.statesSet = passStatesSet;
        for (s in states)
        {
            if (states.hasOwnProperty(s))
            {
                var stateHandler = stateHandlers[s];
                if (stateHandler)
                {
                    var values = stateHandler.parse(states[s]);
                    if (values !== null)
                    {
                        if (equalRenderStates(stateHandler.defaultValues, values))
                        {
                            continue;
                        }
                        passStates.push({
                            name: s,
                            set: stateHandler.set,
                            reset: stateHandler.reset,
                            values: values
                        });
                        passStatesSet[s] = true;
                    }
                    else
                    {
                        (<WebGLTurbulenzEngine><any>TurbulenzEngine)
                            .callOnError(
                                'Unknown value for state ' + s + ': ' +
                                    states[s]
                            );
                    }
                }
            }
        }

        return pass;
    }
}

//
// WebGLTechnique
//
class WebGLTechnique implements Technique
{
    /* tslint:disable:no-unused-variable */
    static version = 1;
    /* tslint:enable:no-unused-variable */

    // Technique
    id            : number;
    initialized   : boolean;
    shader        : TZWebGLShader;
    name          : string;
    passes        : WebGLPass[];
    numPasses     : number;
    numParameters : number;
    device        : WebGLGraphicsDevice;
    _drawArrayId  : number;

    getPass(id)
    {
        var passes = this.passes;
        var numPasses = passes.length;
        if (typeof id === "string")
        {
            for (var n = 0; n < numPasses; n += 1)
            {
                var pass = passes[n];
                if (pass.name === id)
                {
                    return pass;
                }
            }
        }
        else
        {
            /* tslint:disable:no-bitwise */
            id = (id | 0);
            /* tslint:enable:no-bitwise */
            if (id < numPasses)
            {
                return passes[id];
            }
        }
        return null;
    }

    activate(gd: WebGLGraphicsDevice)
    {
        this.device = gd;

        if (!this.initialized)
        {
            this.shader.initialize(gd);
            this.initialize(gd);
        }

        if (debug)
        {
            gd.metrics.techniqueChanges += 1;
        }
    }

    deactivate()
    {
        this.device = null;
    }

    checkProperties(gd)
    {
        // Check for parameters set directly into the technique...
        var fakeTechniqueParameters = {}, p;
        for (p in this)
        {
            if (p !== 'version' &&
                p !== 'name' &&
                p !== 'id' &&
                p !== 'passes' &&
                p !== 'numPasses' &&
                p !== 'device' &&
                p !== 'numParameters')
            {
                fakeTechniqueParameters[p] = this[p];
            }
        }

        if (fakeTechniqueParameters)
        {
            var passes = this.passes;
            if (passes.length === 1)
            {
                gd.setParametersImmediate(passes[0].parameters, fakeTechniqueParameters);
            }
            else
            {
                gd.setParametersDeferred(gd, passes, fakeTechniqueParameters);
            }

            for (p in fakeTechniqueParameters)
            {
                if (fakeTechniqueParameters.hasOwnProperty(p))
                {
                    delete this[p];
                }
            }
        }
    }

    initialize(gd)
    {
        if (this.initialized)
        {
            return;
        }

        var passes = this.passes;
        if (passes)
        {
            var numPasses = passes.length;
            var n;
            for (n = 0; n < numPasses; n += 1)
            {
                passes[n].initializeParameters(gd);
            }
        }

        if (Object.defineProperty)
        {
            this.initializeParametersSetters(gd);
        }

        this.initialized = true;
    }

    initializeParametersSetters(gd)
    {
        var gl = gd.gl;

        function make_sampler_setter(pass: WebGLPass, parameter: PassParameter) {
            return function (parameterValues) {
                if (this.device)
                {
                    gd.setTexture(parameter.textureUnit, parameterValues, parameter.info.sampler);
                }
                else
                {
                    pass.dirty = true;
                    parameter.dirty = 1;
                    parameter.info.values = parameterValues;
                }
            };
        }

        function make_float_uniform_setter(pass: WebGLPass, parameter: PassParameter) {

            var paramInfo = parameter.info;
            var location = parameter.location;

            function setDeferredParameter(parameterValues)
            {
                if (typeof parameterValues !== 'number')
                {
                    var values = paramInfo.values;
                    var numValues = Math.min(paramInfo.numValues, parameterValues.length);
                    for (var v = 0; v < numValues; v += 1)
                    {
                        values[v] = parameterValues[v];
                    }
                    parameter.dirty = Math.max(numValues, (parameter.dirty || 0));
                }
                else
                {
                    paramInfo.values[0] = parameterValues;
                    parameter.dirty = (parameter.dirty || 1);
                }
                pass.dirty = true;
            }

            switch (paramInfo.columns)
            {
            case 1:
                if (1 === paramInfo.numValues)
                {
                    return function (parameterValues)
                    {
                        if (this.device)
                        {
                            gl.uniform1f(location, parameterValues);
                        }
                        else
                        {
                            setDeferredParameter(parameterValues);
                        }
                    };
                }
                return function (parameterValues)
                {
                    if (this.device)
                    {
                        gl.uniform1fv(location, parameterValues);
                    }
                    else
                    {
                        setDeferredParameter(parameterValues);
                    }
                };
            case 2:
                return function (parameterValues)
                {
                    if (this.device)
                    {
                        gl.uniform2fv(location, parameterValues);
                    }
                    else
                    {
                        setDeferredParameter(parameterValues);
                    }
                };
            case 3:
                return function (parameterValues)
                {
                    if (this.device)
                    {
                        gl.uniform3fv(location, parameterValues);
                    }
                    else
                    {
                        setDeferredParameter(parameterValues);
                    }
                };
            case 4:
                return function (parameterValues)
                {
                    if (this.device)
                    {
                        gl.uniform4fv(location, parameterValues);
                    }
                    else
                    {
                        setDeferredParameter(parameterValues);
                    }
                };
            default:
                return null;
            }
        }

        function make_int_uniform_setter(pass: WebGLPass, parameter: PassParameter) {
            var paramInfo = parameter.info;
            var location = parameter.location;

            function setDeferredParameter(parameterValues)
            {
                if (typeof parameterValues !== 'number')
                {
                    var values = paramInfo.values;
                    var numValues = Math.min(paramInfo.numValues, parameterValues.length);
                    for (var v = 0; v < numValues; v += 1)
                    {
                        values[v] = parameterValues[v];
                    }
                    parameter.dirty = Math.max(numValues, (parameter.dirty || 0));
                }
                else
                {
                    paramInfo.values[0] = parameterValues;
                    parameter.dirty = (parameter.dirty || 1);
                }
                pass.dirty = true;
            }

            switch (paramInfo.columns)
            {
            case 1:
                if (1 === paramInfo.numValues)
                {
                    return function (parameterValues)
                    {
                        if (this.device)
                        {
                            gl.uniform1i(location, parameterValues);
                        }
                        else
                        {
                            setDeferredParameter(parameterValues);
                        }
                    };
                }
                return function (parameterValues)
                {
                    if (this.device)
                    {
                        gl.uniform1iv(location, parameterValues);
                    }
                    else
                    {
                        setDeferredParameter(parameterValues);
                    }
                };
            case 2:
                return function (parameterValues)
                {
                    if (this.device)
                    {
                        gl.uniform2iv(location, parameterValues);
                    }
                    else
                    {
                        setDeferredParameter(parameterValues);
                    }
                };
            case 3:
                return function (parameterValues)
                {
                    if (this.device)
                    {
                        gl.uniform3iv(location, parameterValues);
                    }
                    else
                    {
                        setDeferredParameter(parameterValues);
                    }
                };
            case 4:
                return function (parameterValues)
                {
                    if (this.device)
                    {
                        gl.uniform4iv(location, parameterValues);
                    }
                    else
                    {
                        setDeferredParameter(parameterValues);
                    }
                };
            default:
                return null;
            }
        }

        var passes = this.passes;
        var numPasses = passes.length;
        var pass, parameters, p, parameter, paramInfo, setter;
        if (numPasses === 1)
        {
            pass = passes[0];
            parameters = pass.parameters;
            for (p in parameters)
            {
                if (parameters.hasOwnProperty(p))
                {
                    parameter = parameters[p];
                    paramInfo = parameter.info;
                    if (paramInfo)
                    {
                        if (undefined !== parameter.location)
                        {
                            if (paramInfo.sampler)
                            {
                                setter = make_sampler_setter(pass, parameter);
                            }
                            else
                            {
                                if (paramInfo.type === 'float')
                                {
                                    setter = make_float_uniform_setter(pass, parameter);
                                }
                                else
                                {
                                    setter = make_int_uniform_setter(pass, parameter);
                                }
                            }

                            Object.defineProperty(this, p, {
                                    set : setter,
                                    enumerable : false,
                                    configurable : false
                                });
                        }
                    }
                }
            }

            this.checkProperties = null;
        }
        else
        {
            Object.defineProperty(this, 'device', {
                    writable : true,
                    enumerable : false,
                    configurable : false
                });

            Object.defineProperty(this, 'version', {
                    writable : false,
                    enumerable : false,
                    configurable : false
                });

            Object.defineProperty(this, 'name', {
                    writable : false,
                    enumerable : false,
                    configurable : false
                });

            Object.defineProperty(this, 'id', {
                    writable : false,
                    enumerable : false,
                    configurable : false
                });

            Object.defineProperty(this, 'passes', {
                    writable : false,
                    enumerable : false,
                    configurable : false
                });

            Object.defineProperty(this, 'numParameters', {
                    writable : false,
                    enumerable : false,
                    configurable : false
                });
        }
    }

    destroy()
    {
        var passes = this.passes;
        if (passes)
        {
            var numPasses = passes.length;
            var n;

            for (n = 0; n < numPasses; n += 1)
            {
                passes[n].destroy();
            }

            passes.length = 0;

            delete this.passes;
        }

        delete this.device;
    }

    static create(gd: any, shader: Shader, name: string, passes: Pass[])
    : WebGLTechnique
    {
        var technique = new WebGLTechnique();

        technique.initialized = false;
        technique.shader = <TZWebGLShader>shader;
        technique.name = name;

        var numPasses = passes.length, n;
        var numParameters = 0;
        technique.passes = [];
        technique.numPasses = numPasses;
        for (n = 0; n < numPasses; n += 1)
        {
            var passParams = passes[n];
            if (passParams.parameters)
            {
                numParameters += passParams.parameters.length;
            }
            technique.passes[n] = WebGLPass.create(gd, shader, passParams);
        }

        technique.numParameters = numParameters;

        technique.device = null;
        technique._drawArrayId = -1;

        technique.id = ++gd.counters.techniques;

        if (1 < numPasses)
        {
            if (gd.drawArray !== gd.drawArrayMultiPass)
            {
                gd.drawArray = gd.drawArrayMultiPass;
                debug.log("Detected technique with multiple passes, switching to multi pass support.");
            }
        }

        return technique;
    }
}

//
// TZWebGLShader
//
class TZWebGLShader implements Shader
{
    /* tslint:disable:no-unused-variable */
    static version = 1;
    /* tslint:enable:no-unused-variable */

    // Shader
    id             : number;
    name           : string;
    initialized    : boolean;
    programs       : any;
    linkedPrograms : any;

    numTechniques  : number;
    techniques     : {}; // Technique[];

    numParameters  : number;
    parameters     : { [name: string]: WebGLShaderParameter };

    samplers       : any;

    gd             : WebGLGraphicsDevice;

    getTechnique(name): Technique
    {
        if (typeof name === "string")
        {
            return this.techniques[name];
        }
        else
        {
            var techniques = this.techniques;
            for (var t in techniques)
            {
                if (techniques.hasOwnProperty(t))
                {
                    if (name === 0)
                    {
                        return techniques[t];
                    }
                    else
                    {
                        name -= 1;
                    }
                }
            }
            return null;
        }
    }

    getParameter(name: any): ShaderParameter
    {
        if (typeof name === "string")
        {
            return this.parameters[name];
        }
        else
        {
            /* tslint:disable:no-bitwise */
            name = (name | 0);
            /* tslint:enable:no-bitwise */
            var parameters = this.parameters;
            for (var p in parameters)
            {
                if (parameters.hasOwnProperty(p))
                {
                    if (name === 0)
                    {
                        return parameters[p];
                    }
                    else
                    {
                        name -= 1;
                    }
                }
            }
            return null;
        }
    }

    initialize(gd)
    {
        if (this.initialized)
        {
            return;
        }

        var gl = gd.gl;
        var p;

        // Check copmpiled programs as late as possible
        var shaderPrograms = this.programs;
        for (p in shaderPrograms)
        {
            if (shaderPrograms.hasOwnProperty(p))
            {
                var compiledProgram = shaderPrograms[p];
                var compiled = gl.getShaderParameter(compiledProgram, gl.COMPILE_STATUS);
                if (!compiled)
                {
                    var compilerInfo = gl.getShaderInfoLog(compiledProgram);
                    (<WebGLTurbulenzEngine><any>TurbulenzEngine).callOnError(
                        'Program "' + p + '" failed to compile: ' + compilerInfo);
                }
            }
        }

        // Check linked programs as late as possible
        var linkedPrograms = this.linkedPrograms;
        for (p in linkedPrograms)
        {
            if (linkedPrograms.hasOwnProperty(p))
            {
                var linkedProgram = linkedPrograms[p];
                var glProgram = linkedProgram.glProgram;
                if (glProgram)
                {
                    var linked = gl.getProgramParameter(glProgram, gl.LINK_STATUS);
                    if (!linked)
                    {
                        var linkerInfo = gl.getProgramInfoLog(glProgram);
                        (<WebGLTurbulenzEngine><any>TurbulenzEngine)
                            .callOnError(
                                'Program "' + p + '" failed to link: ' +
                                    linkerInfo);
                    }
                }
            }
        }

        this.initialized = true;
    }

    destroy()
    {
        var gd = this.gd;
        if (gd)
        {
            var gl = gd.gl;
            var p;

            var techniques = this.techniques;
            if (techniques)
            {
                for (p in techniques)
                {
                    if (techniques.hasOwnProperty(p))
                    {
                        techniques[p].destroy();
                    }
                }
                delete this.techniques;
            }

            var linkedPrograms = this.linkedPrograms;
            if (linkedPrograms)
            {
                if (gl)
                {
                    for (p in linkedPrograms)
                    {
                        if (linkedPrograms.hasOwnProperty(p))
                        {
                            var linkedProgram = linkedPrograms[p];
                            var glProgram = linkedProgram.glProgram;
                            if (glProgram)
                            {
                                gl.deleteProgram(glProgram);
                                delete linkedProgram.glProgram;
                            }
                        }
                    }
                }
                delete this.linkedPrograms;
            }

            var programs = this.programs;
            if (programs)
            {
                if (gl)
                {
                    for (p in programs)
                    {
                        if (programs.hasOwnProperty(p))
                        {
                            gl.deleteShader(programs[p]);
                        }
                    }
                }
                delete this.programs;
            }

            delete this.samplers;
            delete this.parameters;
            delete this.gd;
        }
    }

    static create(gd, params, onload?): TZWebGLShader
    {
        var gl = gd.gl;

        var shader = new TZWebGLShader();

        shader.initialized = false;

        var techniques = params.techniques;
        var parameters = params.parameters;
        var programs = params.programs;
        var samplers = params.samplers;
        var p;

        shader.gd = gd;
        shader.name = params.name;

        // Compile programs as early as possible
        var shaderPrograms = {};
        shader.programs = shaderPrograms;
        for (p in programs)
        {
            if (programs.hasOwnProperty(p))
            {
                var program = programs[p];

                var glShaderType;
                if (program.type === 'fragment')
                {
                    glShaderType = gl.FRAGMENT_SHADER;
                }
                else if (program.type === 'vertex')
                {
                    glShaderType = gl.VERTEX_SHADER;
                }
                var glShader = gl.createShader(glShaderType);

                var code = program.code;

                if (gd.fixIE && gd.fixIE < "0.93")
                {
                    code = code.replace(/#.*\n/g, '');
                    code = code.replace(/TZ_LOWP/g, '');
                    if (-1 !== code.indexOf('texture2DProj'))
                    {
                        code = 'vec4 texture2DProj(sampler2D s, vec3 uv){ return texture2D(s, uv.xy / uv.z);}\n' + code;
                    }
                }

                gl.shaderSource(glShader, code);

                gl.compileShader(glShader);

                shaderPrograms[p] = glShader;
            }
        }

        var linkedPrograms = {};
        shader.linkedPrograms = linkedPrograms;

        // Samplers
        var defaultSampler = gd.DEFAULT_SAMPLER;
        var maxAnisotropy = gd.maxAnisotropy;

        shader.samplers = {};
        var sampler;
        for (p in samplers)
        {
            if (samplers.hasOwnProperty(p))
            {
                sampler = samplers[p];

                var samplerMaxAnisotropy = sampler.MaxAnisotropy;
                if (samplerMaxAnisotropy)
                {
                    if (samplerMaxAnisotropy > maxAnisotropy)
                    {
                        samplerMaxAnisotropy = maxAnisotropy;
                    }
                }
                else
                {
                    samplerMaxAnisotropy = defaultSampler.maxAnisotropy;
                }

                sampler = {
                    minFilter : (sampler.MinFilter || defaultSampler.minFilter),
                    magFilter : (sampler.MagFilter || defaultSampler.magFilter),
                    wrapS : (sampler.WrapS || defaultSampler.wrapS),
                    wrapT : (sampler.WrapT || defaultSampler.wrapT),
                    wrapR : (sampler.WrapR || defaultSampler.wrapR),
                    maxAnisotropy : samplerMaxAnisotropy
                };
                if (sampler.wrapS === 0x2900)
                {
                    sampler.wrapS = gl.CLAMP_TO_EDGE;
                }
                if (sampler.wrapT === 0x2900)
                {
                    sampler.wrapT = gl.CLAMP_TO_EDGE;
                }
                if (sampler.wrapR === 0x2900)
                {
                    sampler.wrapR = gl.CLAMP_TO_EDGE;
                }
                shader.samplers[p] = gd.createSampler(sampler);
            }
        }

        // Parameters
        var numParameters = 0;
        shader.parameters = {};
        for (p in parameters)
        {
            if (parameters.hasOwnProperty(p))
            {
                var parameter = parameters[p];
                if (!parameter.columns)
                {
                    parameter.columns = 1;
                }
                if (!parameter.rows)
                {
                    parameter.rows = 1;
                }
                parameter.numValues = (parameter.columns * parameter.rows);
                var parameterType = parameter.type;
                if (parameterType === "float" ||
                    parameterType === "int" ||
                    parameterType === "bool")
                {
                    var parameterValues = parameter.values;
                    if (parameterValues)
                    {
                        if (parameterType === "float")
                        {
                            parameter.values = new Float32Array(parameterValues);
                        }
                        else
                        {
                            parameter.values = new Int32Array(parameterValues);
                        }
                    }
                    else
                    {
                        if (parameterType === "float")
                        {
                            parameter.values = new Float32Array(parameter.numValues);
                        }
                        else
                        {
                            parameter.values = new Int32Array(parameter.numValues);
                        }
                    }
                    parameter.sampler = undefined;
                }
                else // Sampler
                {
                    sampler = shader.samplers[p];
                    if (!sampler)
                    {
                        sampler = defaultSampler;
                        shader.samplers[p] = defaultSampler;
                    }
                    parameter.sampler = sampler;
                    parameter.values = null;
                }

                parameter.name = p;

                shader.parameters[p] = parameter;
                numParameters += 1;
            }
        }
        shader.numParameters = numParameters;

        // Techniques and passes
        var shaderTechniques = {};
        var numTechniques = 0;
        var numLoadedTechniques = 0;
        shader.techniques = shaderTechniques;

        function createTechniqueLoader(techniqueName)
        {
            return function () {
                shaderTechniques[techniqueName] = WebGLTechnique.create(gd,
                                                                        shader,
                                                                        techniqueName,
                                                                        techniques[techniqueName]);
                numLoadedTechniques += 1;
                if (numLoadedTechniques >= numTechniques)
                {
                    onload(shader);
                }
            };
        }

        for (p in techniques)
        {
            if (techniques.hasOwnProperty(p))
            {
                if (onload)
                {
                    shaderTechniques[p] = null;

                    TurbulenzEngine.setTimeout(createTechniqueLoader(p), 0);
                }
                else
                {
                    shaderTechniques[p] = WebGLTechnique.create(gd, shader, p, techniques[p]);
                }
                numTechniques += 1;
            }
        }
        shader.numTechniques = numTechniques;

        shader.id = ++gd.counters.shaders;

        return shader;
    }
}

//
// WebGLTechniqueParameters
//
class WebGLTechniqueParameters implements TechniqueParameters
{
<<<<<<< HEAD
    [paramName: string]: any;

    static create(params: any): TechniqueParameters
=======
    constructor(params: any)
>>>>>>> 7f09d7e0
    {
        if (params)
        {
            for (var p in params)
            {
                if (params.hasOwnProperty(p))
                {
                    this[p] = params[p];
                }
            }
        }
    }

    static create(params: any): TechniqueParameters
    {
        return new WebGLTechniqueParameters(params);
    }
}

//
// TechniqueParameterBuffer
//
var techniqueParameterBufferCreate =
    function techniqueParameterBufferCreateFn(params): Float32Array
{
    if (Float32Array.prototype.map === undefined)
    {
        Float32Array.prototype.map = function techniqueParameterBufferMap(offset, numFloats) {
            if (offset === undefined)
            {
                offset = 0;
            }
            var buffer = this;
            if (numFloats === undefined)
            {
                numFloats = this.length;
            }
            function techniqueParameterBufferWriter()
            {
                var numArguments = arguments.length;
                for (var a = 0; a < numArguments; a += 1)
                {
                    var value = arguments[a];
                    if (typeof value === 'number')
                    {
                        buffer[offset] = value;
                        offset += 1;
                    }
                    else
                    {
                        buffer.setData(value, offset, value.length);
                        offset += value.length;
                    }
                }
            }
            return techniqueParameterBufferWriter;
        };

        /* tslint:disable:no-empty */
        Float32Array.prototype.unmap = function techniqueParameterBufferUnmap(writer) {
        };
        /* tslint:enable:no-empty */

        Float32Array.prototype.setData = function techniqueParameterBufferSetData(data,
                                                                                  offset?: number,
                                                                                  numValues?: number) {
            if (offset === undefined)
            {
                offset = 0;
            }
            if (numValues === undefined)
            {
                numValues = this.length;
            }
            for (var n = 0; n < numValues; n += 1, offset += 1)
            {
                this[offset] = data[n];
            }
        };
    }

    return new Float32Array(params.numFloats);
};

//
// WebGLDrawParameters
//
class WebGLDrawParameters implements DrawParameters
{
    /* tslint:disable:no-unused-variable */
    static version = 1;
    /* tslint:enable:no-unused-variable */

    _indexBuffer: WebGLIndexBuffer;
    _dirty: boolean;
    _vao: any;

    // DrawParameters
    technique       : WebGLTechnique;
    primitive       : number;
<<<<<<< HEAD
    indexBuffer     : WebGLIndexBuffer; // (getter/setter)
=======
    indexBuffer     : WebGLIndexBuffer; // Just for declaration, it is a getter/setter
>>>>>>> 7f09d7e0
    count           : number;
    firstIndex      : number;
    sortKey         : number;
    userData        : any;
    [idx: number]   : any;

    // WebGLDrawParameters (internal)
    endStreams: number;
    endTechniqueParameters: number;
    endInstances: number;

    constructor()
    {
        // Streams, TechniqueParameters and Instances are stored as indexed properties
        this.sortKey = 0;
        this.technique = null;
        this.endStreams = 0;
        this.endTechniqueParameters = (16 * 3);
        this.endInstances = ((16 * 3) + 8);
        this.primitive = -1;
        this.count = 0;
        this.firstIndex = 0;
        this.userData = null;

        this._indexBuffer = null;
        this._dirty = true;
        this._vao = null;

        // Initialize for 1 Stream
        this[0] = null;
        this[1] = null;
        this[2] = 0;

        // Initialize for 2 TechniqueParameters
        this[(16 * 3) + 0] = null;
        this[(16 * 3) + 1] = null;
/*
    // Initialize for 8 instances
        this[((16 * 3) + 8) + 0] = undefined;
        this[((16 * 3) + 8) + 1] = undefined;
        this[((16 * 3) + 8) + 2] = undefined;
        this[((16 * 3) + 8) + 3] = undefined;
        this[((16 * 3) + 8) + 4] = undefined;
        this[((16 * 3) + 8) + 5] = undefined;
        this[((16 * 3) + 8) + 6] = undefined;
        this[((16 * 3) + 8) + 7] = undefined;
*/
        return this;
    }

    setTechniqueParameters(indx, techniqueParameters)
    {
        if (indx < 8)
        {
            indx += (16 * 3);

            this[indx] = techniqueParameters;

            var endTechniqueParameters = this.endTechniqueParameters;
            if (techniqueParameters)
            {
                if (endTechniqueParameters <= indx)
                {
                    this.endTechniqueParameters = (indx + 1);
                }
            }
            else
            {
                while ((16 * 3) < endTechniqueParameters &&
                       !this[endTechniqueParameters - 1])
                {
                    endTechniqueParameters -= 1;
                }
                this.endTechniqueParameters = endTechniqueParameters;
            }
        }
    }

    setVertexBuffer(indx, vertexBuffer)
    {
        if (indx < 16)
        {
            indx *= 3;

            if (this[indx] !== vertexBuffer)
            {
                this[indx] = vertexBuffer;
                this._dirty = true;
            }

            var endStreams = this.endStreams;
            if (vertexBuffer)
            {
                if (endStreams <= indx)
                {
                    this.endStreams = (indx + 3);
                }
            }
            else
            {
                while (0 < endStreams &&
                       !this[endStreams - 3])
                {
                    endStreams -= 3;
                }
                this.endStreams = endStreams;
            }
        }
    }

    setSemantics(indx, semantics)
    {
        if (indx < 16)
        {
            if (this[(indx * 3) + 1] !== semantics)
            {
                this[(indx * 3) + 1] = semantics;
                this._dirty = true;
            }
        }
    }

    setOffset(indx, offset)
    {
        if (indx < 16)
        {
            if (this[(indx * 3) + 2] !== offset)
            {
                this[(indx * 3) + 2] = offset;
                this._dirty = true;
            }
        }
    }

    getTechniqueParameters(indx)
    {
        if (indx < 8)
        {
            return this[indx + (16 * 3)];
        }
        else
        {
            return undefined;
        }
    }

    getVertexBuffer(indx: number): WebGLVertexBuffer
    {
        if (indx < 16)
        {
            return this[(indx * 3) + 0];
        }
        else
        {
            return undefined;
        }
    }

    getSemantics(indx: number): WebGLSemantics
    {
        if (indx < 16)
        {
            return this[(indx * 3) + 1];
        }
        else
        {
            return undefined;
        }
    }

    getOffset(indx: number): number
    {
        if (indx < 16)
        {
            return this[(indx * 3) + 2];
        }
        else
        {
            return undefined;
        }
    }

    addInstance(instanceParameters)
    {
        if (instanceParameters)
        {
            var endInstances = this.endInstances;
            this.endInstances = (endInstances + 1);
            this[endInstances] = instanceParameters;
        }
    }

    removeInstances()
    {
        this.endInstances = ((16 * 3) + 8);
    }

    getNumInstances()
    {
        return (this.endInstances - ((16 * 3) + 8));
    }

    static create(): WebGLDrawParameters
    {
        return new WebGLDrawParameters();
    }
}

Object.defineProperty(WebGLDrawParameters.prototype, "indexBuffer", {
    get : function getIndexBufferFn() {
        return this._indexBuffer;
    },
    set : function setIndexBufferFn(indexBuffer) {
        if (this._indexBuffer !== indexBuffer)
        {
            this._indexBuffer = indexBuffer;
            this._dirty = true;
        }
    },
    enumerable : true,
    configurable : false
});


//
// WebGLGraphicsDevice
//
interface WebGLGraphicsDeviceVertexFormat
{
    name: string;
    numComponents: number;
    stride: number;
    componentStride: number;
    format: number;
    normalized: boolean;
    normalizationScale: number;
    typedSetter: { () : void; };
    typedArray: any; // ArrayBufferView constructor
};

interface WebGLGraphicsDeviceState
{
    depthTestEnable         : boolean;
    blendEnable             : boolean;
    cullFaceEnable          : boolean;
    stencilTestEnable       : boolean;
    polygonOffsetFillEnable : boolean;
    depthMask               : boolean;
    depthFunc               : number;
    blendSrc                : number;
    blendDst                : number;
    cullFace                : number;
    frontFace               : number;
    colorMask               : boolean[];
    stencilFunc             : number;
    stencilRef              : number;
    stencilMask             : number;
    stencilFail             : number;
    stencilZFail            : number;
    stencilZPass            : number;
    polygonOffsetFactor     : number;
    polygonOffsetUnits      : number;
    lineWidth               : number;

    renderStatesToReset     : any[];  // State?

    viewportBox             : number[];
    scissorBox              : number[];

    clearColor              : number[];
    clearDepth              : number;
    clearStencil            : number;

    activeTextureUnit       : number;
    maxTextureUnit          : number;
    lastMaxTextureUnit      : number;
    textureUnits            : any[];

    program                 : WebGLProgram;
};

interface WebGLMetrics
{
    renderTargetChanges: number;
    textureChanges: number;
    renderStateChanges: number;
    vertexAttributesChanges: number;
    vertexBufferChanges: number;
    indexBufferChanges: number;
    vertexArrayObjectChanges: number;
    techniqueChanges: number;
    drawCalls: number;
    primitives: number;

    addPrimitives: { (primitive: number, count: number) : void; };
};

interface WebGLCreationCounters
{
    textures: number;
    vertexBuffers: number;
    indexBuffers: number;
    renderTargets: number;
    renderBuffers: number;
    shaders: number;
    techniques: number;
};

class WebGLGraphicsDevice implements GraphicsDevice
{
    /* tslint:disable:no-unused-variable */
    static version = 1;
    /* tslint:enable:no-unused-variable */

    // GraphicsDevice
    PIXELFORMAT_A8           : number;
    PIXELFORMAT_L8           : number;
    PIXELFORMAT_L8A8         : number;
    PIXELFORMAT_R5G5B5A1     : number;
    PIXELFORMAT_R5G6B5       : number;
    PIXELFORMAT_R4G4B4A4     : number;
    PIXELFORMAT_R8G8B8A8     : number;
    PIXELFORMAT_R8G8B8       : number;
    PIXELFORMAT_D24S8        : number;
    PIXELFORMAT_D16          : number;
    PIXELFORMAT_DXT1         : number;
    PIXELFORMAT_DXT3         : number;
    PIXELFORMAT_DXT5         : number;
    PIXELFORMAT_S8           : number;
    PIXELFORMAT_RGBA32F      : number;
    PIXELFORMAT_RGB32F       : number;
    PIXELFORMAT_RGBA16F      : number;
    PIXELFORMAT_RGB16F       : number;

    PRIMITIVE_POINTS         : number;
    PRIMITIVE_LINES          : number;
    PRIMITIVE_LINE_LOOP      : number;
    PRIMITIVE_LINE_STRIP     : number;
    PRIMITIVE_TRIANGLES      : number;
    PRIMITIVE_TRIANGLE_STRIP : number;
    PRIMITIVE_TRIANGLE_FAN   : number;

    INDEXFORMAT_UBYTE        : number;
    INDEXFORMAT_USHORT       : number;
    INDEXFORMAT_UINT         : number;

    VERTEXFORMAT_BYTE4       : WebGLGraphicsDeviceVertexFormat;
    VERTEXFORMAT_BYTE4N      : WebGLGraphicsDeviceVertexFormat;
    VERTEXFORMAT_UBYTE4      : WebGLGraphicsDeviceVertexFormat;
    VERTEXFORMAT_UBYTE4N     : WebGLGraphicsDeviceVertexFormat;
    VERTEXFORMAT_SHORT2      : WebGLGraphicsDeviceVertexFormat;
    VERTEXFORMAT_SHORT2N     : WebGLGraphicsDeviceVertexFormat;
    VERTEXFORMAT_SHORT4      : WebGLGraphicsDeviceVertexFormat;
    VERTEXFORMAT_SHORT4N     : WebGLGraphicsDeviceVertexFormat;
    VERTEXFORMAT_USHORT2     : WebGLGraphicsDeviceVertexFormat;
    VERTEXFORMAT_USHORT2N    : WebGLGraphicsDeviceVertexFormat;
    VERTEXFORMAT_USHORT4     : WebGLGraphicsDeviceVertexFormat;
    VERTEXFORMAT_USHORT4N    : WebGLGraphicsDeviceVertexFormat;
    VERTEXFORMAT_FLOAT1      : WebGLGraphicsDeviceVertexFormat;
    VERTEXFORMAT_FLOAT2      : WebGLGraphicsDeviceVertexFormat;
    VERTEXFORMAT_FLOAT3      : WebGLGraphicsDeviceVertexFormat;
    VERTEXFORMAT_FLOAT4      : WebGLGraphicsDeviceVertexFormat;

    SEMANTIC_POSITION        : number;
    SEMANTIC_POSITION0       : number;
    SEMANTIC_BLENDWEIGHT     : number;
    SEMANTIC_BLENDWEIGHT0    : number;
    SEMANTIC_NORMAL          : number;
    SEMANTIC_NORMAL0         : number;
    SEMANTIC_COLOR           : number;
    SEMANTIC_COLOR0          : number;
    SEMANTIC_COLOR1          : number;
    SEMANTIC_SPECULAR        : number;
    SEMANTIC_FOGCOORD        : number;
    SEMANTIC_TESSFACTOR      : number;
    SEMANTIC_PSIZE0          : number;
    SEMANTIC_BLENDINDICES    : number;
    SEMANTIC_BLENDINDICES0   : number;
    SEMANTIC_TEXCOORD        : number;
    SEMANTIC_TEXCOORD0       : number;
    SEMANTIC_TEXCOORD1       : number;
    SEMANTIC_TEXCOORD2       : number;
    SEMANTIC_TEXCOORD3       : number;
    SEMANTIC_TEXCOORD4       : number;
    SEMANTIC_TEXCOORD5       : number;
    SEMANTIC_TEXCOORD6       : number;
    SEMANTIC_TEXCOORD7       : number;
    SEMANTIC_TANGENT         : number;
    SEMANTIC_TANGENT0        : number;
    SEMANTIC_BINORMAL0       : number;
    SEMANTIC_BINORMAL        : number;
    SEMANTIC_PSIZE           : number;
    SEMANTIC_ATTR0           : number;
    SEMANTIC_ATTR1           : number;
    SEMANTIC_ATTR2           : number;
    SEMANTIC_ATTR3           : number;
    SEMANTIC_ATTR4           : number;
    SEMANTIC_ATTR5           : number;
    SEMANTIC_ATTR6           : number;
    SEMANTIC_ATTR7           : number;
    SEMANTIC_ATTR8           : number;
    SEMANTIC_ATTR9           : number;
    SEMANTIC_ATTR10          : number;
    SEMANTIC_ATTR11          : number;
    SEMANTIC_ATTR12          : number;
    SEMANTIC_ATTR13          : number;
    SEMANTIC_ATTR14          : number;
    SEMANTIC_ATTR15          : number;

    DEFAULT_SAMPLER          : WebGLSampler;

    // Members
    width: number;
    height: number;
    extensions: string;
    shadingLanguageVersion: string;

    fullscreen: boolean;

    rendererVersion: string;
    renderer: string;
    vendor: string;
    videoRam: number;
    desktopWidth: number;
    desktopHeight: number;
    fps: number;

    // These are specific to WebGLGraphicsDevice

    gl: WebGLRenderingContext;

    state: WebGLGraphicsDeviceState;
    stateHandlers: any;
    oldFullscreen: boolean;

    clientStateMask: number;
    attributeMask: number;
    activeTechnique: WebGLTechnique;
    activeIndexBuffer: WebGLIndexBuffer;
    bindedVertexBuffer: WebGLVertexBuffer;
    activeRenderTarget: WebGLRenderTarget;

    immediateVertexBuffer: WebGLVertexBuffer;
    immediatePrimitive: number;
    immediateSemantics: number[];

    numFrames: number;
    previousFrameTime: number;

    _techniqueParametersArray: any[];
    _drawArrayId: number;

    cachedSamplers: any;

    compressedTexturesExtension: any;
    WEBGL_compressed_texture_s3tc: boolean;
    TEXTURE_MAX_ANISOTROPY_EXT: number;
    maxAnisotropy: number;
    WEBGL_draw_buffers: boolean;
    drawBuffersExtension: any;
    floatTextureExtension: any;
    halfFloatTextureExtension: any;
    vertexArrayObjectExtension: any;

    supportedVideoExtensions: WebGLVideoSupportedExtensions;

    metrics: WebGLMetrics;

    counters: WebGLCreationCounters;

    fixIE: string;

    drawIndexed(primitive: number, numIndices: number, first?: number)
    {
        var gl = this.gl;
        var indexBuffer = this.activeIndexBuffer;

        var offset;
        if (first)
        {
            offset = (first * indexBuffer.stride);
        }
        else
        {
            offset = 0;
        }

        var format = indexBuffer.format;

        var attributeMask = this.attributeMask;

        var activeTechnique = this.activeTechnique;
        var passes = activeTechnique.passes;
        var numPasses = passes.length;
        var mask;

        if (activeTechnique.checkProperties)
        {
            activeTechnique.checkProperties(this);
        }

        if (1 === numPasses)
        {
            /* tslint:disable:no-bitwise */
            mask = (passes[0].semanticsMask & attributeMask);
            /* tslint:enable:no-bitwise */
            if (mask !== this.clientStateMask)
            {
                this.enableClientState(mask);
            }

            gl.drawElements(primitive, numIndices, format, offset);

            if (debug)
            {
                this.metrics.addPrimitives(primitive, numIndices);
            }
        }
        else
        {
            for (var p = 0; p < numPasses; p += 1)
            {
                var pass = passes[p];

                /* tslint:disable:no-bitwise */
                mask = (pass.semanticsMask & attributeMask);
                /* tslint:enable:no-bitwise */
                if (mask !== this.clientStateMask)
                {
                    this.enableClientState(mask);
                }

                this.setPass(pass);

                gl.drawElements(primitive, numIndices, format, offset);

                if (debug)
                {
                    this.metrics.addPrimitives(primitive, numIndices);
                }
            }
        }
    }

    draw(primitive: number, numVertices: number, first?: number)
    {
        var gl = this.gl;

        var attributeMask = this.attributeMask;

        var activeTechnique = this.activeTechnique;
        var passes = activeTechnique.passes;
        var numPasses = passes.length;
        var mask;

        if (activeTechnique.checkProperties)
        {
            activeTechnique.checkProperties(this);
        }

        if (1 === numPasses)
        {
            /* tslint:disable:no-bitwise */
            mask = (passes[0].semanticsMask & attributeMask);
            /* tslint:enable:no-bitwise */
            if (mask !== this.clientStateMask)
            {
                this.enableClientState(mask);
            }

            gl.drawArrays(primitive, first, numVertices);

            if (debug)
            {
                this.metrics.addPrimitives(primitive, numVertices);
            }
        }
        else
        {
            for (var p = 0; p < numPasses; p += 1)
            {
                var pass = passes[p];

                /* tslint:disable:no-bitwise */
                mask = (pass.semanticsMask & attributeMask);
                /* tslint:enable:no-bitwise */
                if (mask !== this.clientStateMask)
                {
                    this.enableClientState(mask);
                }

                this.setPass(pass);

                gl.drawArrays(primitive, first, numVertices);

                if (debug)
                {
                    this.metrics.addPrimitives(primitive, numVertices);
                }
            }
        }
    }

    setTechniqueParameters()
    {
        var activeTechnique = this.activeTechnique;
        var passes = activeTechnique.passes;
        var numTechniqueParameters = arguments.length;
        var t;
        if (1 === passes.length)
        {
            var parameters = passes[0].parameters;
            for (t = 0; t < numTechniqueParameters; t += 1)
            {
                this.setParametersImmediate(parameters, arguments[t]);
            }
        }
        else
        {
            for (t = 0; t < numTechniqueParameters; t += 1)
            {
                this.setParametersDeferred(this, passes, arguments[t]);
            }
        }
    }

    //Internal

    setParametersImmediate(parameters: { [name: string]: PassParameter },
                           techniqueParameters: WebGLTechniqueParameters): void
    {
        var gl = this.gl;

        for (var p in techniqueParameters)
        {
            var parameter = parameters[p];
            if (parameter !== undefined)
            {
                var parameterValues = techniqueParameters[p];
                if (parameterValues !== undefined)
                {
                    var paramInfo = parameter.info;
                    var numColumns, location;
                    if (paramInfo.type === 'float')
                    {
                        numColumns = paramInfo.columns;
                        location = parameter.location;
                        if (4 === numColumns)
                        {
                            gl.uniform4fv(location, parameterValues);
                        }
                        else if (3 === numColumns)
                        {
                            gl.uniform3fv(location, parameterValues);
                        }
                        else if (2 === numColumns)
                        {
                            gl.uniform2fv(location, parameterValues);
                        }
                        else if (1 === paramInfo.rows)
                        {
                            gl.uniform1f(location, parameterValues);
                        }
                        else //if (1 === numColumns)
                        {
                            gl.uniform1fv(location, parameterValues);
                        }
                    }
                    else if (paramInfo.sampler !== undefined)
                    {
                        this.setTexture(parameter.textureUnit, parameterValues, paramInfo.sampler);
                    }
                    else
                    {
                        numColumns = paramInfo.columns;
                        location = parameter.location;
                        if (4 === numColumns)
                        {
                            gl.uniform4iv(location, parameterValues);
                        }
                        else if (3 === numColumns)
                        {
                            gl.uniform3iv(location, parameterValues);
                        }
                        else if (2 === numColumns)
                        {
                            gl.uniform2iv(location, parameterValues);
                        }
                        else if (1 === paramInfo.rows)
                        {
                            gl.uniform1i(location, parameterValues);
                        }
                        else //if (1 === numColumns)
                        {
                            gl.uniform1iv(location, parameterValues);
                        }
                    }
                }
                else
                {
                    delete techniqueParameters[p];
                }
            }
        }
    }

    // ONLY USE FOR SINGLE PASS TECHNIQUES ON DRAWARRAY
    setParametersArrayCaching(parameters: { [name: string]: PassParameter },
                              techniqueParametersArray: any[],
                              numTechniqueParameters: number): void
    {
        var gl = this.gl;
        var n;
        for (n = 0; n < numTechniqueParameters; n += 2)
        {
            var p = techniqueParametersArray[n];
            var parameter = parameters[p];
            if (parameter !== undefined)
            {
                var parameterValues = techniqueParametersArray[n + 1];
                if (parameter.value !== parameterValues)
                {
                    parameter.value = parameterValues;

                    var paramInfo = parameter.info;
                    var numColumns, location;
                    if (paramInfo.type === 'float')
                    {
                        numColumns = paramInfo.columns;
                        location = parameter.location;
                        if (4 === numColumns)
                        {
                            gl.uniform4fv(location, parameterValues);
                        }
                        else if (3 === numColumns)
                        {
                            gl.uniform3fv(location, parameterValues);
                        }
                        else if (2 === numColumns)
                        {
                            gl.uniform2fv(location, parameterValues);
                        }
                        else if (1 === paramInfo.rows)
                        {
                            gl.uniform1f(location, parameterValues);
                        }
                        else //if (1 === numColumns)
                        {
                            gl.uniform1fv(location, parameterValues);
                        }
                    }
                    else if (paramInfo.sampler !== undefined)
                    {
                        this.setTexture(parameter.textureUnit, parameterValues, paramInfo.sampler);
                    }
                    else
                    {
                        numColumns = paramInfo.columns;
                        location = parameter.location;
                        if (4 === numColumns)
                        {
                            gl.uniform4iv(location, parameterValues);
                        }
                        else if (3 === numColumns)
                        {
                            gl.uniform3iv(location, parameterValues);
                        }
                        else if (2 === numColumns)
                        {
                            gl.uniform2iv(location, parameterValues);
                        }
                        else if (1 === paramInfo.rows)
                        {
                            gl.uniform1i(location, parameterValues);
                        }
                        else //if (1 === numColumns)
                        {
                            gl.uniform1iv(location, parameterValues);
                        }
                    }
                }
            }
        }
    }

    setParametersCaching(parameters: { [name: string]: PassParameter },
                         techniqueParameters: WebGLTechniqueParameters): void
    {
        var gl = this.gl;

        for (var p in techniqueParameters)
        {
            var parameter = parameters[p];
            if (parameter !== undefined)
            {
                var parameterValues = techniqueParameters[p];
                if (parameter.value !== parameterValues)
                {
                    if (parameterValues !== undefined)
                    {
                        parameter.value = parameterValues;

                        var paramInfo = parameter.info;
                        var numColumns, location;
                        if (paramInfo.type === 'float')
                        {
                            numColumns = paramInfo.columns;
                            location = parameter.location;
                            if (4 === numColumns)
                            {
                                gl.uniform4fv(location, parameterValues);
                            }
                            else if (3 === numColumns)
                            {
                                gl.uniform3fv(location, parameterValues);
                            }
                            else if (2 === numColumns)
                            {
                                gl.uniform2fv(location, parameterValues);
                            }
                            else if (1 === paramInfo.rows)
                            {
                                gl.uniform1f(location, parameterValues);
                            }
                            else //if (1 === numColumns)
                            {
                                gl.uniform1fv(location, parameterValues);
                            }
                        }
                        else if (paramInfo.sampler !== undefined)
                        {
                            this.setTexture(parameter.textureUnit, parameterValues, paramInfo.sampler);
                        }
                        else
                        {
                            numColumns = paramInfo.columns;
                            location = parameter.location;
                            if (4 === numColumns)
                            {
                                gl.uniform4iv(location, parameterValues);
                            }
                            else if (3 === numColumns)
                            {
                                gl.uniform3iv(location, parameterValues);
                            }
                            else if (2 === numColumns)
                            {
                                gl.uniform2iv(location, parameterValues);
                            }
                            else if (1 === paramInfo.rows)
                            {
                                gl.uniform1i(location, parameterValues);
                            }
                            else //if (1 === numColumns)
                            {
                                gl.uniform1iv(location, parameterValues);
                            }
                        }
                    }
                    else
                    {
                        delete techniqueParameters[p];
                    }
                }
            }
        }
    }

    // ONLY USE FOR SINGLE PASS TECHNIQUES ON DRAWARRAYMULTIPASS
    setParametersCachingMultiPass(gd: WebGLGraphicsDevice,
                                  passes: WebGLPass[],
                                  techniqueParameters: WebGLTechniqueParameters): void
    {
        gd.setParametersCaching(passes[0].parameters, techniqueParameters);
    }

    setParametersDeferred(gd: WebGLGraphicsDevice,
                          passes: WebGLPass[],
                          techniqueParameters: WebGLTechniqueParameters): void
    {
        var numPasses = passes.length;
        var min = Math.min;
        var max = Math.max;
        for (var n = 0; n < numPasses; n += 1)
        {
            var pass = passes[n];
            var parameters = pass.parameters;
            pass.dirty = true;

            for (var p in techniqueParameters)
            {
                var parameter = parameters[p];
                if (parameter)
                {
                    var parameterValues = techniqueParameters[p];
                    if (parameterValues !== undefined)
                    {
                        var paramInfo = parameter.info;
                        if (paramInfo.sampler)
                        {
                            paramInfo.values = parameterValues;
                            parameter.dirty = 1;
                        }
                        else if (typeof parameterValues !== 'number')
                        {
                            var values = paramInfo.values;
                            var numValues = min(paramInfo.numValues, parameterValues.length);
                            for (var v = 0; v < numValues; v += 1)
                            {
                                values[v] = parameterValues[v];
                            }
                            parameter.dirty = max(numValues, (parameter.dirty || 0));
                        }
                        else
                        {
                            paramInfo.values[0] = parameterValues;
                            parameter.dirty = (parameter.dirty || 1);
                        }
                    }
                    else
                    {
                        delete techniqueParameters[p];
                    }
                }
            }
        }
    }

    setTechnique(technique)
    {
        var activeTechnique = this.activeTechnique;
        if (activeTechnique !== technique)
        {
            if (activeTechnique)
            {
                activeTechnique.deactivate();
            }

            this.activeTechnique = technique;

            technique.activate(this);

            var passes = technique.passes;
            if (1 === passes.length)
            {
                this.setPass(passes[0]);
            }
        }
    }

    // ONLY USE FOR SINGLE PASS TECHNIQUES ON DRAWARRAY
    setTechniqueCaching(technique: WebGLTechnique, drawArrayId: number)
    {
        var pass = technique.passes[0];

        var activeTechnique = this.activeTechnique;
        if (activeTechnique !== technique)
        {
            if (activeTechnique)
            {
                activeTechnique.deactivate();
            }

            this.activeTechnique = technique;

            technique.activate(this);

            this.setPass(pass);
        }

        var parameters = pass.parametersArray;
        var numParameters = parameters.length;
        var n;
        if (technique._drawArrayId !== drawArrayId)
        {
            technique._drawArrayId = drawArrayId;
            for (n = 0; n < numParameters; n += 1)
            {
                parameters[n].value = null;
            }
        }
        else
        {
            for (n = 0; n < numParameters; n += 1)
            {
                var parameter = parameters[n];
                var paramInfo = parameter.info;
                if (paramInfo.sampler)
                {
                    parameter.value = null;
                }
            }
        }
    }

    setStream(vertexBuffer: VertexBuffer,
              semantics: Semantics,
              offset?: number)
    {
        if (debug)
        {
            debug.assert(vertexBuffer instanceof WebGLVertexBuffer);
            debug.assert(semantics instanceof WebGLSemantics);
        }

        if (offset)
        {
            offset *= (<WebGLVertexBuffer>vertexBuffer).strideInBytes;
        }
        else
        {
            offset = 0;
        }

        this.bindVertexBuffer((<WebGLVertexBuffer>vertexBuffer).glBuffer);

        var attributes = semantics;
        var numAttributes = attributes.length;
        if (numAttributes > (<WebGLVertexBuffer>vertexBuffer).numAttributes)
        {
            numAttributes = (<WebGLVertexBuffer>vertexBuffer).numAttributes;
        }

        /* tslint:disable:no-bitwise */
        this.attributeMask |=
            (<WebGLVertexBuffer>vertexBuffer).bindAttributes(numAttributes,
                                                             attributes,
                                                             offset);
        /* tslint:enable:no-bitwise */
    }

    setIndexBuffer(indexBuffer: IndexBuffer)
    {
        if (this.activeIndexBuffer !== <WebGLIndexBuffer>indexBuffer)
        {
            this.activeIndexBuffer = <WebGLIndexBuffer>indexBuffer;
            var glBuffer;
            if (indexBuffer)
            {
                glBuffer = (<WebGLIndexBuffer>indexBuffer).glBuffer;
            }
            else
            {
                glBuffer = null;
            }
            var gl = this.gl;
            gl.bindBuffer(gl.ELEMENT_ARRAY_BUFFER, glBuffer);

            if (debug)
            {
                this.metrics.indexBufferChanges += 1;
            }
        }
    }

    // This version only support technique with a single pass, but it is faster
    drawArray(drawParametersArray: WebGLDrawParameters[],
              globalTechniqueParametersArray: TechniqueParameters[],
              sortMode?: number)
    {
        var gl = this.gl;
        var ELEMENT_ARRAY_BUFFER = gl.ELEMENT_ARRAY_BUFFER;

        var numDrawParameters = drawParametersArray.length;
        if (numDrawParameters > 1 && sortMode)
        {
            if (sortMode > 0)
            {
                drawParametersArray.sort(this._drawArraySortPositive);
            }
            else //if (sortMode < 0)
            {
                drawParametersArray.sort(this._drawArraySortNegative);
            }
        }

        var globalsArray = this._techniqueParametersArray;
        var numGlobalParameters = this._createTechniqueParametersArray(globalTechniqueParametersArray, globalsArray);

        var drawArrayId = (++this._drawArrayId);
        var activeIndexBuffer = this.activeIndexBuffer;
        var attributeMask = this.attributeMask;
        var lastTechnique: WebGLTechnique = null;
        var lastEndStreams = -1;
        var lastDrawParameters = null;
        var techniqueParameters = null;
        var v = 0;
        var streamsMatch = false;
        var vertexBuffer = null;
        var pass: WebGLPass = null;
        var passParameters: { [name: string]: PassParameter } = null;
        var indexFormat = 0;
        var indexStride = 0;
        var mask = 0;
        var t = 0;

        if (activeIndexBuffer)
        {
            indexFormat = activeIndexBuffer.format;
            indexStride = activeIndexBuffer.stride;
        }

        for (var n = 0; n < numDrawParameters; n += 1)
        {
            var drawParameters = drawParametersArray[n];
            var technique: WebGLTechnique = drawParameters.technique;
            var endTechniqueParameters = drawParameters.endTechniqueParameters;
            var endStreams = drawParameters.endStreams;
            var endInstances = drawParameters.endInstances;
            var indexBuffer = drawParameters._indexBuffer;
            var primitive = drawParameters.primitive;
            var count = drawParameters.count;
            var firstIndex = drawParameters.firstIndex;

            if (lastTechnique !== technique)
            {
                lastTechnique = technique;

                this.setTechniqueCaching(technique, drawArrayId);

                pass = technique.passes[0];
                passParameters = pass.parameters;

                /* tslint:disable:no-bitwise */
                mask = (pass.semanticsMask & attributeMask);
                /* tslint:enable:no-bitwise */
                if (mask !== this.clientStateMask)
                {
                    this.enableClientState(mask);
                }

                if (technique.checkProperties)
                {
                    technique.checkProperties(this);
                }

                this.setParametersArrayCaching(passParameters, globalsArray, numGlobalParameters);
            }

            for (t = (16 * 3); t < endTechniqueParameters; t += 1)
            {
                techniqueParameters = drawParameters[t];
                if (techniqueParameters)
                {
                    this.setParametersCaching(passParameters, techniqueParameters);
                }
            }

            streamsMatch = (lastEndStreams === endStreams);
            for (v = 0; streamsMatch && v < endStreams; v += 3)
            {
                streamsMatch = (lastDrawParameters[v]     === drawParameters[v]     &&
                                lastDrawParameters[v + 1] === drawParameters[v + 1] &&
                                lastDrawParameters[v + 2] === drawParameters[v + 2]);
            }

            if (!streamsMatch)
            {
                lastEndStreams = endStreams;

                for (v = 0; v < endStreams; v += 3)
                {
                    vertexBuffer = drawParameters[v];
                    if (vertexBuffer)
                    {
                        this.setStream(vertexBuffer, drawParameters[v + 1], drawParameters[v + 2]);
                    }
                }

                attributeMask = this.attributeMask;

                /* tslint:disable:no-bitwise */
                mask = (pass.semanticsMask & attributeMask);
                /* tslint:enable:no-bitwise */
                if (mask !== this.clientStateMask)
                {
                    this.enableClientState(mask);
                }
            }

            lastDrawParameters = drawParameters;

            /* tslint:disable:no-bitwise */
            if (indexBuffer)
            {
                if (activeIndexBuffer !== indexBuffer)
                {
                    activeIndexBuffer = indexBuffer;
                    gl.bindBuffer(ELEMENT_ARRAY_BUFFER, indexBuffer.glBuffer);

                    indexFormat = indexBuffer.format;
                    indexStride = indexBuffer.stride;

                    if (debug)
                    {
                        this.metrics.indexBufferChanges += 1;
                    }
                }

                firstIndex *= indexStride;

                t = ((16 * 3) + 8);
                if (t < endInstances)
                {
                    do
                    {
                        this.setParametersCaching(passParameters, drawParameters[t]);

                        gl.drawElements(primitive, count, indexFormat, firstIndex);

                        if (debug)
                        {
                            this.metrics.addPrimitives(primitive, count);
                        }

                        t += 1;
                    }
                    while (t < endInstances);
                }
                else
                {
                    gl.drawElements(primitive, count, indexFormat, firstIndex);

                    if (debug)
                    {
                        this.metrics.addPrimitives(primitive, count);
                    }
                }
            }
            else
            {
                t = ((16 * 3) + 8);
                if (t < endInstances)
                {
                    do
                    {
                        this.setParametersCaching(passParameters, drawParameters[t]);

                        gl.drawArrays(primitive, firstIndex, count);

                        if (debug)
                        {
                            this.metrics.addPrimitives(primitive, count);
                        }

                        t += 1;
                    }
                    while (t < endInstances);
                }
                else
                {
                    gl.drawArrays(primitive, firstIndex, count);

                    if (debug)
                    {
                        this.metrics.addPrimitives(primitive, count);
                    }
                }
            }
            /* tslint:enable:no-bitwise */
        }

        this.activeIndexBuffer = activeIndexBuffer;
    }

    drawArrayVAO(drawParametersArray: WebGLDrawParameters[],
                 globalTechniqueParametersArray: TechniqueParameters[],
                 sortMode?: number)
    {
        var gl = this.gl;
        var ELEMENT_ARRAY_BUFFER = gl.ELEMENT_ARRAY_BUFFER;

        var numDrawParameters = drawParametersArray.length;
        if (numDrawParameters > 1 && sortMode)
        {
            if (sortMode > 0)
            {
                drawParametersArray.sort(this._drawArraySortPositive);
            }
            else //if (sortMode < 0)
            {
                drawParametersArray.sort(this._drawArraySortNegative);
            }
        }

        var globalsArray = this._techniqueParametersArray;
        var numGlobalParameters = this._createTechniqueParametersArray(globalTechniqueParametersArray, globalsArray);

        var vertexArrayObjectExtension = this.vertexArrayObjectExtension;

        var drawArrayId = (++this._drawArrayId);
        var lastTechnique: WebGLTechnique = null;
        var lastEndStreams = -1;
        var lastDrawParameters = null;
        var techniqueParameters = null;
        var v = 0;
        var vaoMatch = false;
        var vertexBuffer = null;
        var pass: WebGLPass = null;
        var passParameters: { [name: string]: PassParameter } = null;
        var indexFormat = 0;
        var indexStride = 0;
        var t = 0;

        for (var n = 0; n < numDrawParameters; n += 1)
        {
            var drawParameters = drawParametersArray[n];
            var technique: WebGLTechnique = drawParameters.technique;
            var endTechniqueParameters = drawParameters.endTechniqueParameters;
            var endStreams = drawParameters.endStreams;
            var endInstances = drawParameters.endInstances;
            var indexBuffer = drawParameters._indexBuffer;
            var primitive = drawParameters.primitive;
            var count = drawParameters.count;
            var firstIndex = drawParameters.firstIndex;

            if (lastTechnique !== technique)
            {
                lastTechnique = technique;

                this.setTechniqueCaching(technique, drawArrayId);

                pass = technique.passes[0];
                passParameters = pass.parameters;

                if (technique.checkProperties)
                {
                    technique.checkProperties(this);
                }

                this.setParametersArrayCaching(passParameters, globalsArray, numGlobalParameters);
            }

            for (t = (16 * 3); t < endTechniqueParameters; t += 1)
            {
                techniqueParameters = drawParameters[t];
                if (techniqueParameters)
                {
                    this.setParametersCaching(passParameters, techniqueParameters);
                }
            }

            vaoMatch = (lastEndStreams === endStreams &&
                        lastDrawParameters._indexBuffer === indexBuffer);
            for (v = 0; vaoMatch && v < endStreams; v += 3)
            {
                vaoMatch = (lastDrawParameters[v]     === drawParameters[v]     &&
                            lastDrawParameters[v + 1] === drawParameters[v + 1] &&
                            lastDrawParameters[v + 2] === drawParameters[v + 2]);
            }

            if (!vaoMatch)
            {
                lastEndStreams = endStreams;

                if (drawParameters._dirty)
                {
                    drawParameters._dirty = false;

                    if (drawParameters._vao)
                    {
                        vertexArrayObjectExtension.deleteVertexArrayOES(drawParameters._vao);
                    }

                    drawParameters._vao = vertexArrayObjectExtension.createVertexArrayOES();

                    vertexArrayObjectExtension.bindVertexArrayOES(drawParameters._vao);

                    this.bindedVertexBuffer = null;
                    this.attributeMask = 0;

                    for (v = 0; v < endStreams; v += 3)
                    {
                        vertexBuffer = drawParameters[v];
                        if (vertexBuffer)
                        {
                            this.setStream(vertexBuffer, drawParameters[v + 1], drawParameters[v + 2]);
                        }
                    }

                    this.clientStateMask = (~this.attributeMask) & 0xf;
                    this.enableClientState(this.attributeMask);

                    if (indexBuffer)
                    {
                        gl.bindBuffer(ELEMENT_ARRAY_BUFFER, indexBuffer.glBuffer);
                    }
                }
                else
                {
                    vertexArrayObjectExtension.bindVertexArrayOES(drawParameters._vao);
                }

                if (indexBuffer &&
                    (!lastDrawParameters ||
                     lastDrawParameters._indexBuffer !== indexBuffer))
                {
                    indexFormat = indexBuffer.format;
                    indexStride = indexBuffer.stride;
                }

                if (debug)
                {
                    this.metrics.vertexArrayObjectChanges += 1;
                }
            }
            else
            {
                if (drawParameters._dirty)
                {
                    drawParameters._dirty = false;
                    if (drawParameters._vao !== lastDrawParameters._vao)
                    {
                        if (drawParameters._vao)
                        {
                            vertexArrayObjectExtension.deleteVertexArrayOES(drawParameters._vao);
                        }
                    }
                }
                drawParameters._vao = lastDrawParameters._vao;
            }

            lastDrawParameters = drawParameters;

            /* tslint:disable:no-bitwise */
            if (indexBuffer)
            {
                firstIndex *= indexStride;

                t = ((16 * 3) + 8);
                if (t < endInstances)
                {
                    do
                    {
                        this.setParametersCaching(passParameters, drawParameters[t]);

                        gl.drawElements(primitive, count, indexFormat, firstIndex);

                        if (debug)
                        {
                            this.metrics.addPrimitives(primitive, count);
                        }

                        t += 1;
                    }
                    while (t < endInstances);
                }
                else
                {
                    gl.drawElements(primitive, count, indexFormat, firstIndex);

                    if (debug)
                    {
                        this.metrics.addPrimitives(primitive, count);
                    }
                }
            }
            else
            {
                t = ((16 * 3) + 8);
                if (t < endInstances)
                {
                    do
                    {
                        this.setParametersCaching(passParameters, drawParameters[t]);

                        gl.drawArrays(primitive, firstIndex, count);

                        if (debug)
                        {
                            this.metrics.addPrimitives(primitive, count);
                        }

                        t += 1;
                    }
                    while (t < endInstances);
                }
                else
                {
                    gl.drawArrays(primitive, firstIndex, count);

                    if (debug)
                    {
                        this.metrics.addPrimitives(primitive, count);
                    }
                }
            }
            /* tslint:enable:no-bitwise */
        }

        vertexArrayObjectExtension.bindVertexArrayOES(null);

        this.activeIndexBuffer = null;
        this.bindedVertexBuffer = null;
        this.clientStateMask = 0;
        this.attributeMask = 0;
    }


    // This version suports technique with multiple passes but it is slower
    drawArrayMultiPass(drawParametersArray, globalTechniqueParametersArray, sortMode)
    {
        var gl = this.gl;
        var ELEMENT_ARRAY_BUFFER = gl.ELEMENT_ARRAY_BUFFER;

        var setParametersCaching = this.setParametersCachingMultiPass;
        var setParametersDeferred = this.setParametersDeferred;

        var numGlobalTechniqueParameters = globalTechniqueParametersArray.length;

        var numDrawParameters = drawParametersArray.length;
        if (numDrawParameters > 1 && sortMode)
        {
            if (sortMode > 0)
            {
                drawParametersArray.sort(this._drawArraySortPositive);
            }
            else //if (sortMode < 0)
            {
                drawParametersArray.sort(this._drawArraySortNegative);
            }
        }

        var drawArrayId = (++this._drawArrayId);
        var activeIndexBuffer = this.activeIndexBuffer;
        var attributeMask = this.attributeMask;
        var setParameters = null;
        var lastTechnique: WebGLTechnique = null;
        var lastEndStreams = -1;
        var lastDrawParameters = null;
        var techniqueParameters = null;
        var v = 0;
        var streamsMatch = false;
        var vertexBuffer = null;
        var passes: WebGLPass[] = null;
        var p = null;
        var pass: WebGLPass = null;
        var indexFormat = 0;
        var indexStride = 0;
        var numPasses = 0;
        var mask = 0;
        var t = 0;

        if (activeIndexBuffer)
        {
            indexFormat = activeIndexBuffer.format;
            indexStride = activeIndexBuffer.stride;
        }

        for (var n = 0; n < numDrawParameters; n += 1)
        {
            var drawParameters = <WebGLDrawParameters>(drawParametersArray[n]);
            var technique: WebGLTechnique = drawParameters.technique;
            var endTechniqueParameters = drawParameters.endTechniqueParameters;
            var endStreams = drawParameters.endStreams;
            var endInstances = drawParameters.endInstances;
            var indexBuffer = drawParameters._indexBuffer;
            var primitive = drawParameters.primitive;
            var count = drawParameters.count;
            var firstIndex = drawParameters.firstIndex;

            if (lastTechnique !== technique)
            {
                lastTechnique = technique;

                passes = technique.passes;
                numPasses = passes.length;
                if (1 === numPasses)
                {
                    this.setTechniqueCaching(technique, drawArrayId);
                    setParameters = setParametersCaching;

                    /* tslint:disable:no-bitwise */
                    mask = (passes[0].semanticsMask & attributeMask);
                    /* tslint:enable:no-bitwise */
                    if (mask !== this.clientStateMask)
                    {
                        this.enableClientState(mask);
                    }
                }
                else
                {
                    this.setTechnique(technique);
                    setParameters = setParametersDeferred;
                }

                if (technique.checkProperties)
                {
                    technique.checkProperties(this);
                }

                for (t = 0; t < numGlobalTechniqueParameters; t += 1)
                {
                    setParameters(this, passes, globalTechniqueParametersArray[t]);
                }
            }

            for (t = (16 * 3); t < endTechniqueParameters; t += 1)
            {
                techniqueParameters = drawParameters[t];
                if (techniqueParameters)
                {
                    setParameters(this, passes, techniqueParameters);
                }
            }

            streamsMatch = (lastEndStreams === endStreams);
            for (v = 0; streamsMatch && v < endStreams; v += 3)
            {
                streamsMatch = (lastDrawParameters[v]     === drawParameters[v]     &&
                                lastDrawParameters[v + 1] === drawParameters[v + 1] &&
                                lastDrawParameters[v + 2] === drawParameters[v + 2]);
            }

            if (!streamsMatch)
            {
                lastEndStreams = endStreams;

                for (v = 0; v < endStreams; v += 3)
                {
                    vertexBuffer = drawParameters[v];
                    if (vertexBuffer)
                    {
                        this.setStream(vertexBuffer, drawParameters[v + 1], drawParameters[v + 2]);
                    }
                }

                attributeMask = this.attributeMask;
                if (1 === numPasses)
                {
                    /* tslint:disable:no-bitwise */
                    mask = (passes[0].semanticsMask & attributeMask);
                    /* tslint:enable:no-bitwise */
                    if (mask !== this.clientStateMask)
                    {
                        this.enableClientState(mask);
                    }
                }
            }

            lastDrawParameters = drawParameters;

            /* tslint:disable:no-bitwise */
            if (indexBuffer)
            {
                if (activeIndexBuffer !== indexBuffer)
                {
                    activeIndexBuffer = indexBuffer;
                    gl.bindBuffer(ELEMENT_ARRAY_BUFFER, indexBuffer.glBuffer);

                    indexFormat = indexBuffer.format;
                    indexStride = indexBuffer.stride;

                    if (debug)
                    {
                        this.metrics.indexBufferChanges += 1;
                    }
                }

                firstIndex *= indexStride;

                if (1 === numPasses)
                {
                    t = ((16 * 3) + 8);
                    if (t < endInstances)
                    {
                        do
                        {
                            setParameters(this, passes, drawParameters[t]);

                            gl.drawElements(primitive, count, indexFormat, firstIndex);

                            if (debug)
                            {
                                this.metrics.addPrimitives(primitive, count);
                            }

                            t += 1;
                        }
                        while (t < endInstances);
                    }
                    else
                    {
                        gl.drawElements(primitive, count, indexFormat, firstIndex);

                        if (debug)
                        {
                            this.metrics.addPrimitives(primitive, count);
                        }
                    }
                }
                else
                {
                    t = ((16 * 3) + 8);
                    if (t < endInstances)
                    {
                        do
                        {
                            setParameters(this, passes, drawParameters[t]);

                            for (p = 0; p < numPasses; p += 1)
                            {
                                pass = passes[p];

                                mask = (pass.semanticsMask & attributeMask);
                                if (mask !== this.clientStateMask)
                                {
                                    this.enableClientState(mask);
                                }

                                this.setPass(pass);

                                gl.drawElements(primitive, count, indexFormat, firstIndex);

                                if (debug)
                                {
                                    this.metrics.addPrimitives(primitive, count);
                                }
                            }

                            t += 1;
                        }
                        while (t < endInstances);
                    }
                    else
                    {
                        for (p = 0; p < numPasses; p += 1)
                        {
                            pass = passes[p];

                            mask = (pass.semanticsMask & attributeMask);
                            if (mask !== this.clientStateMask)
                            {
                                this.enableClientState(mask);
                            }

                            this.setPass(pass);

                            gl.drawElements(primitive, count, indexFormat, firstIndex);

                            if (debug)
                            {
                                this.metrics.addPrimitives(primitive, count);
                            }
                        }
                    }
                }
            }
            else
            {
                if (1 === numPasses)
                {
                    t = ((16 * 3) + 8);
                    if (t < endInstances)
                    {
                        do
                        {
                            setParameters(this, passes, drawParameters[t]);

                            gl.drawArrays(primitive, firstIndex, count);

                            if (debug)
                            {
                                this.metrics.addPrimitives(primitive, count);
                            }

                            t += 1;
                        }
                        while (t < endInstances);
                    }
                    else
                    {
                        gl.drawArrays(primitive, firstIndex, count);

                        if (debug)
                        {
                            this.metrics.addPrimitives(primitive, count);
                        }
                    }
                }
                else
                {
                    t = ((16 * 3) + 8);
                    if (t < endInstances)
                    {
                        do
                        {
                            setParameters(this, passes, drawParameters[t]);

                            for (p = 0; p < numPasses; p += 1)
                            {
                                pass = passes[p];

                                mask = (pass.semanticsMask & attributeMask);
                                if (mask !== this.clientStateMask)
                                {
                                    this.enableClientState(mask);
                                }

                                this.setPass(pass);

                                gl.drawArrays(primitive, firstIndex, count);
                            }

                            if (debug)
                            {
                                this.metrics.addPrimitives(primitive, count);
                            }

                            t += 1;
                        }
                        while (t < endInstances);
                    }
                    else
                    {
                        for (p = 0; p < numPasses; p += 1)
                        {
                            pass = passes[p];

                            mask = (pass.semanticsMask & attributeMask);
                            if (mask !== this.clientStateMask)
                            {
                                this.enableClientState(mask);
                            }

                            this.setPass(pass);

                            gl.drawArrays(primitive, firstIndex, count);

                            if (debug)
                            {
                                this.metrics.addPrimitives(primitive, count);
                            }
                        }
                    }
                }
            }
            /* tslint:enable:no-bitwise */
        }

        this.activeIndexBuffer = activeIndexBuffer;
    }

    beginDraw(primitive: number, numVertices: number, formats: any[],
              semantics: Semantics): WebGLVertexWriteIterator
    {
        this.immediatePrimitive = primitive;
        if (numVertices)
        {
            var n;
            var immediateSemantics = this.immediateSemantics;
            var attributes = semantics;
            var numAttributes = attributes.length;
            immediateSemantics.length = numAttributes;
            for (n = 0; n < numAttributes; n += 1)
            {
                var attribute = attributes[n];
                if (typeof attribute === "string")
                {
                    attribute = this['SEMANTIC_' + attribute];
                }
                immediateSemantics[n] = attribute;
            }

            var immediateVertexBuffer = this.immediateVertexBuffer;

            var oldStride = immediateVertexBuffer.strideInBytes;
            var oldSize = (oldStride * immediateVertexBuffer.numVertices);

            var stride = immediateVertexBuffer.setAttributes(formats);
            if (stride !== oldStride)
            {
                immediateVertexBuffer.numVertices = Math.floor(oldSize / stride);
            }

            var size = (stride * numVertices);
            if (size > oldSize)
            {
                immediateVertexBuffer.resize(size);
            }

            return immediateVertexBuffer.map(0, numVertices);
        }
        return null;
    }

    endDraw(writer)
    {
        var immediateVertexBuffer = this.immediateVertexBuffer;

        var numVerticesWritten = writer.getNumWrittenVertices();

        immediateVertexBuffer.unmap(writer);

        if (numVerticesWritten)
        {
            var gl = this.gl;

            var stride = immediateVertexBuffer.strideInBytes;
            var offset = 0;

            var vertexAttributes = immediateVertexBuffer.attributes;

            var semantics = this.immediateSemantics;
            var numSemantics = semantics.length;
            var deltaAttributeMask = 0;
            for (var n = 0; n < numSemantics; n += 1)
            {
                var vertexAttribute = vertexAttributes[n];

                var attribute = semantics[n];

                /* tslint:disable:no-bitwise */
                deltaAttributeMask |= (1 << attribute);
                /* tslint:enable:no-bitwise */

                gl.vertexAttribPointer(attribute,
                                       vertexAttribute.numComponents,
                                       vertexAttribute.format,
                                       vertexAttribute.normalized,
                                       stride,
                                       offset);

                offset += vertexAttribute.stride;
            }
            /* tslint:disable:no-bitwise */
            this.attributeMask |= deltaAttributeMask;
            /* tslint:enable:no-bitwise */

            this.draw(this.immediatePrimitive, numVerticesWritten, 0);
        }
    }

    setViewport(x, y, w, h)
    {
        var currentBox = this.state.viewportBox;
        if (currentBox[0] !== x ||
            currentBox[1] !== y ||
            currentBox[2] !== w ||
            currentBox[3] !== h)
        {
            currentBox[0] = x;
            currentBox[1] = y;
            currentBox[2] = w;
            currentBox[3] = h;
            this.gl.viewport(x, y, w, h);
        }
    }

    setScissor(x, y, w, h)
    {
        var currentBox = this.state.scissorBox;
        if (currentBox[0] !== x ||
            currentBox[1] !== y ||
            currentBox[2] !== w ||
            currentBox[3] !== h)
        {
            currentBox[0] = x;
            currentBox[1] = y;
            currentBox[2] = w;
            currentBox[3] = h;
            this.gl.scissor(x, y, w, h);
        }
    }

    clear(color: number[], depth?: number, stencil?: number)
    {
        var gl = this.gl;
        var state = this.state;

        var clearMask = 0;

        if (color)
        {
            clearMask += gl.COLOR_BUFFER_BIT;

            var currentColor = state.clearColor;
            var color0 = color[0];
            var color1 = color[1];
            var color2 = color[2];
            var color3 = color[3];
            if (currentColor[0] !== color0 ||
                currentColor[1] !== color1 ||
                currentColor[2] !== color2 ||
                currentColor[3] !== color3)
            {
                currentColor[0] = color0;
                currentColor[1] = color1;
                currentColor[2] = color2;
                currentColor[3] = color3;
                gl.clearColor(color0, color1, color2, color3);
            }
        }

        if (typeof depth === 'number')
        {
            clearMask += gl.DEPTH_BUFFER_BIT;

            if (state.clearDepth !== depth)
            {
                state.clearDepth = depth;
                gl.clearDepth(depth);
            }

            if (typeof stencil === 'number')
            {
                clearMask += gl.STENCIL_BUFFER_BIT;

                if (state.clearStencil !== stencil)
                {
                    state.clearStencil = stencil;
                    gl.clearStencil(stencil);
                }
            }
        }

        if (clearMask)
        {
            var colorMask = state.colorMask;
            var colorMaskEnabled = (colorMask[0] || colorMask[1] || colorMask[2] || colorMask[3]);
            var depthMask = state.depthMask;
            var program = state.program;

            if (color)
            {
                if (!colorMaskEnabled)
                {
                    // This is posibly a mistake, enable it for this call
                    gl.colorMask(true, true, true, true);
                }
            }

            if (typeof depth === 'number')
            {
                if (!depthMask)
                {
                    // This is posibly a mistake, enable it for this call
                    gl.depthMask(true);
                }
            }

            if (program)
            {
                gl.useProgram(null);    // Work around for Mac crash bug.
            }

            gl.clear(clearMask);

            if (color)
            {
                if (!colorMaskEnabled)
                {
                    gl.colorMask(false, false, false, false);
                }
            }

            if (typeof depth === 'number')
            {
                if (!depthMask)
                {
                    gl.depthMask(false);
                }
            }

            if (program)
            {
                gl.useProgram(program);
            }
        }
    }

    beginFrame()
    {
        var gl = this.gl;

        this.attributeMask = 0;

        var clientStateMask = this.clientStateMask;
        var n;
        if (clientStateMask)
        {
            for (n = 0; n < 16; n += 1)
            {
                /* tslint:disable:no-bitwise */
                if (clientStateMask & (1 << n))
                {
                    gl.disableVertexAttribArray(n);
                }
                /* tslint:enable:no-bitwise */
            }
            this.clientStateMask = 0;
        }

        this.resetStates();

        var canvas = gl.canvas;
        var width = (gl.drawingBufferWidth || canvas.width);
        var height = (gl.drawingBufferHeight || canvas.height);
        this.width = width;
        this.height = height;

        this.setScissor(0, 0, this.width, this.height);
        this.setViewport(0, 0, this.width, this.height);

        if (debug)
        {
            this.metrics.renderTargetChanges = 0;
            this.metrics.textureChanges = 0;
            this.metrics.renderStateChanges = 0;
            this.metrics.vertexAttributesChanges = 0;
            this.metrics.vertexBufferChanges = 0;
            this.metrics.indexBufferChanges = 0;
            this.metrics.vertexArrayObjectChanges = 0;
            this.metrics.techniqueChanges = 0;
            this.metrics.drawCalls = 0;
            this.metrics.primitives = 0;
        }

        /* tslint:disable:no-string-literal */
        return !(document.hidden || document['webkitHidden']);
        /* tslint:enable:no-string-literal */
    }

    beginRenderTarget(renderTarget: RenderTarget): boolean
    {
        debug.assert(!this.activeRenderTarget,
                     "beginRenderTarget called before calling endRenderTarget on current render target");
        this.activeRenderTarget = <WebGLRenderTarget>renderTarget;

        if (debug)
        {
            this.metrics.renderTargetChanges += 1;
        }

        return (<WebGLRenderTarget>renderTarget).bind();
    }

    endRenderTarget()
    {
        this.activeRenderTarget.unbind();
        this.activeRenderTarget = null;
    }

    beginOcclusionQuery()
    {
        return false;
    }

    /* tslint:disable:no-empty */
    endOcclusionQuery()
    {
    }
    /* tslint:enable:no-empty */

    endFrame()
    {
        var gl = this.gl;
        //gl.flush();

        if (this.activeTechnique)
        {
            this.activeTechnique.deactivate();
            this.activeTechnique = null;
        }

        if (this.activeIndexBuffer)
        {
            this.setIndexBuffer(null);
        }

        var state = this.state;
        if (state.program)
        {
            state.program = null;
            gl.useProgram(null);
        }

        this.numFrames += 1;
        var currentFrameTime = TurbulenzEngine.getTime();
        var diffTime = (currentFrameTime - this.previousFrameTime);
        if (diffTime >= 1000.0)
        {
            this.fps = (this.numFrames / (diffTime * 0.001));
            this.numFrames = 0;
            this.previousFrameTime = currentFrameTime;
        }

        // Remove any references to external technique parameters
        var techniqueParametersArray = this._techniqueParametersArray;
        var n;
        for (n = 0; n < techniqueParametersArray.length; n += 1)
        {
            techniqueParametersArray[n] = null;
        }

        this.checkFullScreen();
    }

    createTechniqueParameters(params?): WebGLTechniqueParameters
    {
        return WebGLTechniqueParameters.create(params);
    }

    _createTechniqueParametersArray(techniqueParameters: WebGLTechniqueParameters[],
                                    techniqueParametersArray: any[]): number
    {
        var n = 0;
        var numTechniqueParameters = techniqueParameters.length;
        var t;
        for (t = 0; t < numTechniqueParameters; t += 1)
        {
            var tp = techniqueParameters[t];
            for (var p in tp)
            {
                var parameterValues = tp[p];
                if (parameterValues !== undefined)
                {
                    techniqueParametersArray[n] = p;
                    techniqueParametersArray[n + 1] = parameterValues;
                    n += 2;
                }
            }
        }
        return n;
    }

    createSemantics(attributes: any[]): WebGLSemantics
    {
        return WebGLSemantics.create(this, attributes);
    }

    createVertexBuffer(params: VertexBufferParameters): WebGLVertexBuffer
    {
        return WebGLVertexBuffer.create(this, params);
    }

    createIndexBuffer(params: IndexBufferParameters): WebGLIndexBuffer
    {
        return WebGLIndexBuffer.create(this, params);
    }

    createTexture(params: TextureParameters): TZWebGLTexture
    {
        return TZWebGLTexture.create(this, params);
    }

    createVideo(params)
    {
        return WebGLVideo.create(params);
    }

    createShader(params: any, onload?: { (shader: Shader): void; }): TZWebGLShader
    {
        return TZWebGLShader.create(this, params, onload);
    }

    createTechniqueParameterBuffer(params): TechniqueParameterBuffer
    {
        // TOOD: We're returning a float array, which doesn't have all
        // the proprties that are expected.
        return <TechniqueParameterBuffer><any>
            techniqueParameterBufferCreate(params);
    }

    createRenderBuffer(params): WebGLRenderBuffer
    {
        return WebGLRenderBuffer.create(this, params);
    }

    createRenderTarget(params: RenderTargetParameters): WebGLRenderTarget
    {
        return WebGLRenderTarget.create(this, params);
    }

    createOcclusionQuery(): OcclusionQuery
    {
        return null;
    }

    createDrawParameters(): WebGLDrawParameters
    {
        return WebGLDrawParameters.create();
    }

    isSupported(name: string): boolean
    {
        var gl = this.gl;
        if ("OCCLUSION_QUERIES" === name)
        {
            return false;
        }
        else if ("NPOT_MIPMAPPED_TEXTURES" === name)
        {
            return false;
        }
        else if ("TEXTURE_DXT1" === name ||
                 "TEXTURE_DXT3" === name ||
                 "TEXTURE_DXT5" === name)
        {
            var compressedTexturesExtension = this.compressedTexturesExtension;
            if (compressedTexturesExtension)
            {
                var compressedFormats = gl.getParameter(gl.COMPRESSED_TEXTURE_FORMATS);
                if (compressedFormats)
                {
                    var requestedFormat;
                    if ("TEXTURE_DXT1" === name)
                    {
                        requestedFormat = compressedTexturesExtension.COMPRESSED_RGBA_S3TC_DXT1_EXT;
                    }
                    else if ("TEXTURE_DXT3" === name)
                    {
                        requestedFormat = compressedTexturesExtension.COMPRESSED_RGBA_S3TC_DXT3_EXT;
                    }
                    else //if ("TEXTURE_DXT5" === name)
                    {
                        requestedFormat = compressedTexturesExtension.COMPRESSED_RGBA_S3TC_DXT5_EXT;
                    }
                    var numCompressedFormats = compressedFormats.length;
                    for (var n = 0; n < numCompressedFormats; n += 1)
                    {
                        if (compressedFormats[n] === requestedFormat)
                        {
                            return true;
                        }
                    }
                }
            }
            return false;
        }
        else if ("TEXTURE_ETC1" === name)
        {
            return false;
        }
        else if ("TEXTURE_FLOAT" === name)
        {
            if (this.floatTextureExtension)
            {
                return true;
            }
            return false;
        }
        else if ("TEXTURE_HALF_FLOAT" === name)
        {
            if (this.halfFloatTextureExtension)
            {
                return true;
            }
            return false;
        }
        else if ("INDEXFORMAT_UINT" === name)
        {
            if (gl.getExtension('OES_element_index_uint'))
            {
                return true;
            }
            return false;
        }
        else if ("FILEFORMAT_WEBM" === name)
        {
            return ("webm" in this.supportedVideoExtensions);
        }
        else if ("FILEFORMAT_MP4" === name ||
                 "FILEFORMAT_M4V" === name)
        {
            return ("mp4" in this.supportedVideoExtensions);
        }
        else if ("FILEFORMAT_JPG" === name)
        {
            return true;
        }
        else if ("FILEFORMAT_PNG" === name)
        {
            return true;
        }
        else if ("FILEFORMAT_DDS" === name)
        {
            return typeof DDSLoader !== 'undefined';
        }
        else if ("FILEFORMAT_TGA" === name)
        {
            return typeof TGALoader !== 'undefined';
        }
        return undefined;
    }

    maxSupported(name: string): number
    {
        var gl = this.gl;
        if ("ANISOTROPY" === name)
        {
            return this.maxAnisotropy;
        }
        else if ("TEXTURE_SIZE" === name)
        {
            return gl.getParameter(gl.MAX_TEXTURE_SIZE);
        }
        else if ("CUBEMAP_TEXTURE_SIZE" === name)
        {
            return gl.getParameter(gl.MAX_CUBE_MAP_TEXTURE_SIZE);
        }
        else if ("3D_TEXTURE_SIZE" === name)
        {
            return 0;
        }
        else if ("RENDERTARGET_COLOR_TEXTURES" === name)
        {
            if (this.drawBuffersExtension)
            {
                if (this.WEBGL_draw_buffers)
                {
                    return gl.getParameter(this.drawBuffersExtension.MAX_COLOR_ATTACHMENTS_WEBGL);
                }
                else
                {
                    return gl.getParameter(this.drawBuffersExtension.MAX_COLOR_ATTACHMENTS_EXT);
                }
            }
            return 1;
        }
        else if ("RENDERBUFFER_SIZE" === name)
        {
            return gl.getParameter(gl.MAX_RENDERBUFFER_SIZE);
        }
        else if ("TEXTURE_UNITS" === name)
        {
            return gl.getParameter(gl.MAX_TEXTURE_IMAGE_UNITS);
        }
        else if ("VERTEX_TEXTURE_UNITS" === name)
        {
            return gl.getParameter(gl.MAX_VERTEX_TEXTURE_IMAGE_UNITS);
        }
        else if ("VERTEX_SHADER_PRECISION" === name ||
                 "FRAGMENT_SHADER_PRECISION" === name)
        {
            var shaderType;
            if ("VERTEX_SHADER_PRECISION" === name)
            {
                shaderType = gl.VERTEX_SHADER;

            }
            else
            {
                shaderType = gl.FRAGMENT_SHADER;
            }

            if (!gl.getShaderPrecisionFormat)
            {
                return 0;
            }

            var sp = gl.getShaderPrecisionFormat(shaderType, gl.HIGH_FLOAT);
            if (!sp || !sp.precision)
            {
                sp = gl.getShaderPrecisionFormat(shaderType, gl.MEDIUM_FLOAT);
                if (!sp || !sp.precision)
                {
                    sp = gl.getShaderPrecisionFormat(shaderType, gl.LOW_FLOAT);
                    if (!sp || !sp.precision)
                    {
                        return 0;
                    }
                }
            }
            return sp.precision;
        }
        return 0;
    }

    loadTexturesArchive(params: TextureArchiveParams)
    {
        var src = params.src;
        if (typeof TARLoader !== 'undefined')
        {
            TARLoader.create({
                gd: this,
                src : src,
                mipmaps : params.mipmaps,
                ontextureload : function tarTextureLoadedFn(texture)
                {
                    params.ontextureload(texture);
                },
                onload : function tarLoadedFn(success, status)
                {
                    if (params.onload)
                    {
                        params.onload(success, status);
                    }
                },
                onerror : function tarFailedFn(status)
                {
                    if (params.onload)
                    {
                        params.onload(false, status);
                    }
                }
            });
            return true;
        }
        else
        {
            (<WebGLTurbulenzEngine>TurbulenzEngine).callOnError(
                'Missing archive loader required for ' + src);
            return false;
        }
    }

    getScreenshot(compress: boolean, x?: number, y?: number,
                  width?: number, height?: number): any
    {
        var gl = this.gl;
        var canvas = gl.canvas;

        if (compress)
        {
            return canvas.toDataURL('image/jpeg');
        }
        else
        {
            if (x === undefined)
            {
                x = 0;
            }

            if (y === undefined)
            {
                y = 0;
            }

            var target : { width: number; height: number; } =
                this.activeRenderTarget;
            if (!target)
            {
                target = canvas;
            }

            if (width === undefined)
            {
                width = target.width;
            }

            if (height === undefined)
            {
                height = target.height;
            }

            var pixels = new Uint8Array(4 * width * height);

            gl.readPixels(x, y, width, height, gl.RGBA, gl.UNSIGNED_BYTE, pixels);

            return pixels;
        }
    }

    flush()
    {
        this.gl.flush();
    }

    finish()
    {
        this.gl.finish();
    }

    // private
    _drawArraySortPositive(a, b)
    {
        return (b.sortKey - a.sortKey);
    }

    _drawArraySortNegative(a, b)
    {
        return (a.sortKey - b.sortKey);
    }

    checkFullScreen()
    {
        var fullscreen = this.fullscreen;
        if (this.oldFullscreen !== fullscreen)
        {
            this.oldFullscreen = fullscreen;

            this.requestFullScreen(fullscreen);
        }
    }

    requestFullScreen(fullscreen: boolean): boolean
    {
        if (fullscreen)
        {
            var canvas = this.gl.canvas;
            if (canvas.webkitRequestFullScreenWithKeys)
            {
                canvas.webkitRequestFullScreenWithKeys();
            }
            else if (canvas.requestFullScreenWithKeys)
            {
                canvas.requestFullScreenWithKeys();
            }
            else if (canvas.webkitRequestFullScreen)
            {
                canvas.webkitRequestFullScreen(canvas.ALLOW_KEYBOARD_INPUT);
            }
            else if (canvas.mozRequestFullScreen)
            {
                canvas.mozRequestFullScreen();
            }
            else if (canvas.msRequestFullscreen)
            {
                canvas.msRequestFullscreen();
            }
            else if (canvas.requestFullScreen)
            {
                canvas.requestFullScreen();
            }
            else if (canvas.requestFullscreen)
            {
                canvas.requestFullscreen();
            }
        }
        else
        {
            /* tslint:disable:no-string-literal */
            if (document.webkitCancelFullScreen)
            {
                document.webkitCancelFullScreen();
            }
            else if (document['mozCancelFullScreen'])
            {
                document['mozCancelFullScreen']();
            }
            else if (document.msExitFullscreen)
            {
                document.msExitFullscreen();
            }
            else if (document.cancelFullScreen)
            {
                document.cancelFullScreen();
            }
            else if (document.exitFullscreen)
            {
                document.exitFullscreen();
            }
            /* tslint:enable:no-string-literal */
        }
        return true;
    }

    createSampler(sampler)
    {
        var samplerKey = sampler.minFilter.toString() +
                   ':' + sampler.magFilter.toString() +
                   ':' + sampler.wrapS.toString() +
                   ':' + sampler.wrapT.toString() +
                   ':' + sampler.wrapR.toString() +
                   ':' + sampler.maxAnisotropy.toString();

        var cachedSamplers = this.cachedSamplers;
        var cachedSampler = cachedSamplers[samplerKey];
        if (!cachedSampler)
        {
            cachedSamplers[samplerKey] = sampler;
            return sampler;
        }
        return cachedSampler;
    }

    unsetIndexBuffer(indexBuffer)
    {
        if (this.activeIndexBuffer === indexBuffer)
        {
            this.activeIndexBuffer = null;
            var gl = this.gl;
            gl.bindBuffer(gl.ELEMENT_ARRAY_BUFFER, null);
        }
    }

    bindVertexBuffer(buffer)
    {
        if (this.bindedVertexBuffer !== buffer)
        {
            this.bindedVertexBuffer = buffer;
            var gl = this.gl;
            gl.bindBuffer(gl.ARRAY_BUFFER, buffer);

            if (debug)
            {
                this.metrics.vertexBufferChanges += 1;
            }
        }
    }

    unbindVertexBuffer(buffer)
    {
        if (this.bindedVertexBuffer === buffer)
        {
            this.bindedVertexBuffer = null;
            var gl = this.gl;
            gl.bindBuffer(gl.ARRAY_BUFFER, null);
        }
    }

    bindTextureUnit(unit, target, texture)
    {
        var state = this.state;
        var gl = this.gl;

        if (state.activeTextureUnit !== unit)
        {
            state.activeTextureUnit = unit;
            gl.activeTexture(gl.TEXTURE0 + unit);
        }
        gl.bindTexture(target, texture);
    }

    bindTexture(target, texture)
    {
        var state = this.state;
        var gl = this.gl;

        var dummyUnit = (state.maxTextureUnit - 1);
        if (state.activeTextureUnit !== dummyUnit)
        {
            state.activeTextureUnit = dummyUnit;
            gl.activeTexture(gl.TEXTURE0 + dummyUnit);
        }
        gl.bindTexture(target, texture);
    }

    unbindTexture(texture)
    {
        var state = this.state;
        var lastMaxTextureUnit = state.lastMaxTextureUnit;
        var textureUnits = state.textureUnits;
        for (var u = 0; u < lastMaxTextureUnit; u += 1)
        {
            var textureUnit = textureUnits[u];
            if (textureUnit.texture === texture)
            {
                textureUnit.texture = null;
                this.bindTextureUnit(u, textureUnit.target, null);
            }
        }
    }

    setSampler(sampler, target)
    {
        if (sampler)
        {
            var gl = this.gl;

            gl.texParameteri(target, gl.TEXTURE_MIN_FILTER, sampler.minFilter);
            gl.texParameteri(target, gl.TEXTURE_MAG_FILTER, sampler.magFilter);
            gl.texParameteri(target, gl.TEXTURE_WRAP_S, sampler.wrapS);
            gl.texParameteri(target, gl.TEXTURE_WRAP_T, sampler.wrapT);
            /*
            if (sSupports3DTextures)
            {
                gl.texParameteri(target, gl.TEXTURE_WRAP_R, sampler.wrapR);
            }
            */
            if (this.TEXTURE_MAX_ANISOTROPY_EXT)
            {
                gl.texParameteri(target, this.TEXTURE_MAX_ANISOTROPY_EXT, sampler.maxAnisotropy);
            }
        }
    }

    setPass(pass)
    {
        var gl = this.gl;
        var state = this.state;

        // Set renderstates
        var renderStatesSet = pass.statesSet;
        var renderStates = pass.states;
        var numRenderStates = renderStates.length;
        var r, renderState;
        for (r = 0; r < numRenderStates; r += 1)
        {
            renderState = renderStates[r];
            renderState.set.apply(renderState, renderState.values);
        }

        // Reset previous renderstates
        var renderStatesToReset = state.renderStatesToReset;
        var numRenderStatesToReset = renderStatesToReset.length;
        for (r = 0; r < numRenderStatesToReset; r += 1)
        {
            renderState = renderStatesToReset[r];
            if (!(renderState.name in renderStatesSet))
            {
                renderState.reset();
            }
        }

        // Copy set renderstates to be reset later
        state.renderStatesToReset = renderStates;

        // Reset texture units
        var lastMaxTextureUnit = state.lastMaxTextureUnit;
        var textureUnits = state.textureUnits;
        var currentMaxTextureUnit = pass.numTextureUnits;
        if (currentMaxTextureUnit < lastMaxTextureUnit)
        {
            var u = currentMaxTextureUnit;
            do
            {
                var textureUnit = textureUnits[u];
                if (textureUnit.texture)
                {
                    textureUnit.texture = null;
                    this.bindTextureUnit(u, textureUnit.target, null);
                }
                u += 1;
            }
            while (u < lastMaxTextureUnit);
        }
        state.lastMaxTextureUnit = currentMaxTextureUnit;

        var program = pass.glProgram;
        if (state.program !== program)
        {
            state.program = program;
            gl.useProgram(program);
        }

        if (pass.dirty)
        {
            pass.updateParametersData(this);
        }
    }

    enableClientState(mask)
    {
        var gl = this.gl;

        var oldMask = this.clientStateMask;
        this.clientStateMask = mask;

        /* tslint:disable:no-bitwise */
        var disableMask = (oldMask & (~mask));
        var enableMask  = ((~oldMask) & mask);
        var n;

        if (disableMask)
        {
            if ((disableMask & 0xff) === 0)
            {
                disableMask >>= 8;
                n = 8;
            }
            else
            {
                n = 0;
            }
            do
            {
                if (0 !== (0x01 & disableMask))
                {
                    gl.disableVertexAttribArray(n);
                }
                n += 1;
                disableMask >>= 1;
            }
            while (disableMask);
        }

        if (enableMask)
        {
            if ((enableMask & 0xff) === 0)
            {
                enableMask >>= 8;
                n = 8;
            }
            else
            {
                n = 0;
            }
            do
            {
                if (0 !== (0x01 & enableMask))
                {
                    gl.enableVertexAttribArray(n);
                }
                n += 1;
                enableMask >>= 1;
            }
            while (enableMask);
        }
        /* tslint:enable:no-bitwise */
    }

    setTexture(textureUnitIndex, texture, sampler)
    {
        var state = this.state;
        var gl = this.gl;

        var textureUnit = state.textureUnits[textureUnitIndex];
        var oldgltarget = textureUnit.target;
        var oldglobject = textureUnit.texture;

        if (texture)
        {
            var gltarget = texture.target;
            var globject = texture.glTexture;
            if (oldglobject !== globject ||
                oldgltarget !== gltarget)
            {
                textureUnit.target = gltarget;
                textureUnit.texture = globject;

                if (state.activeTextureUnit !== textureUnitIndex)
                {
                    state.activeTextureUnit = textureUnitIndex;
                    gl.activeTexture(gl.TEXTURE0 + textureUnitIndex);
                }

                if (oldgltarget !== gltarget &&
                    oldglobject)
                {
                    gl.bindTexture(oldgltarget, null);
                }

                gl.bindTexture(gltarget, globject);

                if (texture.sampler !== sampler)
                {
                    texture.sampler = sampler;

                    this.setSampler(sampler, gltarget);
                }

                if (debug)
                {
                    this.metrics.textureChanges += 1;
                }
            }
        }
        else
        {
            if (oldgltarget &&
                oldglobject)
            {
                textureUnit.target = 0;
                textureUnit.texture = null;

                if (state.activeTextureUnit !== textureUnitIndex)
                {
                    state.activeTextureUnit = textureUnitIndex;
                    gl.activeTexture(gl.TEXTURE0 + textureUnitIndex);
                }

                gl.bindTexture(oldgltarget, null);
            }
        }
    }

    setProgram(program)
    {
        var state = this.state;
        if (state.program !== program)
        {
            state.program = program;
            this.gl.useProgram(program);
        }
    }

    syncState()
    {
        var state = this.state;
        var gl = this.gl;

        if (state.depthTestEnable)
        {
            gl.enable(gl.DEPTH_TEST);
        }
        else
        {
            gl.disable(gl.DEPTH_TEST);
        }

        gl.depthFunc(state.depthFunc);

        gl.depthMask(state.depthMask);

        if (state.blendEnable)
        {
            gl.enable(gl.BLEND);
        }
        else
        {
            gl.disable(gl.BLEND);
        }

        gl.blendFunc(state.blendSrc, state.blendDst);

        if (state.cullFaceEnable)
        {
            gl.enable(gl.CULL_FACE);
        }
        else
        {
            gl.disable(gl.CULL_FACE);
        }

        gl.cullFace(state.cullFace);

        gl.frontFace(state.frontFace);

        var colorMask = state.colorMask;
        gl.colorMask(colorMask[0], colorMask[1], colorMask[2], colorMask[3]);

        if (state.stencilTestEnable)
        {
            gl.enable(gl.STENCIL_TEST);
        }
        else
        {
            gl.disable(gl.STENCIL_TEST);
        }

        gl.stencilFunc(state.stencilFunc, state.stencilRef, state.stencilMask);

        gl.stencilOp(state.stencilFail, state.stencilZFail, state.stencilZPass);

        if (state.polygonOffsetFillEnable)
        {
            gl.enable(gl.POLYGON_OFFSET_FILL);
        }
        else
        {
            gl.disable(gl.POLYGON_OFFSET_FILL);
        }

        gl.polygonOffset(state.polygonOffsetFactor, state.polygonOffsetUnits);

        gl.lineWidth(state.lineWidth);

        gl.activeTexture(gl.TEXTURE0 + state.activeTextureUnit);

        var currentBox = this.state.viewportBox;
        gl.viewport(currentBox[0], currentBox[1], currentBox[2], currentBox[3]);

        currentBox = this.state.scissorBox;
        gl.scissor(currentBox[0], currentBox[1], currentBox[2], currentBox[3]);

        var currentColor = state.clearColor;
        gl.clearColor(currentColor[0], currentColor[1], currentColor[2], currentColor[3]);

        gl.clearDepth(state.clearDepth);

        gl.clearStencil(state.clearStencil);
    }

    resetStates()
    {
        var state = this.state;

        var lastMaxTextureUnit = state.lastMaxTextureUnit;
        var textureUnits = state.textureUnits;
        for (var u = 0; u < lastMaxTextureUnit; u += 1)
        {
            var textureUnit = textureUnits[u];
            if (textureUnit.texture)
            {
                this.bindTextureUnit(u, textureUnit.target, null);
                textureUnit.texture = null;
                textureUnit.target = 0;
            }
        }
    }

    destroy()
    {
        delete this.activeTechnique;
        delete this.activeIndexBuffer;
        delete this.bindedVertexBuffer;

        if (this.immediateVertexBuffer)
        {
            this.immediateVertexBuffer.destroy();
            delete this.immediateVertexBuffer;
        }

        delete this.gl;

        if (typeof DDSLoader !== 'undefined')
        {
            DDSLoader.destroy();
        }
    }

    static create(canvas, params) : WebGLGraphicsDevice
    {
        var getAvailableContext = function getAvailableContextFn
        (canvas: any, params: any, contextList: any[])
        {
            if (canvas.getContext)
            {
                var canvasParams = {
                    alpha: false,
                    depth: true,
                    stencil: true,
                    antialias: false
                };

                var multisample = params.multisample;
                if (multisample !== undefined && 1 < multisample)
                {
                    canvasParams.antialias = true;
                }

                var alpha = params.alpha;
                if (alpha)
                {
                    canvasParams.alpha = true;
                }

                if (params.depth === false)
                {
                    canvasParams.depth = false;
                }

                if (params.stencil === false)
                {
                    canvasParams.stencil = false;
                }

                var numContexts = contextList.length, i;
                for (i = 0; i < numContexts; i += 1)
                {
                    try
                    {
                        var context = canvas.getContext(contextList[i], canvasParams);
                        if (context)
                        {
                            return context;
                        }
                    }
                    /* tslint:disable:no-empty */
                    catch (ex)
                    {
                    }
                    /* tslint:enable:no-empty */
                }
            }
            return null;
        };

        // TODO: Test if we can also use "webkit-3d" and "moz-webgl"
        var gl = getAvailableContext(canvas, params, ['webgl', 'experimental-webgl']);
        if (!gl)
        {
            return null;
        }

        var width = (gl.drawingBufferWidth || canvas.width);
        var height = (gl.drawingBufferHeight || canvas.height);

        gl.enable(gl.SCISSOR_TEST);
        gl.depthRange(0.0, 1.0);
        gl.pixelStorei(gl.UNPACK_ALIGNMENT, 1);
        //gl.hint(gl.GENERATE_MIPMAP_HINT, gl.NICEST);

        var gd = new WebGLGraphicsDevice();
        gd.gl = gl;
        gd.width = width;
        gd.height = height;

        var extensions = gl.getSupportedExtensions();

        var extensionsMap = {};
        var numExtensions = extensions.length;
        var n;
        for (n = 0; n < numExtensions; n += 1)
        {
            extensionsMap[extensions[n]] = true;
        }

        if (extensions)
        {
            extensions = extensions.join(' ');
        }
        else
        {
            extensions = '';
        }
        gd.extensions = extensions;
        gd.shadingLanguageVersion = gl.getParameter(gl.SHADING_LANGUAGE_VERSION);
        gd.rendererVersion = gl.getParameter(gl.VERSION);
        gd.renderer = gl.getParameter(gl.RENDERER);
        gd.vendor = gl.getParameter(gl.VENDOR);

        /* tslint:disable:no-string-literal */
        if (extensionsMap['WEBGL_compressed_texture_s3tc'])
        {
            gd.WEBGL_compressed_texture_s3tc = true;
            gd.compressedTexturesExtension = gl.getExtension('WEBGL_compressed_texture_s3tc');
        }
        else if (extensionsMap['WEBKIT_WEBGL_compressed_texture_s3tc'])
        {
            gd.WEBGL_compressed_texture_s3tc = true;
            gd.compressedTexturesExtension = gl.getExtension('WEBKIT_WEBGL_compressed_texture_s3tc');
        }
        else if (extensionsMap['MOZ_WEBGL_compressed_texture_s3tc'])
        {
            gd.WEBGL_compressed_texture_s3tc = true;
            gd.compressedTexturesExtension = gl.getExtension('MOZ_WEBGL_compressed_texture_s3tc');
        }
        else if (extensionsMap['WEBKIT_WEBGL_compressed_textures'])
        {
            gd.compressedTexturesExtension = gl.getExtension('WEBKIT_WEBGL_compressed_textures');
        }

        var anisotropyExtension;
        if (extensionsMap['EXT_texture_filter_anisotropic'])
        {
            anisotropyExtension = gl.getExtension('EXT_texture_filter_anisotropic');
        }
        else if (extensionsMap['MOZ_EXT_texture_filter_anisotropic'])
        {
            anisotropyExtension = gl.getExtension('MOZ_EXT_texture_filter_anisotropic');
        }
        else if (extensionsMap['WEBKIT_EXT_texture_filter_anisotropic'])
        {
            anisotropyExtension = gl.getExtension('WEBKIT_EXT_texture_filter_anisotropic');
        }
        if (anisotropyExtension)
        {
            gd.TEXTURE_MAX_ANISOTROPY_EXT = anisotropyExtension.TEXTURE_MAX_ANISOTROPY_EXT;
            gd.maxAnisotropy = gl.getParameter(anisotropyExtension.MAX_TEXTURE_MAX_ANISOTROPY_EXT);
        }
        else
        {
            gd.maxAnisotropy = 1;
        }

        // Enable OES_element_index_uint extension
        gl.getExtension('OES_element_index_uint');

        if (extensionsMap['WEBGL_draw_buffers'])
        {
            gd.WEBGL_draw_buffers = true;
            gd.drawBuffersExtension = gl.getExtension('WEBGL_draw_buffers');
        }
        else if (extensionsMap['EXT_draw_buffers'])
        {
            gd.drawBuffersExtension = gl.getExtension('EXT_draw_buffers');
        }
        /* tslint:enable:no-string-literal */

        // Enagle OES_texture_float extension
        if (extensionsMap['OES_texture_float'])
        {
            gd.floatTextureExtension = gl.getExtension('OES_texture_float');
        }
        if (extensionsMap['WEBGL_color_buffer_float'])
        {
            gd.floatTextureExtension = gl.getExtension('WEBGL_color_buffer_float');
        }

        // Enagle OES_texture_float extension
        if (extensionsMap['OES_texture_half_float'])
        {
            gd.halfFloatTextureExtension = gl.getExtension('OES_texture_half_float');
        }
        if (extensionsMap['WEBGL_color_buffer_half_float'])
        {
            gl.getExtension('WEBGL_color_buffer_half_float');
        }

        // Enagle OES_vertex_array_object extension
        if (extensionsMap['OES_vertex_array_object'])
        {
            gd.vertexArrayObjectExtension = gl.getExtension('OES_vertex_array_object');
            gd.drawArray = gd.drawArrayVAO;
        }

        if (extensionsMap['WEBGL_debug_renderer_info'])
        {
            var debugRendererInfo = gl.getExtension('WEBGL_debug_renderer_info');
            gd.vendor = gl.getParameter(debugRendererInfo.UNMASKED_VENDOR_WEBGL);
            gd.renderer = gl.getParameter(debugRendererInfo.UNMASKED_RENDERER_WEBGL);
        }

        var proto = WebGLGraphicsDevice.prototype;

        proto.PRIMITIVE_POINTS         = gl.POINTS;
        proto.PRIMITIVE_LINES          = gl.LINES;
        proto.PRIMITIVE_LINE_LOOP      = gl.LINE_LOOP;
        proto.PRIMITIVE_LINE_STRIP     = gl.LINE_STRIP;
        proto.PRIMITIVE_TRIANGLES      = gl.TRIANGLES;
        proto.PRIMITIVE_TRIANGLE_STRIP = gl.TRIANGLE_STRIP;
        proto.PRIMITIVE_TRIANGLE_FAN   = gl.TRIANGLE_FAN;

        proto.INDEXFORMAT_UBYTE  = gl.UNSIGNED_BYTE;
        proto.INDEXFORMAT_USHORT = gl.UNSIGNED_SHORT;
        proto.INDEXFORMAT_UINT   = gl.UNSIGNED_INT;

        // Detect IE11 partial WebGL implementation...
        var ieVersionIndex = (gd.vendor === 'Microsoft' ? gd.rendererVersion.indexOf('0.9') : -1);
        if (-1 !== ieVersionIndex)
        {
            gd.fixIE = gd.rendererVersion.substr(ieVersionIndex, 4);
        }
        else
        {
            gd.fixIE = null;
        }

        var getNormalizationScale = function getNormalizationScaleFn(format)
        {
            if (format === gl.BYTE)
            {
                return 0x7f;
            }
            else if (format === gl.UNSIGNED_BYTE)
            {
                return 0xff;
            }
            else if (format === gl.SHORT)
            {
                return 0x7fff;
            }
            else if (format === gl.UNSIGNED_SHORT)
            {
                return 0xffff;
            }
            else if (format === gl.INT)
            {
                return 0x7fffffff;
            }
            else if (format === gl.UNSIGNED_INT)
            {
                return 0xffffffff;
            }
            else //if (format === gl.FLOAT)
            {
                return 1;
            }
        };

        var makeVertexformat =
            function makeVertexformatFn(n, c, s, f, name)
        : WebGLGraphicsDeviceVertexFormat
        {
            var attributeFormat = {
                numComponents: c,
                stride: s,
                componentStride: (s / c),
                format: f,
                name: name,
                normalized: undefined,
                normalizationScale: undefined,
                typedSetter: undefined,
                typedArray: undefined,
            };
            if (n)
            {
                attributeFormat.normalized = true;
                attributeFormat.normalizationScale = getNormalizationScale(f);
            }
            else
            {
                attributeFormat.normalized = false;
                attributeFormat.normalizationScale = 1;
            }

            if (typeof DataView !== 'undefined' && 'setFloat32' in DataView.prototype)
            {
                if (f === gl.BYTE)
                {
                    attributeFormat.typedSetter = DataView.prototype.setInt8;
                }
                else if (f === gl.UNSIGNED_BYTE)
                {
                    attributeFormat.typedSetter = DataView.prototype.setUint8;
                }
                else if (f === gl.SHORT)
                {
                    attributeFormat.typedSetter = DataView.prototype.setInt16;
                }
                else if (f === gl.UNSIGNED_SHORT)
                {
                    attributeFormat.typedSetter = DataView.prototype.setUint16;
                }
                else if (f === gl.INT)
                {
                    attributeFormat.typedSetter = DataView.prototype.setInt32;
                }
                else if (f === gl.UNSIGNED_INT)
                {
                    attributeFormat.typedSetter = DataView.prototype.setUint32;
                }
                else //if (f === gl.FLOAT)
                {
                    attributeFormat.typedSetter = DataView.prototype.setFloat32;
                }
            }
            else
            {
                if (f === gl.BYTE)
                {
                    attributeFormat.typedArray = Int8Array;
                }
                else if (f === gl.UNSIGNED_BYTE)
                {
                    attributeFormat.typedArray = Uint8Array;
                }
                else if (f === gl.SHORT)
                {
                    attributeFormat.typedArray = Int16Array;
                }
                else if (f === gl.UNSIGNED_SHORT)
                {
                    attributeFormat.typedArray = Uint16Array;
                }
                else if (f === gl.INT)
                {
                    attributeFormat.typedArray = Int32Array;
                }
                else if (f === gl.UNSIGNED_INT)
                {
                    attributeFormat.typedArray = Uint32Array;
                }
                else //if (f === gl.FLOAT)
                {
                    attributeFormat.typedArray = Float32Array;
                }
            }
            return attributeFormat;
        };


        if (gd.fixIE && gd.fixIE < "0.94")
        {
            proto.VERTEXFORMAT_BYTE4    = makeVertexformat(0, 4,  16, gl.FLOAT, 'BYTE4');
            proto.VERTEXFORMAT_UBYTE4   = makeVertexformat(0, 4,  16, gl.FLOAT, 'UBYTE4');
            proto.VERTEXFORMAT_SHORT2   = makeVertexformat(0, 2,   8, gl.FLOAT, 'SHORT2');
            proto.VERTEXFORMAT_SHORT4   = makeVertexformat(0, 4,  16, gl.FLOAT, 'SHORT4');
            proto.VERTEXFORMAT_USHORT2  = makeVertexformat(0, 2,   8, gl.FLOAT, 'USHORT2');
            proto.VERTEXFORMAT_USHORT4  = makeVertexformat(0, 4,  16, gl.FLOAT, 'USHORT4');
        }
        else
        {
            proto.VERTEXFORMAT_BYTE4    = makeVertexformat(0, 4,  4, gl.BYTE, 'BYTE4');
            proto.VERTEXFORMAT_UBYTE4   = makeVertexformat(0, 4,  4, gl.UNSIGNED_BYTE, 'UBYTE4');
            proto.VERTEXFORMAT_SHORT2   = makeVertexformat(0, 2,  4, gl.SHORT, 'SHORT2');
            proto.VERTEXFORMAT_SHORT4   = makeVertexformat(0, 4,  8, gl.SHORT, 'SHORT4');
            proto.VERTEXFORMAT_USHORT2  = makeVertexformat(0, 2,  4, gl.UNSIGNED_SHORT, 'USHORT2');
            proto.VERTEXFORMAT_USHORT4  = makeVertexformat(0, 4,  8, gl.UNSIGNED_SHORT, 'USHORT4');
        }
        if (gd.fixIE && gd.fixIE < "0.93")
        {
            proto.VERTEXFORMAT_BYTE4N   = makeVertexformat(0, 4,  16, gl.FLOAT, 'BYTE4N');
            proto.VERTEXFORMAT_UBYTE4N  = makeVertexformat(0, 4,  16, gl.FLOAT, 'UBYTE4N');
            proto.VERTEXFORMAT_SHORT2N  = makeVertexformat(0, 2,   8, gl.FLOAT, 'SHORT2N');
            proto.VERTEXFORMAT_SHORT4N  = makeVertexformat(0, 4,  16, gl.FLOAT, 'SHORT4N');
            proto.VERTEXFORMAT_USHORT2N = makeVertexformat(0, 2,   8, gl.FLOAT, 'USHORT2N');
            proto.VERTEXFORMAT_USHORT4N = makeVertexformat(0, 4,  16, gl.FLOAT, 'USHORT4N');
        }
        else
        {
            proto.VERTEXFORMAT_BYTE4N   = makeVertexformat(1, 4,  4, gl.BYTE, 'BYTE4N');
            proto.VERTEXFORMAT_UBYTE4N  = makeVertexformat(1, 4,  4, gl.UNSIGNED_BYTE, 'UBYTE4N');
            proto.VERTEXFORMAT_SHORT2N  = makeVertexformat(1, 2,  4, gl.SHORT, 'SHORT2N');
            proto.VERTEXFORMAT_SHORT4N  = makeVertexformat(1, 4,  8, gl.SHORT, 'SHORT4N');
            proto.VERTEXFORMAT_USHORT2N = makeVertexformat(1, 2,  4, gl.UNSIGNED_SHORT, 'USHORT2N');
            proto.VERTEXFORMAT_USHORT4N = makeVertexformat(1, 4,  8, gl.UNSIGNED_SHORT, 'USHORT4N');
        }
        proto.VERTEXFORMAT_FLOAT1   = makeVertexformat(0, 1,  4, gl.FLOAT, 'FLOAT1');
        proto.VERTEXFORMAT_FLOAT2   = makeVertexformat(0, 2,  8, gl.FLOAT, 'FLOAT2');
        proto.VERTEXFORMAT_FLOAT3   = makeVertexformat(0, 3, 12, gl.FLOAT, 'FLOAT3');
        proto.VERTEXFORMAT_FLOAT4   = makeVertexformat(0, 4, 16, gl.FLOAT, 'FLOAT4');


        var maxAttributes = gl.getParameter(gl.MAX_VERTEX_ATTRIBS);
        if (maxAttributes < 16)
        {
            proto.SEMANTIC_ATTR0 =
            proto.SEMANTIC_POSITION =
            proto.SEMANTIC_POSITION0 = 0;

            proto.SEMANTIC_ATTR1 =
            proto.SEMANTIC_BLENDWEIGHT =
            proto.SEMANTIC_BLENDWEIGHT0 = 1;

            proto.SEMANTIC_ATTR2 =
            proto.SEMANTIC_NORMAL =
            proto.SEMANTIC_NORMAL0 = 2;

            proto.SEMANTIC_ATTR3 =
            proto.SEMANTIC_COLOR =
            proto.SEMANTIC_COLOR0 = 3;

            proto.SEMANTIC_ATTR7 =
            proto.SEMANTIC_BLENDINDICES =
            proto.SEMANTIC_BLENDINDICES0 = 4;

            proto.SEMANTIC_ATTR8 =
            proto.SEMANTIC_TEXCOORD =
            proto.SEMANTIC_TEXCOORD0 = 5;

            proto.SEMANTIC_ATTR9 =
            proto.SEMANTIC_TEXCOORD1 = 6;

            proto.SEMANTIC_ATTR14 =
            proto.SEMANTIC_TEXCOORD6 =
            proto.SEMANTIC_TANGENT =
            proto.SEMANTIC_TANGENT0 = 7;

            proto.SEMANTIC_ATTR15 =
            proto.SEMANTIC_TEXCOORD7 =
            proto.SEMANTIC_BINORMAL0 =
            proto.SEMANTIC_BINORMAL = 8;

            proto.SEMANTIC_ATTR10 =
            proto.SEMANTIC_TEXCOORD2 = 9;

            proto.SEMANTIC_ATTR11 =
            proto.SEMANTIC_TEXCOORD3 = 10;

            proto.SEMANTIC_ATTR12 =
            proto.SEMANTIC_TEXCOORD4 = 11;

            proto.SEMANTIC_ATTR13 =
            proto.SEMANTIC_TEXCOORD5 = 12;

            proto.SEMANTIC_ATTR4 =
            proto.SEMANTIC_COLOR1 =
            proto.SEMANTIC_SPECULAR = 13;

            proto.SEMANTIC_ATTR5 =
            proto.SEMANTIC_FOGCOORD =
            proto.SEMANTIC_TESSFACTOR = 14;

            proto.SEMANTIC_ATTR6 =
            proto.SEMANTIC_PSIZE =
            proto.SEMANTIC_PSIZE0 = 15;
        }

        proto.DEFAULT_SAMPLER = {
            minFilter : gl.LINEAR_MIPMAP_LINEAR,
            magFilter : gl.LINEAR,
            wrapS : gl.REPEAT,
            wrapT : gl.REPEAT,
            wrapR : gl.REPEAT,
            maxAnisotropy : 1
        };

        gd.cachedSamplers = {};

        var maxTextureUnit = 1;
        var maxUnit = gl.getParameter(gl.MAX_TEXTURE_IMAGE_UNITS);
        if (maxTextureUnit < maxUnit)
        {
            maxTextureUnit = maxUnit;
        }
        maxUnit = gl.getParameter(gl.MAX_COMBINED_TEXTURE_IMAGE_UNITS);
        if (maxTextureUnit < maxUnit)
        {
            maxTextureUnit = maxUnit;
        }

        var textureUnits = [];
        textureUnits.length = maxTextureUnit;
        for (var t = 0; t < maxTextureUnit; t += 1)
        {
            textureUnits[t] = {
                texture: null,
                target: 0
            };
        }

        var defaultDepthFunc = gl.LEQUAL;
        var defaultBlendFuncSrc = gl.SRC_ALPHA;
        var defaultBlendFuncDst = gl.ONE_MINUS_SRC_ALPHA;
        var defaultCullFace = gl.BACK;
        var defaultFrontFace = gl.CCW;
        var defaultStencilFunc = gl.ALWAYS;
        var defaultStencilOp = gl.KEEP;

        var currentState = {
            depthTestEnable         : true,
            blendEnable             : false,
            cullFaceEnable          : true,
            stencilTestEnable       : false,
            polygonOffsetFillEnable : false,
            depthMask               : true,
            depthFunc               : defaultDepthFunc,
            blendSrc                : defaultBlendFuncSrc,
            blendDst                : defaultBlendFuncDst,
            cullFace                : defaultCullFace,
            frontFace               : defaultFrontFace,
            colorMask               : [true, true, true, true],
            stencilFunc             : defaultStencilFunc,
            stencilRef              : 0,
            stencilMask             : 0xffffffff,
            stencilFail             : defaultStencilOp,
            stencilZFail            : defaultStencilOp,
            stencilZPass            : defaultStencilOp,
            polygonOffsetFactor     : 0,
            polygonOffsetUnits      : 0,
            lineWidth               : 1,

            renderStatesToReset : [],

            viewportBox : [0, 0, width, height],
            scissorBox  : [0, 0, width, height],

            clearColor   : [0, 0, 0, 1],
            clearDepth   : 1.0,
            clearStencil : 0,

            activeTextureUnit : 0,
            maxTextureUnit    : maxTextureUnit,
            lastMaxTextureUnit: 0,
            textureUnits      : textureUnits,

            program : null
        };
        gd.state = currentState;

        gd.counters = <WebGLCreationCounters>{
            textures: 0,
            vertexBuffers: 0,
            indexBuffers: 0,
            renderTargets: 0,
            renderBuffers: 0,
            shaders: 0,
            techniques: 0
        };

        /* tslint:disable:no-bitwise */
        if (debug)
        {
            gd.metrics = <WebGLMetrics>{
                renderTargetChanges: 0,
                textureChanges: 0,
                renderStateChanges: 0,
                vertexAttributesChanges: 0,
                vertexBufferChanges: 0,
                indexBufferChanges: 0,
                vertexArrayObjectChanges: 0,
                techniqueChanges: 0,
                drawCalls: 0,
                primitives: 0,

                addPrimitives: function addPrimitivesFn(primitive: number, count: number)
                {
                    this.drawCalls += 1;
                    switch (primitive)
                    {
                    case 0x0000: //POINTS
                        this.primitives += count;
                        break;
                    case 0x0001: //LINES
                        this.primitives += (count >> 1);
                        break;
                    case 0x0002: //LINE_LOOP
                        this.primitives += count;
                        break;
                    case 0x0003: //LINE_STRIP
                        this.primitives += count - 1;
                        break;
                    case 0x0004: //TRIANGLES
                        this.primitives += (count / 3) | 0;
                        break;
                    case 0x0005: //TRIANGLE_STRIP
                        this.primitives += count - 2;
                        break;
                    case 0x0006: //TRIANGLE_FAN
                        this.primitives += count - 2;
                        break;
                    }
                }
            };
        }
        /* tslint:enable:no-bitwise */

        // State handlers
        function setDepthTestEnable(enable)
        {
            if (currentState.depthTestEnable !== enable)
            {
                currentState.depthTestEnable = enable;
                if (enable)
                {
                    gl.enable(gl.DEPTH_TEST);
                }
                else
                {
                    gl.disable(gl.DEPTH_TEST);
                }

                if (debug)
                {
                    gd.metrics.renderStateChanges += 1;
                }
            }
        }

        function setDepthFunc(func)
        {
            if (currentState.depthFunc !== func)
            {
                currentState.depthFunc = func;
                gl.depthFunc(func);

                if (debug)
                {
                    gd.metrics.renderStateChanges += 1;
                }
            }
        }

        function setDepthMask(enable)
        {
            if (currentState.depthMask !== enable)
            {
                currentState.depthMask = enable;
                gl.depthMask(enable);

                if (debug)
                {
                    gd.metrics.renderStateChanges += 1;
                }
            }
        }

        function setBlendEnable(enable)
        {
            if (currentState.blendEnable !== enable)
            {
                currentState.blendEnable = enable;
                if (enable)
                {
                    gl.enable(gl.BLEND);
                }
                else
                {
                    gl.disable(gl.BLEND);
                }

                if (debug)
                {
                    gd.metrics.renderStateChanges += 1;
                }
            }
        }

        function setBlendFunc(src, dst)
        {
            if (currentState.blendSrc !== src || currentState.blendDst !== dst)
            {
                currentState.blendSrc = src;
                currentState.blendDst = dst;
                gl.blendFunc(src, dst);

                if (debug)
                {
                    gd.metrics.renderStateChanges += 1;
                }
            }
        }

        function setCullFaceEnable(enable)
        {
            if (currentState.cullFaceEnable !== enable)
            {
                currentState.cullFaceEnable = enable;
                if (enable)
                {
                    gl.enable(gl.CULL_FACE);
                }
                else
                {
                    gl.disable(gl.CULL_FACE);
                }

                if (debug)
                {
                    gd.metrics.renderStateChanges += 1;
                }
            }
        }

        function setCullFace(face)
        {
            if (currentState.cullFace !== face)
            {
                currentState.cullFace = face;
                gl.cullFace(face);

                if (debug)
                {
                    gd.metrics.renderStateChanges += 1;
                }
            }
        }

        function setFrontFace(face)
        {
            if (currentState.frontFace !== face)
            {
                currentState.frontFace = face;
                gl.frontFace(face);

                if (debug)
                {
                    gd.metrics.renderStateChanges += 1;
                }
            }
        }

        function setColorMask(mask0, mask1, mask2, mask3)
        {
            var colorMask = currentState.colorMask;
            if (colorMask[0] !== mask0 ||
                colorMask[1] !== mask1 ||
                colorMask[2] !== mask2 ||
                colorMask[3] !== mask3)
            {
                colorMask[0] = mask0;
                colorMask[1] = mask1;
                colorMask[2] = mask2;
                colorMask[3] = mask3;
                gl.colorMask(mask0, mask1, mask2, mask3);

                if (debug)
                {
                    gd.metrics.renderStateChanges += 1;
                }
            }
        }

        function setStencilTestEnable(enable)
        {
            if (currentState.stencilTestEnable !== enable)
            {
                currentState.stencilTestEnable = enable;
                if (enable)
                {
                    gl.enable(gl.STENCIL_TEST);
                }
                else
                {
                    gl.disable(gl.STENCIL_TEST);
                }

                if (debug)
                {
                    gd.metrics.renderStateChanges += 1;
                }
            }
        }

        function setStencilFunc(stencilFunc, stencilRef, stencilMask)
        {
            if (currentState.stencilFunc !== stencilFunc ||
                currentState.stencilRef !== stencilRef ||
                currentState.stencilMask !== stencilMask)
            {
                currentState.stencilFunc = stencilFunc;
                currentState.stencilRef = stencilRef;
                currentState.stencilMask = stencilMask;
                gl.stencilFunc(stencilFunc, stencilRef, stencilMask);

                if (debug)
                {
                    gd.metrics.renderStateChanges += 1;
                }
            }
        }

        function setStencilOp(stencilFail, stencilZfail, stencilZpass)
        {
            if (currentState.stencilFail !== stencilFail ||
                currentState.stencilZFail !== stencilZfail ||
                currentState.stencilZPass !== stencilZpass)
            {
                currentState.stencilFail = stencilFail;
                currentState.stencilZFail = stencilZfail;
                currentState.stencilZPass = stencilZpass;
                gl.stencilOp(stencilFail, stencilZfail, stencilZpass);

                if (debug)
                {
                    gd.metrics.renderStateChanges += 1;
                }
            }
        }

        function setPolygonOffsetFillEnable(enable)
        {
            if (currentState.polygonOffsetFillEnable !== enable)
            {
                currentState.polygonOffsetFillEnable = enable;
                if (enable)
                {
                    gl.enable(gl.POLYGON_OFFSET_FILL);
                }
                else
                {
                    gl.disable(gl.POLYGON_OFFSET_FILL);
                }

                if (debug)
                {
                    gd.metrics.renderStateChanges += 1;
                }
            }
        }

        function setPolygonOffset(factor, units)
        {
            if (currentState.polygonOffsetFactor !== factor ||
                currentState.polygonOffsetUnits !== units)
            {
                currentState.polygonOffsetFactor = factor;
                currentState.polygonOffsetUnits = units;
                gl.polygonOffset(factor, units);

                if (debug)
                {
                    gd.metrics.renderStateChanges += 1;
                }
            }
        }

        function setLineWidth(lineWidth)
        {
            if (currentState.lineWidth !== lineWidth)
            {
                currentState.lineWidth = lineWidth;
                gl.lineWidth(lineWidth);

                if (debug)
                {
                    gd.metrics.renderStateChanges += 1;
                }
            }
        }

        function resetDepthTestEnable()
        {
            //setDepthTestEnable(true);
            if (!currentState.depthTestEnable)
            {
                currentState.depthTestEnable = true;
                gl.enable(gl.DEPTH_TEST);

                if (debug)
                {
                    gd.metrics.renderStateChanges += 1;
                }
            }
        }

        function resetDepthFunc()
        {
            //setDepthFunc(defaultDepthFunc);
            var func = defaultDepthFunc;
            if (currentState.depthFunc !== func)
            {
                currentState.depthFunc = func;
                gl.depthFunc(func);

                if (debug)
                {
                    gd.metrics.renderStateChanges += 1;
                }
            }
        }

        function resetDepthMask()
        {
            //setDepthMask(true);
            if (!currentState.depthMask)
            {
                currentState.depthMask = true;
                gl.depthMask(true);

                if (debug)
                {
                    gd.metrics.renderStateChanges += 1;
                }
            }
        }

        function resetBlendEnable()
        {
            //setBlendEnable(false);
            if (currentState.blendEnable)
            {
                currentState.blendEnable = false;
                gl.disable(gl.BLEND);

                if (debug)
                {
                    gd.metrics.renderStateChanges += 1;
                }
            }
        }

        function resetBlendFunc()
        {
            //setBlendFunc(defaultBlendFuncSrc, defaultBlendFuncDst);
            var src = defaultBlendFuncSrc;
            var dst = defaultBlendFuncDst;
            if (currentState.blendSrc !== src || currentState.blendDst !== dst)
            {
                currentState.blendSrc = src;
                currentState.blendDst = dst;
                gl.blendFunc(src, dst);

                if (debug)
                {
                    gd.metrics.renderStateChanges += 1;
                }
            }
        }

        function resetCullFaceEnable()
        {
            //setCullFaceEnable(true);
            if (!currentState.cullFaceEnable)
            {
                currentState.cullFaceEnable = true;
                gl.enable(gl.CULL_FACE);

                if (debug)
                {
                    gd.metrics.renderStateChanges += 1;
                }
            }
        }

        function resetCullFace()
        {
            //setCullFace(defaultCullFace);
            var face = defaultCullFace;
            if (currentState.cullFace !== face)
            {
                currentState.cullFace = face;
                gl.cullFace(face);

                if (debug)
                {
                    gd.metrics.renderStateChanges += 1;
                }
            }
        }

        function resetFrontFace()
        {
            //setFrontFace(defaultFrontFace);
            var face = defaultFrontFace;
            if (currentState.frontFace !== face)
            {
                currentState.frontFace = face;
                gl.frontFace(face);

                if (debug)
                {
                    gd.metrics.renderStateChanges += 1;
                }
            }
        }

        function resetColorMask()
        {
            //setColorMask(true, true, true, true);
            var colorMask = currentState.colorMask;
            if (colorMask[0] !== true ||
                colorMask[1] !== true ||
                colorMask[2] !== true ||
                colorMask[3] !== true)
            {
                colorMask[0] = true;
                colorMask[1] = true;
                colorMask[2] = true;
                colorMask[3] = true;
                gl.colorMask(true, true, true, true);

                if (debug)
                {
                    gd.metrics.renderStateChanges += 1;
                }
            }
        }

        function resetStencilTestEnable()
        {
            //setStencilTestEnable(false);
            if (currentState.stencilTestEnable)
            {
                currentState.stencilTestEnable = false;
                gl.disable(gl.STENCIL_TEST);

                if (debug)
                {
                    gd.metrics.renderStateChanges += 1;
                }
            }
        }

        function resetStencilFunc()
        {
            //setStencilFunc(defaultStencilFunc, 0, 0xffffffff);
            var stencilFunc = defaultStencilFunc;
            if (currentState.stencilFunc !== stencilFunc ||
                currentState.stencilRef !== 0 ||
                currentState.stencilMask !== 0xffffffff)
            {
                currentState.stencilFunc = stencilFunc;
                currentState.stencilRef = 0;
                currentState.stencilMask = 0xffffffff;
                gl.stencilFunc(stencilFunc, 0, 0xffffffff);

                if (debug)
                {
                    gd.metrics.renderStateChanges += 1;
                }
            }
        }

        function resetStencilOp()
        {
            //setStencilOp(defaultStencilOp, defaultStencilOp, defaultStencilOp);
            var stencilOp = defaultStencilOp;
            if (currentState.stencilFail !== stencilOp ||
                currentState.stencilZFail !== stencilOp ||
                currentState.stencilZPass !== stencilOp)
            {
                currentState.stencilFail = stencilOp;
                currentState.stencilZFail = stencilOp;
                currentState.stencilZPass = stencilOp;
                gl.stencilOp(stencilOp, stencilOp, stencilOp);

                if (debug)
                {
                    gd.metrics.renderStateChanges += 1;
                }
            }
        }

        function resetPolygonOffsetFillEnable()
        {
            //setPolygonOffsetFillEnable(false);
            if (currentState.polygonOffsetFillEnable)
            {
                currentState.polygonOffsetFillEnable = false;
                gl.disable(gl.POLYGON_OFFSET_FILL);

                if (debug)
                {
                    gd.metrics.renderStateChanges += 1;
                }
            }
        }

        function resetPolygonOffset()
        {
            //setPolygonOffset(0, 0);
            if (currentState.polygonOffsetFactor !== 0 ||
                currentState.polygonOffsetUnits !== 0)
            {
                currentState.polygonOffsetFactor = 0;
                currentState.polygonOffsetUnits = 0;
                gl.polygonOffset(0, 0);

                if (debug)
                {
                    gd.metrics.renderStateChanges += 1;
                }
            }
        }

        function resetLineWidth()
        {
            //setLineWidth(1);
            if (currentState.lineWidth !== 1)
            {
                currentState.lineWidth = 1;
                gl.lineWidth(1);

                if (debug)
                {
                    gd.metrics.renderStateChanges += 1;
                }
            }
        }

        function parseBoolean(state)
        {
            if (typeof state !== 'boolean')
            {
                return [(state ? true : false)];
            }
            return [state];
        }

        function parseEnum(state)
        {
            if (typeof state !== 'number')
            {
                // TODO
                return null;
            }
            return [state];
        }

        function parseEnum2(state)
        {
            if (typeof state === 'object')
            {
                var value0 = state[0], value1 = state[1];
                if (typeof value0 !== 'number')
                {
                    // TODO
                    return null;
                }
                if (typeof value1 !== 'number')
                {
                    // TODO
                    return null;
                }
                return [value0, value1];
            }
            return null;
        }

        function parseEnum3(state)
        {
            if (typeof state === 'object')
            {
                var value0 = state[0], value1 = state[1], value2 = state[2];
                if (typeof value0 !== 'number')
                {
                    // TODO
                    return null;
                }
                if (typeof value1 !== 'number')
                {
                    // TODO
                    return null;
                }
                if (typeof value2 !== 'number')
                {
                    // TODO
                    return null;
                }
                return [value0, value1, value2];
            }
            return null;
        }

        function parseFloat(state)
        {
            if (typeof state !== 'number')
            {
                // TODO
                return null;
            }
            return [state];
        }

        function parseFloat2(state)
        {
            if (typeof state === 'object')
            {
                var value0 = state[0], value1 = state[1];
                if (typeof value0 !== 'number')
                {
                    // TODO
                    return null;
                }
                if (typeof value1 !== 'number')
                {
                    // TODO
                    return null;
                }
                return [value0, value1];
            }
            return null;
        }

        function parseColorMask(state)
        {
            if (typeof state === 'object')
            {
                var value0 = state[0], value1 = state[1], value2 = state[2], value3 = state[3];
                if (typeof value0 !== 'number')
                {
                    // TODO
                    return null;
                }
                if (typeof value1 !== 'number')
                {
                    // TODO
                    return null;
                }
                if (typeof value2 !== 'number')
                {
                    // TODO
                    return null;
                }
                if (typeof value3 !== 'number')
                {
                    // TODO
                    return null;
                }
                return [value0, value1, value2, value3];
            }
            return null;
        }

        var stateHandlers = {};
        var addStateHandler = function addStateHandlerFn(name, sf, rf, pf, dv)
        {
            stateHandlers[name] = {
                set: sf,
                reset: rf,
                parse: pf,
                defaultValues: dv
            };
        };
        addStateHandler("DepthTestEnable",
                        setDepthTestEnable, resetDepthTestEnable, parseBoolean,
                        [true]);
        addStateHandler("DepthFunc",
                        setDepthFunc, resetDepthFunc, parseEnum,
                        [defaultDepthFunc]);
        addStateHandler("DepthMask",
                        setDepthMask, resetDepthMask, parseBoolean,
                        [true]);
        addStateHandler("BlendEnable",
                        setBlendEnable, resetBlendEnable, parseBoolean,
                        [false]);
        addStateHandler("BlendFunc",
                        setBlendFunc, resetBlendFunc, parseEnum2,
                        [defaultBlendFuncSrc, defaultBlendFuncDst]);
        addStateHandler("CullFaceEnable",
                        setCullFaceEnable, resetCullFaceEnable, parseBoolean,
                        [true]);
        addStateHandler("CullFace",
                        setCullFace, resetCullFace, parseEnum,
                        [defaultCullFace]);
        addStateHandler("FrontFace",
                        setFrontFace, resetFrontFace, parseEnum,
                        [defaultFrontFace]);
        addStateHandler("ColorMask",
                        setColorMask, resetColorMask, parseColorMask,
                        [true, true, true, true]);
        addStateHandler("StencilTestEnable",
                        setStencilTestEnable, resetStencilTestEnable, parseBoolean,
                        [false]);
        addStateHandler("StencilFunc",
                        setStencilFunc, resetStencilFunc, parseEnum3,
                        [defaultStencilFunc, 0, 0xffffffff]);
        addStateHandler("StencilOp",
                        setStencilOp, resetStencilOp, parseEnum3,
                        [defaultStencilOp, defaultStencilOp, defaultStencilOp]);
        addStateHandler("PolygonOffsetFillEnable",
                        setPolygonOffsetFillEnable, resetPolygonOffsetFillEnable, parseBoolean,
                        [false]);
        addStateHandler("PolygonOffset",
                        setPolygonOffset, resetPolygonOffset, parseFloat2,
                        [0, 0]);
        if (!gd.fixIE)
        {
            addStateHandler("LineWidth", setLineWidth, resetLineWidth, parseFloat, [1]);
        }
        gd.stateHandlers = stateHandlers;

        gd.syncState();

        gd.videoRam = 0;
        gd.desktopWidth = window.screen.width;
        gd.desktopHeight = window.screen.height;

        if (Object.defineProperty)
        {
            Object.defineProperty(gd, "fullscreen", {
                get : function getFullscreenFn() {
                    return (document.fullscreenElement ||
                            document.webkitFullscreenElement ||
                            document.mozFullScreenElement ||
                            document.msFullscreenElement ?
                            true : false);
                },
                set : function setFullscreenFn(newFullscreen) {
                    gd.requestFullScreen(newFullscreen);
                },
                enumerable : true,
                configurable : false
            });

            /* tslint:disable:no-empty */
            gd.checkFullScreen = function dummyCheckFullScreenFn()
            {
            };
            /* tslint:enable:no-empty */
        }
        else
        {
            gd.fullscreen = false;
            gd.oldFullscreen = false;
        }

        gd.clientStateMask = 0;
        gd.attributeMask = 0;
        gd.activeTechnique = null;
        gd.activeIndexBuffer = null;
        gd.bindedVertexBuffer = null;
        gd.activeRenderTarget = null;

        gd.immediateVertexBuffer = <WebGLVertexBuffer>gd.createVertexBuffer({
            numVertices: (256 * 1024 / 16),
            attributes: ['FLOAT4'],
            dynamic: true,
            'transient': true
        });
        gd.immediatePrimitive = -1;
        gd.immediateSemantics = [];

        gd.fps = 0;
        gd.numFrames = 0;
        gd.previousFrameTime = TurbulenzEngine.getTime();

        gd._techniqueParametersArray = [];
        gd._drawArrayId = -1;

        // Need a temporary elements to test capabilities
        var video = <HTMLVideoElement>document.createElement('video');
        var supportedVideoExtensions : WebGLVideoSupportedExtensions = {};
        if (video)
        {
            if (video.canPlayType('video/webm'))
            {
                supportedVideoExtensions.webm = true;
            }
            if (video.canPlayType('video/mp4'))
            {
                supportedVideoExtensions.mp4 = true;
                supportedVideoExtensions.m4v = true;
            }
        }
        gd.supportedVideoExtensions = supportedVideoExtensions;
        video = null;

        return gd;
    }
}

WebGLGraphicsDevice.prototype.SEMANTIC_POSITION = 0;
WebGLGraphicsDevice.prototype.SEMANTIC_POSITION0 = 0;
WebGLGraphicsDevice.prototype.SEMANTIC_BLENDWEIGHT = 1;
WebGLGraphicsDevice.prototype.SEMANTIC_BLENDWEIGHT0 = 1;
WebGLGraphicsDevice.prototype.SEMANTIC_NORMAL = 2;
WebGLGraphicsDevice.prototype.SEMANTIC_NORMAL0 = 2;
WebGLGraphicsDevice.prototype.SEMANTIC_COLOR = 3;
WebGLGraphicsDevice.prototype.SEMANTIC_COLOR0 = 3;
WebGLGraphicsDevice.prototype.SEMANTIC_COLOR1 = 4;
WebGLGraphicsDevice.prototype.SEMANTIC_SPECULAR = 4;
WebGLGraphicsDevice.prototype.SEMANTIC_FOGCOORD = 5;
WebGLGraphicsDevice.prototype.SEMANTIC_TESSFACTOR = 5;
WebGLGraphicsDevice.prototype.SEMANTIC_PSIZE0 = 6;
WebGLGraphicsDevice.prototype.SEMANTIC_BLENDINDICES = 7;
WebGLGraphicsDevice.prototype.SEMANTIC_BLENDINDICES0 = 7;
WebGLGraphicsDevice.prototype.SEMANTIC_TEXCOORD = 8;
WebGLGraphicsDevice.prototype.SEMANTIC_TEXCOORD0 = 8;
WebGLGraphicsDevice.prototype.SEMANTIC_TEXCOORD1 = 9;
WebGLGraphicsDevice.prototype.SEMANTIC_TEXCOORD2 = 10;
WebGLGraphicsDevice.prototype.SEMANTIC_TEXCOORD3 = 11;
WebGLGraphicsDevice.prototype.SEMANTIC_TEXCOORD4 = 12;
WebGLGraphicsDevice.prototype.SEMANTIC_TEXCOORD5 = 13;
WebGLGraphicsDevice.prototype.SEMANTIC_TEXCOORD6 = 14;
WebGLGraphicsDevice.prototype.SEMANTIC_TEXCOORD7 = 15;
WebGLGraphicsDevice.prototype.SEMANTIC_TANGENT = 14;
WebGLGraphicsDevice.prototype.SEMANTIC_TANGENT0 = 14;
WebGLGraphicsDevice.prototype.SEMANTIC_BINORMAL0 = 15;
WebGLGraphicsDevice.prototype.SEMANTIC_BINORMAL = 15;
WebGLGraphicsDevice.prototype.SEMANTIC_PSIZE = 6;
WebGLGraphicsDevice.prototype.SEMANTIC_ATTR0 = 0;
WebGLGraphicsDevice.prototype.SEMANTIC_ATTR1 = 1;
WebGLGraphicsDevice.prototype.SEMANTIC_ATTR2 = 2;
WebGLGraphicsDevice.prototype.SEMANTIC_ATTR3 = 3;
WebGLGraphicsDevice.prototype.SEMANTIC_ATTR4 = 4;
WebGLGraphicsDevice.prototype.SEMANTIC_ATTR5 = 5;
WebGLGraphicsDevice.prototype.SEMANTIC_ATTR6 = 6;
WebGLGraphicsDevice.prototype.SEMANTIC_ATTR7 = 7;
WebGLGraphicsDevice.prototype.SEMANTIC_ATTR8 = 8;
WebGLGraphicsDevice.prototype.SEMANTIC_ATTR9 = 9;
WebGLGraphicsDevice.prototype.SEMANTIC_ATTR10 = 10;
WebGLGraphicsDevice.prototype.SEMANTIC_ATTR11 = 11;
WebGLGraphicsDevice.prototype.SEMANTIC_ATTR12 = 12;
WebGLGraphicsDevice.prototype.SEMANTIC_ATTR13 = 13;
WebGLGraphicsDevice.prototype.SEMANTIC_ATTR14 = 14;
WebGLGraphicsDevice.prototype.SEMANTIC_ATTR15 = 15;

// Add any new additions need to go into into src/engine/pixelformat.h
// and engine/tslib/turbulenz.d.ts.

WebGLGraphicsDevice.prototype.PIXELFORMAT_A8 = 0;
WebGLGraphicsDevice.prototype.PIXELFORMAT_L8 = 1;
WebGLGraphicsDevice.prototype.PIXELFORMAT_L8A8 = 2;
WebGLGraphicsDevice.prototype.PIXELFORMAT_R5G5B5A1 = 3;
WebGLGraphicsDevice.prototype.PIXELFORMAT_R5G6B5 = 4;
WebGLGraphicsDevice.prototype.PIXELFORMAT_R4G4B4A4 = 5;
WebGLGraphicsDevice.prototype.PIXELFORMAT_R8G8B8A8 = 6;
WebGLGraphicsDevice.prototype.PIXELFORMAT_R8G8B8 = 7;
WebGLGraphicsDevice.prototype.PIXELFORMAT_D24S8 = 8;
WebGLGraphicsDevice.prototype.PIXELFORMAT_D16 = 9;
WebGLGraphicsDevice.prototype.PIXELFORMAT_DXT1 = 10;
WebGLGraphicsDevice.prototype.PIXELFORMAT_DXT3 = 11;
WebGLGraphicsDevice.prototype.PIXELFORMAT_DXT5 = 12;
WebGLGraphicsDevice.prototype.PIXELFORMAT_S8 = 13;
WebGLGraphicsDevice.prototype.PIXELFORMAT_RGBA32F = 14;
WebGLGraphicsDevice.prototype.PIXELFORMAT_RGB32F = 15;
WebGLGraphicsDevice.prototype.PIXELFORMAT_RGBA16F = 16;
WebGLGraphicsDevice.prototype.PIXELFORMAT_RGB16F = 17;<|MERGE_RESOLUTION|>--- conflicted
+++ resolved
@@ -4915,13 +4915,9 @@
 //
 class WebGLTechniqueParameters implements TechniqueParameters
 {
-<<<<<<< HEAD
     [paramName: string]: any;
 
-    static create(params: any): TechniqueParameters
-=======
     constructor(params: any)
->>>>>>> 7f09d7e0
     {
         if (params)
         {
@@ -5022,11 +5018,7 @@
     // DrawParameters
     technique       : WebGLTechnique;
     primitive       : number;
-<<<<<<< HEAD
     indexBuffer     : WebGLIndexBuffer; // (getter/setter)
-=======
-    indexBuffer     : WebGLIndexBuffer; // Just for declaration, it is a getter/setter
->>>>>>> 7f09d7e0
     count           : number;
     firstIndex      : number;
     sortKey         : number;
