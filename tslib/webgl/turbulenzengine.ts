--- conflicted
+++ resolved
@@ -100,13 +100,8 @@
 
     clearInterval(i)
     {
-<<<<<<< HEAD
-        return window.clearInterval(i);
-    }
-=======
         window.clearInterval(i);
-    };
->>>>>>> b302ea0b
+    }
 
     createGraphicsDevice(params): WebGLGraphicsDevice
     {
