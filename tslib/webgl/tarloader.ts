// Copyright (c) 2011-2012 Turbulenz Limited

/*global TurbulenzEngine*/
/*global Uint8Array*/
/*global window*/

/// <reference path="graphicsdevice.ts" />

"use strict";

//
// TARLoader
//
interface TARLoaderParameters
{
    gd: any;
    src: string;
    mipmaps: bool;
    ontextureload: { (Texture): void; };
    onload: { (success: bool, status: number): void; };
    onerror: { (status: number): void; };
};

class TARLoader
{
    static version = 1;

    gd: WebGLGraphicsDevice;
    mipmaps: bool;
    src: string;
    ontextureload: { (texture: Texture): void; };
    onload: { (success: bool, status: number): void; };
    onerror: { (status: number): void; };
    texturesLoading: number;

    processBytes(bytes)
    {
        var offset = 0;
        var totalSize = bytes.length;

        function skip(limit)
        {
            offset += limit;
        }

        function getString(limit)
        {
            var index = offset;
            var nextOffset = (index + limit);
            var c = bytes[index];
            var ret;
            if (c && 0 < limit)
            {
                index += 1;
                var s = new Array(limit);
                var n = 0;
                do
                {
                    s[n] = c;
                    n += 1;

                    c = bytes[index];
                    index += 1;
                }
                while (c && n < limit);
                // remove padding whitespace
                while (s[n - 1] === 32)
                {
                    n -= 1;
                }
                s.length = n;
                ret = String.fromCharCode.apply(null, s);
            }
            else
            {
                ret = '';
            }
            offset = nextOffset;
            return ret;
        }

        function getNumber(text)
        {
            /*jshint regexp: false*/
            text = text.replace(/[^\d]/g, '');
            /*jshint regexp: true*/
            return parseInt('0' + text, 8);
        }

        var header = {
            fileName : null,
            //mode : null,
            //uid : null,
            //gid : null,
            length : 0,
            //lastModified : null,
            //checkSum : null,
            fileType : null,
            //linkName : null,
            ustarSignature : null,
            //ustarVersion : null,
            //ownerUserName : null,
            //ownerGroupName : null,
            //deviceMajor : null,
            //deviceMinor : null,
            fileNamePrefix : null
        };

        function parseHeader(header)
        {
            header.fileName = getString(100);
            skip(8);//header.mode = getString(8);
            skip(8);//header.uid = getString(8);
            skip(8);//header.gid = getString(8);
            header.length = getNumber(getString(12));
            skip(12);//header.lastModified = getString(12);
            skip(8);//header.checkSum = getString(8);
            header.fileType = getString(1);
            skip(100);//header.linkName = getString(100);
            header.ustarSignature = getString(6);
            skip(2);//header.ustarVersion = getString(2);
            skip(32);//header.ownerUserName = getString(32);
            skip(32);//header.ownerGroupName = getString(32);
            skip(8);//header.deviceMajor = getString(8);
            skip(8);//header.deviceMinor = getString(8);
            header.fileNamePrefix = getString(155);
            offset += 12;
        }

        var gd = this.gd;
        var mipmaps = this.mipmaps;
        var ontextureload = this.ontextureload;
        var result = true;

        this.texturesLoading = 0;
        var that = this;
        function onload(texture)
        {
            that.texturesLoading -= 1;
            if (texture)
            {
                ontextureload(texture);
            }
            else
            {
                offset = totalSize;
                result = false;
            }
        }

        while ((offset + 512) <= totalSize)
        {
            parseHeader(header);
            if (0 < header.length)
            {
                var fileName;
                if (header.fileName === "././@LongLink")
                {
                    // name in next chunk
                    fileName = getString(256);
                    offset += 256;

                    parseHeader(header);
                }
                else
                {
                    if (header.fileNamePrefix &&
                        header.ustarSignature === "ustar")
                    {
                        fileName = (header.fileNamePrefix + header.fileName);
                    }
                    else
                    {
                        fileName = header.fileName;
                    }
                }
                if ('' === header.fileType || '0' === header.fileType)
                {
                    //console.log('Loading "' + fileName + '" (' + header.length + ')');
                    this.texturesLoading += 1;
                    gd.createTexture({
                        src : fileName,
                        data : bytes.subarray(offset, (offset + header.length)),
                        mipmaps : mipmaps,
                        onload : onload
                    });
                }
                offset += (Math.floor((header.length + 511) / 512) * 512);
            }
        }

        bytes = null;

        return result;
    }

    isValidHeader(/* header */)
    {
        return true;
    }

    static create(params: TARLoaderParameters): TARLoader
    {
        var loader = new TARLoader();
        loader.gd = params.gd;
        loader.mipmaps = params.mipmaps;
        loader.ontextureload = params.ontextureload;
        loader.onload = params.onload;
        loader.onerror = params.onerror;
        loader.texturesLoading = 0;

        var src = params.src;
        if (src)
        {
            loader.src = src;
            var xhr;
            if (window.XMLHttpRequest)
            {
<<<<<<< HEAD
                xhr = new window.XMLHttpRequest();
=======
                params.onerror(0);
>>>>>>> b302ea0b
            }
            else if (window.ActiveXObject)
            {
                xhr = new window.ActiveXObject("Microsoft.XMLHTTP");
            }
            else
            {
                if (params.onerror)
                {
<<<<<<< HEAD
                    params.onerror("No XMLHTTPRequest object could be created");
                }
                return null;
            }

            xhr.onreadystatechange = function () {
                if (xhr.readyState === 4)
                {
                    if (!TurbulenzEngine || !TurbulenzEngine.isUnloading())
                    {
                        var xhrStatus = xhr.status;
                        var xhrStatusText = xhr.status !== 0 && xhr.statusText || 'No connection';
=======
                    var xhrStatus = xhr.status;
                    var xhrStatusText = xhr.status !== 0 && xhr.statusText || 'No connection';
                    // Fix for loading from file
                    if (xhrStatus === 0 &&
                        (window.location.protocol === "file:" ||
                         window.location.protocol === "chrome-extension:"))
                    {
                        xhrStatus = 200;
                    }

                    // Sometimes the browser sets status to 200 OK when the connection is closed
                    // before the message is sent (weird!).
                    // In order to address this we fail any completely empty responses.
                    // Hopefully, nobody will get a valid response with no headers and no body!
                    if (xhr.getAllResponseHeaders() === "")
                    {
                        var noBody;
                        if (xhr.responseType === "arraybuffer")
                        {
                            noBody = !xhr.response;
                        }
                        else if (xhr.mozResponseArrayBuffer)
                        {
                            noBody = !xhr.mozResponseArrayBuffer;
                        }
                        else
                        {
                            noBody = !xhr.responseText;
                        }
                        if (noBody)
                        {
                            if (loader.onerror)
                            {
                                loader.onerror(0);
                            }
                        }
                        // break circular reference
                        xhr.onreadystatechange = null;
                        xhr = null;
                        return;
                    }
>>>>>>> b302ea0b

                        // Sometimes the browser sets status to 200 OK when the connection is closed
                        // before the message is sent (weird!).
                        // In order to address this we fail any completely empty responses.
                        // Hopefully, nobody will get a valid response with no headers and no body!
                        if (xhr.getAllResponseHeaders() === "" && xhr.responseText === "" && xhrStatus === 200 && xhrStatusText === 'OK')
                        {
                            loader.onload(false, 0);
                            return;
                        }

                        if (xhrStatus === 200 || xhrStatus === 0)
                        {
                            var buffer;
                            if (xhr.responseType === "arraybuffer")
                            {
                                buffer = xhr.response;
                            }
                            else if (xhr.mozResponseArrayBuffer)
                            {
                                buffer = xhr.mozResponseArrayBuffer;
                            }
                            else //if (xhr.responseText !== null)
                            {
                                /*jshint bitwise: false*/
                                var text = xhr.responseText;
                                var numChars = text.length;
                                buffer = [];
                                buffer.length = numChars;
                                for (var i = 0; i < numChars; i += 1)
                                {
                                    buffer[i] = (text.charCodeAt(i) & 0xff);
                                }
                                /*jshint bitwise: true*/
                            }

<<<<<<< HEAD
                            // Fix for loading from file
                            if (xhrStatus === 0 && window.location.protocol === "file:")
                            {
                                xhrStatus = 200;
                            }

                            if (loader.processBytes(new Uint8Array(buffer)))
=======
                        if (loader.processBytes(new Uint8Array(buffer)))
                        {
                            if (loader.onload)
>>>>>>> b302ea0b
                            {
                                if (loader.onload)
                                {
                                    var callOnload = function callOnloadFn()
                                    {
                                        if (0 < loader.texturesLoading)
                                        {
                                            if (!TurbulenzEngine || !TurbulenzEngine.isUnloading())
                                            {
                                                window.setTimeout(callOnload, 100);
                                            }
                                        }
                                        else
                                        {
                                            loader.onload(true, xhrStatus);
                                        }
                                    };
                                    callOnload();
                                }
                            }
                            else
                            {
                                if (loader.onerror)
                                {
                                    loader.onerror();
                                }
                            }
                        }
                        else
                        {
                            if (loader.onerror)
                            {
                                loader.onerror(xhrStatus);
                            }
                        }
                    }
<<<<<<< HEAD
                    // break circular reference
                    xhr.onreadystatechange = null;
                    xhr = null;
=======
                    else
                    {
                        if (loader.onerror)
                        {
                            loader.onerror(xhrStatus);
                        }
                    }
>>>>>>> b302ea0b
                }
            };
            xhr.open("GET", params.src, true);
            if (xhr.hasOwnProperty && xhr.hasOwnProperty("responseType"))
            {
                xhr.responseType = "arraybuffer";
            }
            else if (xhr.overrideMimeType)
            {
                xhr.overrideMimeType("text/plain; charset=x-user-defined");
            }
            else
            {
                xhr.setRequestHeader("Content-Type", "text/plain; charset=x-user-defined");
            }
            xhr.send(null);
        }

        return loader;
    }
}<|MERGE_RESOLUTION|>--- conflicted
+++ resolved
@@ -216,11 +216,7 @@
             var xhr;
             if (window.XMLHttpRequest)
             {
-<<<<<<< HEAD
                 xhr = new window.XMLHttpRequest();
-=======
-                params.onerror(0);
->>>>>>> b302ea0b
             }
             else if (window.ActiveXObject)
             {
@@ -230,8 +226,7 @@
             {
                 if (params.onerror)
                 {
-<<<<<<< HEAD
-                    params.onerror("No XMLHTTPRequest object could be created");
+                    params.onerror(0);
                 }
                 return null;
             }
@@ -243,57 +238,44 @@
                     {
                         var xhrStatus = xhr.status;
                         var xhrStatusText = xhr.status !== 0 && xhr.statusText || 'No connection';
-=======
-                    var xhrStatus = xhr.status;
-                    var xhrStatusText = xhr.status !== 0 && xhr.statusText || 'No connection';
-                    // Fix for loading from file
-                    if (xhrStatus === 0 &&
-                        (window.location.protocol === "file:" ||
-                         window.location.protocol === "chrome-extension:"))
-                    {
-                        xhrStatus = 200;
-                    }
-
-                    // Sometimes the browser sets status to 200 OK when the connection is closed
-                    // before the message is sent (weird!).
-                    // In order to address this we fail any completely empty responses.
-                    // Hopefully, nobody will get a valid response with no headers and no body!
-                    if (xhr.getAllResponseHeaders() === "")
-                    {
-                        var noBody;
-                        if (xhr.responseType === "arraybuffer")
+
+                        // Fix for loading from file
+                        if (xhrStatus === 0 &&
+                            (window.location.protocol === "file:" ||
+                             window.location.protocol === "chrome-extension:"))
                         {
-                            noBody = !xhr.response;
+                            xhrStatus = 200;
                         }
-                        else if (xhr.mozResponseArrayBuffer)
-                        {
-                            noBody = !xhr.mozResponseArrayBuffer;
-                        }
-                        else
-                        {
-                            noBody = !xhr.responseText;
-                        }
-                        if (noBody)
-                        {
-                            if (loader.onerror)
-                            {
-                                loader.onerror(0);
-                            }
-                        }
-                        // break circular reference
-                        xhr.onreadystatechange = null;
-                        xhr = null;
-                        return;
-                    }
->>>>>>> b302ea0b
 
                         // Sometimes the browser sets status to 200 OK when the connection is closed
                         // before the message is sent (weird!).
                         // In order to address this we fail any completely empty responses.
                         // Hopefully, nobody will get a valid response with no headers and no body!
-                        if (xhr.getAllResponseHeaders() === "" && xhr.responseText === "" && xhrStatus === 200 && xhrStatusText === 'OK')
+                        if (xhr.getAllResponseHeaders() === "")
                         {
-                            loader.onload(false, 0);
+                            var noBody;
+                            if (xhr.responseType === "arraybuffer")
+                            {
+                                noBody = !xhr.response;
+                            }
+                            else if (xhr.mozResponseArrayBuffer)
+                            {
+                                noBody = !xhr.mozResponseArrayBuffer;
+                            }
+                            else
+                            {
+                                noBody = !xhr.responseText;
+                            }
+                            if (noBody)
+                            {
+                                if (loader.onerror)
+                                {
+                                    loader.onerror(0);
+                                }
+                            }
+                            // break circular reference
+                            xhr.onreadystatechange = null;
+                            xhr = null;
                             return;
                         }
 
@@ -322,19 +304,7 @@
                                 /*jshint bitwise: true*/
                             }
 
-<<<<<<< HEAD
-                            // Fix for loading from file
-                            if (xhrStatus === 0 && window.location.protocol === "file:")
-                            {
-                                xhrStatus = 200;
-                            }
-
                             if (loader.processBytes(new Uint8Array(buffer)))
-=======
-                        if (loader.processBytes(new Uint8Array(buffer)))
-                        {
-                            if (loader.onload)
->>>>>>> b302ea0b
                             {
                                 if (loader.onload)
                                 {
@@ -359,7 +329,7 @@
                             {
                                 if (loader.onerror)
                                 {
-                                    loader.onerror();
+                                    loader.onerror(xhrStatus);
                                 }
                             }
                         }
@@ -371,19 +341,9 @@
                             }
                         }
                     }
-<<<<<<< HEAD
                     // break circular reference
                     xhr.onreadystatechange = null;
                     xhr = null;
-=======
-                    else
-                    {
-                        if (loader.onerror)
-                        {
-                            loader.onerror(xhrStatus);
-                        }
-                    }
->>>>>>> b302ea0b
                 }
             };
             xhr.open("GET", params.src, true);
