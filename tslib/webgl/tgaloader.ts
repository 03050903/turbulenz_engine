// Copyright (c) 2011-2012 Turbulenz Limited
/*global TurbulenzEngine*/
/*global Uint8Array*/
/*global Uint16Array*/
/*global window*/

/// <reference path="graphicsdevice.ts" />

"use strict";

//
// TGALoader
//
<<<<<<< HEAD
class TGALoader
=======
interface TGALoader
{
    gd: WebGLGraphicsDevice;

    src: string;
    data: Uint8Array;


    onload: { (data: Uint8Array, width: number, height: number, format: number,
               status: number): void; };
    onerror: { (status: number): void; };

    width: number;
    height: number;
    bytesPerPixel: number;
    horzRev: number;
    vertRev: number;
    format: number;
    colorMap: number[];

    expandRLE(bytes: Uint8Array): Uint8Array;
    expandColorMap(bytes: Uint8Array): Uint8Array;
    convertBGR2RGB(bytes: Uint8Array): Uint8Array;
    convertARGB2RGBA(bytes: Uint8Array): Uint8Array;

    processBytes(bytes: Uint8Array): void;

};
declare var TGALoader :
>>>>>>> b302ea0b
{
    static version = 1;

    gd                : WebGLGraphicsDevice;

    src               : string;
    data              : Uint8Array;

    onload            : { (data: Uint8Array,
                           width: number, height: number,
                           format: number, status : number): void; };
    onerror           : { (msg?: string): void; };

    width             : number;
    height            : number;
    bytesPerPixel     : number;
    horzRev           : bool;
    vertRev           : bool;
    format            : number;
    colorMap          : number[];

    colorMapBytesPerPixel: number;

    TYPE_MAPPED       : number; // prototype
    TYPE_COLOR        : number; // prototype
    TYPE_GRAY         : number; // prototype
    TYPE_MAPPED_RLE   : number; // prototype
    TYPE_COLOR_RLE    : number; // prototype
    TYPE_GRAY_RLE     : number; // prototype
    DESC_ABITS        : number; // prototype
    DESC_HORIZONTAL   : number; // prototype
    DESC_VERTICAL     : number; // prototype
    SIGNATURE         : string; // prototype
    RLE_PACKETSIZE    : number; // prototype

    processBytes(bytes)
    {
        var header = this.parseHeader(bytes);
        if (!this.isValidHeader(header))
        {
            return;
        }

        var offset = 18;

        this.width  = header.width;
        this.height = header.height;

        this.bytesPerPixel = Math.floor(header.bpp / 8);

        /*jshint bitwise: false*/
        this.horzRev = <bool><any>(header.descriptor & this.DESC_HORIZONTAL);
        this.vertRev = !(header.descriptor & this.DESC_VERTICAL);
        /*jshint bitwise: true*/

        var rle = false;

        var gd = this.gd;
        switch (header.imageType)
        {
        case this.TYPE_MAPPED_RLE:
            rle = true;
            if (header.colorMapSize > 24)
            {
                this.format = gd.PIXELFORMAT_R8G8B8A8;
            }
            else if (header.colorMapSize > 16)
            {
                this.format = gd.PIXELFORMAT_R8G8B8;
            }
            else
            {
                this.format = gd.PIXELFORMAT_R5G5B5A1;
            }
            break;

        case this.TYPE_MAPPED:
            if (header.colorMapSize > 24)
            {
                this.format = gd.PIXELFORMAT_R8G8B8A8;
            }
            else if (header.colorMapSize > 16)
            {
                this.format = gd.PIXELFORMAT_R8G8B8;
            }
            else
            {
                this.format = gd.PIXELFORMAT_R5G5B5A1;
            }
            break;

        case this.TYPE_GRAY_RLE:
            rle = true;
            this.format = gd.PIXELFORMAT_L8;
            break;

        case this.TYPE_GRAY:
            this.format = gd.PIXELFORMAT_L8;
            break;

        case this.TYPE_COLOR_RLE:
            rle = true;
            switch (this.bytesPerPixel)
            {
            case 4:
                this.format = gd.PIXELFORMAT_R8G8B8A8;
                break;

            case 3:
                this.format = gd.PIXELFORMAT_R8G8B8;
                break;

            case 2:
                this.format = gd.PIXELFORMAT_R5G5B5A1;
                break;

            default:
                return;
            }
            break;

        case this.TYPE_COLOR:
            switch (this.bytesPerPixel)
            {
            case 4:
                this.format = gd.PIXELFORMAT_R8G8B8A8;
                break;

            case 3:
                this.format = gd.PIXELFORMAT_R8G8B8;
                break;

            case 2:
                this.format = gd.PIXELFORMAT_R5G5B5A1;
                break;

            default:
                return;
            }
            break;

        default:
            return;
        }

        // Skip the image ID field.
        if (header.idLength)
        {
            offset += header.idLength;
            if (offset > bytes.length)
            {
                return;
            }
        }

        if (this.TYPE_MAPPED_RLE === header.imageType ||
            this.TYPE_MAPPED === header.imageType)
        {
            if (header.colorMapType !== 1)
            {
                return;
            }
        }
        else if (header.colorMapType !== 0)
        {
            return;
        }

        if (header.colorMapType === 1)
        {
            var index  = header.colorMapIndex;
            var length = header.colorMapLength;

            if (length === 0)
            {
                return;
            }

            var pelbytes = Math.floor(header.colorMapSize / 8);
            var numColors = (length + index);
            var colorMap = [];
            colorMap.length = (numColors * pelbytes);

            this.colorMap = colorMap;
            this.colorMapBytesPerPixel = pelbytes;

            // Zero the entries up to the beginning of the map
            var j;
            for (j = 0; j < (index * pelbytes); j += 1)
            {
                colorMap[j] = 0;
            }

            // Read in the rest of the colormap
            for (j = (index * pelbytes); j < (index * pelbytes); j += 1, offset += 1)
            {
                colorMap[j] = bytes[offset];
            }

            offset += (length * pelbytes);
            if (offset > bytes.length)
            {
                return;
            }

            if (pelbytes >= 3)
            {
                // Rearrange the colors from BGR to RGB
                for (j = (index * pelbytes); j < (length * pelbytes); j += pelbytes)
                {
                    var tmp = colorMap[j];
                    colorMap[j] = colorMap[j + 2];
                    colorMap[j + 2] = tmp;
                }
            }
        }

        var data = bytes.subarray(offset);
        bytes = null;

        if (rle)
        {
            data = this.expandRLE(data);
        }

        var size = (this.width * this.height * this.bytesPerPixel);
        if (data.length < size)
        {
            return;
        }

        if (this.horzRev)
        {
            this.flipHorz(data);
        }

        if (this.vertRev)
        {
            this.flipVert(data);
        }

        if (this.colorMap)
        {
            data = this.expandColorMap(data);
        }
        else if (2 < this.bytesPerPixel)
        {
            this.convertBGR2RGB(data);
        }
        else if (2 === this.bytesPerPixel)
        {
            data = this.convertARGB2RGBA(data);
        }

        this.data = data;
    }

    parseHeader(bytes)
    {
        /*jshint bitwise: false*/
        var header = {
            idLength : bytes[0],
            colorMapType : bytes[1],

            imageType : bytes[2],

            colorMapIndex : ((bytes[4] << 8) | bytes[3]),
            colorMapLength : ((bytes[6] << 8) | bytes[5]),

            colorMapSize : bytes[7],

            xOrigin : ((bytes[9] << 8) | bytes[8]),
            yOrigin : ((bytes[11] << 8) | bytes[10]),

            width : ((bytes[13] << 8) | bytes[12]),
            height : ((bytes[15] << 8) | bytes[14]),

            bpp : bytes[16],

            // Image descriptor:
            // 3-0: attribute bpp
            // 4:   left-to-right
            // 5:   top-to-bottom
            // 7-6: zero
            descriptor : bytes[17]
        };
        /*jshint bitwise: true*/
        return header;
    }

    isValidHeader(header)
    {
        if (this.TYPE_MAPPED_RLE === header.imageType ||
            this.TYPE_MAPPED === header.imageType)
        {
            if (header.colorMapType !== 1)
            {
                return false;
            }
        }
        else if (header.colorMapType !== 0)
        {
            return false;
        }

        if (header.colorMapType === 1)
        {
            if (header.colorMapLength === 0)
            {
                return false;
            }
        }

        switch (header.imageType)
        {
        case this.TYPE_MAPPED_RLE:
        case this.TYPE_MAPPED:
            break;

        case this.TYPE_GRAY_RLE:
        case this.TYPE_GRAY:
            break;

        case this.TYPE_COLOR_RLE:
        case this.TYPE_COLOR:
            switch (Math.floor(header.bpp / 8))
            {
            case 4:
            case 3:
            case 2:
                break;

            default:
                return false;
            }
            break;

        default:
            return false;
        }

        if (16384 < header.width)
        {
            return false;
        }

        if (16384 < header.height)
        {
            return false;
        }

        return true;
    }

    expandRLE(data)
    {
        var pelbytes = this.bytesPerPixel;
        var width = this.width;
        var height = this.height;
        var datasize = pelbytes;
        var size = (width * height * pelbytes);
        var RLE_PACKETSIZE = this.RLE_PACKETSIZE;
        var dst = new Uint8Array(size);
        var src = 0, dest = 0, n, k;
        do
        {
            var count = data[src];
            src += 1;

            /*jshint bitwise: false*/
            var bytes = (((count & ~RLE_PACKETSIZE) + 1) * datasize);

            if (count & RLE_PACKETSIZE)
            {
                // Optimized case for single-byte encoded data
                if (datasize === 1)
                {
                    var r = data[src];
                    src += 1;

                    for (n = 0; n < bytes; n += 1)
                    {
                        dst[dest + k] = r;
                    }
                }
                else
                {
                    // Fill the buffer with the next value
                    for (n = 0; n < datasize; n += 1)
                    {
                        dst[dest + n] = data[src + n];
                    }
                    src += datasize;

                    for (k = datasize; k < bytes; k += datasize)
                    {
                        for (n = 0; n < datasize; n += 1)
                        {
                            dst[dest + k + n] = dst[dest + n];
                        }
                    }
                }
            }
            else
            {
                // Read in the buffer
                for (n = 0; n < bytes; n += 1)
                {
                    dst[dest + n] = data[src + n];
                }
                src += bytes;
            }
            /*jshint bitwise: true*/

            dest += bytes;
        }
        while (dest < size);

        return dst;
    }

    expandColorMap(data)
    {
        // Unpack image
        var pelbytes = this.bytesPerPixel;
        var width = this.width;
        var height = this.height;
        var size = (width * height * pelbytes);
        var dst = new Uint8Array(size);
        var dest = 0, src = 0;
        var palette = this.colorMap;
        delete this.colorMap;

        if (pelbytes === 2 || pelbytes === 3 || pelbytes === 4)
        {
            do
            {
                var index = (data[src] * pelbytes);
                src += 1;

                for (var n = 0; n < pelbytes; n += 1)
                {
                    dst[dest] = palette[index + n];
                    dest += 1;
                }
            }
            while (dest < size);
        }

        if (pelbytes === 2)
        {
            dst = this.convertARGB2RGBA(dst);
        }

        return dst;
    }

    flipHorz(data)
    {
        var pelbytes = this.bytesPerPixel;
        var width = this.width;
        var height = this.height;
        var halfWidth = Math.floor(width / 2);
        var pitch = (width * pelbytes);
        for (var i = 0; i < height; i += 1)
        {
            for (var j = 0; j < halfWidth; j += 1)
            {
                for (var k = 0; k < pelbytes; k += 1)
                {
                    var tmp = data[j * pelbytes + k];
                    data[j * pelbytes + k] = data[(width - j - 1) * pelbytes + k];
                    data[(width - j - 1) * pelbytes + k] = tmp;
                }
            }
            data += pitch;
        }
    }

    flipVert(data)
    {
        var pelbytes = this.bytesPerPixel;
        var width = this.width;
        var height = this.height;
        var halfHeight = Math.floor(height / 2);
        var pitch = (width * pelbytes);
        for (var i = 0; i < halfHeight; i += 1)
        {
            var srcRow = (i * pitch);
            var destRow = ((height - i - 1) * pitch);
            for (var j = 0; j < pitch; j += 1)
            {
                var tmp = data[srcRow + j];
                data[srcRow + j] = data[destRow + j];
                data[destRow + j] = tmp;
            }
        }
    }

    convertBGR2RGB(data)
    {
        // Rearrange the colors from BGR to RGB
        var bytesPerPixel = this.bytesPerPixel;
        var width = this.width;
        var height = this.height;
        var size = (width * height * bytesPerPixel);
        var offset = 0;
        do
        {
            var tmp = data[offset];
            data[offset] = data[offset + 2];
            data[offset + 2] = tmp;
            offset += bytesPerPixel;
        }
        while (offset < size);
    }

    convertARGB2RGBA(data)
    {
        // Rearrange the colors from ARGB to RGBA (2 bytes)
        var bytesPerPixel = this.bytesPerPixel;
        if (bytesPerPixel === 2)
        {
            var width = this.width;
            var height = this.height;
            var size = (width * height * bytesPerPixel);
            var dst = new Uint16Array(width * height);
            var src = 0, dest = 0;
            var r, g, b, a;

            /*jshint bitwise: false*/
            var mask = ((1 << 5) - 1);
            var blueMask = mask;
            var greenMask = (mask << 5);
            var redMask = (mask << 10);
            //var alphaMask = (1 << 15);
            do
            {
                var value = ((src[1] << 8) | src[0]);
                src += 2;
                b = (value & blueMask) << 1;
                g = (value & greenMask) << 1;
                r = (value & redMask) << 1;
                a = (value >> 15);
                dst[dest] = r | g | b | a;
                dest += 1;
            }
            while (src < size);
            /*jshint bitwise: true*/

            return dst;
        }
        else
        {
            return data;
        }
    }

    static create(params: any) : TGALoader
    {
        var loader = new TGALoader();
        loader.gd = params.gd;
        loader.onload = params.onload;
        loader.onerror = params.onerror;

        var src = params.src;
        if (src)
        {
            loader.src = src;
            var xhr;
            if (window.XMLHttpRequest)
            {
<<<<<<< HEAD
                xhr = new window.XMLHttpRequest();
=======
                params.onerror(0);
>>>>>>> b302ea0b
            }
            else if (window.ActiveXObject)
            {
                xhr = new window.ActiveXObject("Microsoft.XMLHTTP");
            }
            else
            {
                if (params.onerror)
                {
<<<<<<< HEAD
                    params.onerror("No XMLHTTPRequest object could be created");
                }
                return null;
            }
=======
                    var xhrStatus = xhr.status;
                    var xhrStatusText = xhr.status !== 0 && xhr.statusText || 'No connection';
                    // Fix for loading from file
                    if (xhrStatus === 0 &&
                        (window.location.protocol === "file:" ||
                         window.location.protocol === "chrome-extension:"))
                    {
                        xhrStatus = 200;
                    }

                    // Sometimes the browser sets status to 200 OK when the connection is closed
                    // before the message is sent (weird!).
                    // In order to address this we fail any completely empty responses.
                    // Hopefully, nobody will get a valid response with no headers and no body!
                    if (xhr.getAllResponseHeaders() === "")
                    {
                        var noBody;
                        if (xhr.responseType === "arraybuffer")
                        {
                            noBody = !xhr.response;
                        }
                        else if (xhr.mozResponseArrayBuffer)
                        {
                            noBody = !xhr.mozResponseArrayBuffer;
                        }
                        else
                        {
                            noBody = !xhr.responseText;
                        }
                        if (noBody)
                        {
                            if (loader.onerror)
                            {
                                loader.onerror(0);
                            }
                        }
                        // break circular reference
                        xhr.onreadystatechange = null;
                        xhr = null;
                        return;
                    }
>>>>>>> b302ea0b

            xhr.onreadystatechange = function () {
                if (xhr.readyState === 4)
                {
                    if (!TurbulenzEngine || !TurbulenzEngine.isUnloading())
                    {
                        var xhrStatus = xhr.status;
                        var xhrStatusText = xhr.status !== 0 && xhr.statusText || 'No connection';

                        // Sometimes the browser sets status to 200 OK when the connection is closed
                        // before the message is sent (weird!).
                        // In order to address this we fail any completely empty responses.
                        // Hopefully, nobody will get a valid response with no headers and no body!
                        if (xhr.getAllResponseHeaders() === "" && xhr.responseText === "" && xhrStatus === 200 && xhrStatusText === 'OK')
                        {
                            loader.onload(new Uint8Array(0), 0, 0, 0, 0);
                            return;
                        }

                        if (xhrStatus === 200 || xhrStatus === 0)
                        {
                            var buffer;
                            if (xhr.responseType === "arraybuffer")
                            {
                                buffer = xhr.response;
                            }
                            else if (xhr.mozResponseArrayBuffer)
                            {
                                buffer = xhr.mozResponseArrayBuffer;
                            }
                            else //if (xhr.responseText !== null)
                            {
                                /*jshint bitwise: false*/
                                var text = xhr.responseText;
                                var numChars = text.length;
                                buffer = [];
                                buffer.length = numChars;
                                for (var i = 0; i < numChars; i += 1)
                                {
                                    buffer[i] = (text.charCodeAt(i) & 0xff);
                                }
                                /*jshint bitwise: true*/
                            }

<<<<<<< HEAD
                            // Fix for loading from file
                            if (xhrStatus === 0 && window.location.protocol === "file:")
                            {
                                xhrStatus = 200;
                            }

                            loader.processBytes(new Uint8Array(buffer));
                            if (loader.data)
=======
                        loader.processBytes(new Uint8Array(buffer));
                        if (loader.data)
                        {
                            if (loader.onload)
>>>>>>> b302ea0b
                            {
                                if (loader.onload)
                                {
                                    loader.onload(loader.data, loader.width,
                                                  loader.height, loader.format,
                                                  xhrStatus);
                                }
                            }
                            else
                            {
                                if (loader.onerror)
                                {
                                    loader.onerror();
                                }
                            }
                        }
                        else
                        {
                            if (loader.onerror)
                            {
                                loader.onerror(xhrStatus);
                            }
                        }
                    }
<<<<<<< HEAD
                    // break circular reference
                    xhr.onreadystatechange = null;
                    xhr = null;
=======
                    else
                    {
                        if (loader.onerror)
                        {
                            loader.onerror(xhrStatus);
                        }
                    }
>>>>>>> b302ea0b
                }
            };
            xhr.open("GET", params.src, true);
            if (xhr.hasOwnProperty && xhr.hasOwnProperty("responseType"))
            {
                xhr.responseType = "arraybuffer";
            }
            else if (xhr.overrideMimeType)
            {
                xhr.overrideMimeType("text/plain; charset=x-user-defined");
            }
            else
            {
                xhr.setRequestHeader("Content-Type", "text/plain; charset=x-user-defined");
            }
            xhr.send(null);
        }
        else
        {
            loader.processBytes(params.data);
            if (loader.data)
            {
<<<<<<< HEAD
                if (loader.onload)
                {
                    loader.onload(loader.data, loader.width, loader.height,
                                  loader.format, 200);
                }
            }
            else
            {
                if (loader.onerror)
                {
                    loader.onerror();
                }
=======
                loader.onerror(0);
>>>>>>> b302ea0b
            }
        }

        return loader;
    }
}

TGALoader.prototype.TYPE_MAPPED     = 1;
TGALoader.prototype.TYPE_COLOR      = 2;
TGALoader.prototype.TYPE_GRAY       = 3;
TGALoader.prototype.TYPE_MAPPED_RLE = 9;
TGALoader.prototype.TYPE_COLOR_RLE  = 10;
TGALoader.prototype.TYPE_GRAY_RLE   = 11;
TGALoader.prototype.DESC_ABITS      = 0x0f;
TGALoader.prototype.DESC_HORIZONTAL = 0x10;
TGALoader.prototype.DESC_VERTICAL   = 0x20;
TGALoader.prototype.SIGNATURE       = "TRUEVISION-XFILE";
TGALoader.prototype.RLE_PACKETSIZE  = 0x80;<|MERGE_RESOLUTION|>--- conflicted
+++ resolved
@@ -11,39 +11,7 @@
 //
 // TGALoader
 //
-<<<<<<< HEAD
 class TGALoader
-=======
-interface TGALoader
-{
-    gd: WebGLGraphicsDevice;
-
-    src: string;
-    data: Uint8Array;
-
-
-    onload: { (data: Uint8Array, width: number, height: number, format: number,
-               status: number): void; };
-    onerror: { (status: number): void; };
-
-    width: number;
-    height: number;
-    bytesPerPixel: number;
-    horzRev: number;
-    vertRev: number;
-    format: number;
-    colorMap: number[];
-
-    expandRLE(bytes: Uint8Array): Uint8Array;
-    expandColorMap(bytes: Uint8Array): Uint8Array;
-    convertBGR2RGB(bytes: Uint8Array): Uint8Array;
-    convertARGB2RGBA(bytes: Uint8Array): Uint8Array;
-
-    processBytes(bytes: Uint8Array): void;
-
-};
-declare var TGALoader :
->>>>>>> b302ea0b
 {
     static version = 1;
 
@@ -55,7 +23,7 @@
     onload            : { (data: Uint8Array,
                            width: number, height: number,
                            format: number, status : number): void; };
-    onerror           : { (msg?: string): void; };
+    onerror           : { (status: number): void; };
 
     width             : number;
     height            : number;
@@ -616,11 +584,7 @@
             var xhr;
             if (window.XMLHttpRequest)
             {
-<<<<<<< HEAD
                 xhr = new window.XMLHttpRequest();
-=======
-                params.onerror(0);
->>>>>>> b302ea0b
             }
             else if (window.ActiveXObject)
             {
@@ -630,54 +594,10 @@
             {
                 if (params.onerror)
                 {
-<<<<<<< HEAD
-                    params.onerror("No XMLHTTPRequest object could be created");
+                    params.onerror(0);
                 }
                 return null;
             }
-=======
-                    var xhrStatus = xhr.status;
-                    var xhrStatusText = xhr.status !== 0 && xhr.statusText || 'No connection';
-                    // Fix for loading from file
-                    if (xhrStatus === 0 &&
-                        (window.location.protocol === "file:" ||
-                         window.location.protocol === "chrome-extension:"))
-                    {
-                        xhrStatus = 200;
-                    }
-
-                    // Sometimes the browser sets status to 200 OK when the connection is closed
-                    // before the message is sent (weird!).
-                    // In order to address this we fail any completely empty responses.
-                    // Hopefully, nobody will get a valid response with no headers and no body!
-                    if (xhr.getAllResponseHeaders() === "")
-                    {
-                        var noBody;
-                        if (xhr.responseType === "arraybuffer")
-                        {
-                            noBody = !xhr.response;
-                        }
-                        else if (xhr.mozResponseArrayBuffer)
-                        {
-                            noBody = !xhr.mozResponseArrayBuffer;
-                        }
-                        else
-                        {
-                            noBody = !xhr.responseText;
-                        }
-                        if (noBody)
-                        {
-                            if (loader.onerror)
-                            {
-                                loader.onerror(0);
-                            }
-                        }
-                        // break circular reference
-                        xhr.onreadystatechange = null;
-                        xhr = null;
-                        return;
-                    }
->>>>>>> b302ea0b
 
             xhr.onreadystatechange = function () {
                 if (xhr.readyState === 4)
@@ -687,13 +607,43 @@
                         var xhrStatus = xhr.status;
                         var xhrStatusText = xhr.status !== 0 && xhr.statusText || 'No connection';
 
+                        // Fix for loading from file
+                        if (xhrStatus === 0 &&
+                            (window.location.protocol === "file:" ||
+                             window.location.protocol === "chrome-extension:"))
+                        {
+                            xhrStatus = 200;
+                        }
+
                         // Sometimes the browser sets status to 200 OK when the connection is closed
                         // before the message is sent (weird!).
                         // In order to address this we fail any completely empty responses.
                         // Hopefully, nobody will get a valid response with no headers and no body!
-                        if (xhr.getAllResponseHeaders() === "" && xhr.responseText === "" && xhrStatus === 200 && xhrStatusText === 'OK')
+                        if (xhr.getAllResponseHeaders() === "")
                         {
-                            loader.onload(new Uint8Array(0), 0, 0, 0, 0);
+                            var noBody;
+                            if (xhr.responseType === "arraybuffer")
+                            {
+                                noBody = !xhr.response;
+                            }
+                            else if (xhr.mozResponseArrayBuffer)
+                            {
+                                noBody = !xhr.mozResponseArrayBuffer;
+                            }
+                            else
+                            {
+                                noBody = !xhr.responseText;
+                            }
+                            if (noBody)
+                            {
+                                if (loader.onerror)
+                                {
+                                    loader.onerror(0);
+                                }
+                            }
+                            // break circular reference
+                            xhr.onreadystatechange = null;
+                            xhr = null;
                             return;
                         }
 
@@ -722,21 +672,8 @@
                                 /*jshint bitwise: true*/
                             }
 
-<<<<<<< HEAD
-                            // Fix for loading from file
-                            if (xhrStatus === 0 && window.location.protocol === "file:")
-                            {
-                                xhrStatus = 200;
-                            }
-
                             loader.processBytes(new Uint8Array(buffer));
                             if (loader.data)
-=======
-                        loader.processBytes(new Uint8Array(buffer));
-                        if (loader.data)
-                        {
-                            if (loader.onload)
->>>>>>> b302ea0b
                             {
                                 if (loader.onload)
                                 {
@@ -749,7 +686,7 @@
                             {
                                 if (loader.onerror)
                                 {
-                                    loader.onerror();
+                                    loader.onerror(xhrStatus);
                                 }
                             }
                         }
@@ -761,19 +698,9 @@
                             }
                         }
                     }
-<<<<<<< HEAD
                     // break circular reference
                     xhr.onreadystatechange = null;
                     xhr = null;
-=======
-                    else
-                    {
-                        if (loader.onerror)
-                        {
-                            loader.onerror(xhrStatus);
-                        }
-                    }
->>>>>>> b302ea0b
                 }
             };
             xhr.open("GET", params.src, true);
@@ -796,7 +723,6 @@
             loader.processBytes(params.data);
             if (loader.data)
             {
-<<<<<<< HEAD
                 if (loader.onload)
                 {
                     loader.onload(loader.data, loader.width, loader.height,
@@ -807,11 +733,8 @@
             {
                 if (loader.onerror)
                 {
-                    loader.onerror();
-                }
-=======
-                loader.onerror(0);
->>>>>>> b302ea0b
+                    loader.onerror(0);
+                }
             }
         }
 
