// Copyright (c) 2011-2012 Turbulenz Limited

/*global TurbulenzEngine*/
/*global Uint8Array*/
/*global Uint16Array*/
/*global window*/

/// <reference path="../base.d.ts" />
/// <reference path="../turbulenz.d.ts" />

"use strict";

//
// DDSLoader
//
class DDSLoader
{
    static version = 1;

    gd                      : any;
    onload                  : any;
    onerror                 : any;
    src                     : any;
    data                    : any;

    width                   : number;
    height                  : number;
    depth                   : number;
    format                  : number;
    bgrFormat               : number;
    numLevels               : number;
    numFaces                : number;

    private bytesPerPixel   : number;

    // On the prototype

    DDSF_CAPS               : number;
    DDSF_HEIGHT             : number;
    DDSF_WIDTH              : number;
    DDSF_PITCH              : number;
    DDSF_PIXELFORMAT        : number;
    DDSF_MIPMAPCOUNT        : number;
    DDSF_LINEARSIZE         : number;
    DDSF_DEPTH              : number;
    DDSF_ALPHAPIXELS        : number;
    DDSF_FOURCC             : number;
    DDSF_RGB                : number;
    DDSF_RGBA               : number;
    DDSF_COMPLEX            : number;
    DDSF_TEXTURE            : number;
    DDSF_MIPMAP             : number;
    DDSF_CUBEMAP            : number;
    DDSF_CUBEMAP_POSITIVEX  : number;
    DDSF_CUBEMAP_NEGATIVEX  : number;
    DDSF_CUBEMAP_POSITIVEY  : number;
    DDSF_CUBEMAP_NEGATIVEY  : number;
    DDSF_CUBEMAP_POSITIVEZ  : number;
    DDSF_CUBEMAP_NEGATIVEZ  : number;
    DDSF_CUBEMAP_ALL_FACES  : number;
    DDSF_VOLUME             : number;

    FOURCC_UNKNOWN          : number;
    FOURCC_R8G8B8           : number;
    FOURCC_A8R8G8B8         : number;
    FOURCC_X8R8G8B8         : number;
    FOURCC_R5G6B5           : number;
    FOURCC_X1R5G5B5         : number;
    FOURCC_A1R5G5B5         : number;
    FOURCC_A4R4G4B4         : number;
    FOURCC_R3G3B2           : number;
    FOURCC_A8               : number;
    FOURCC_A8R3G3B2         : number;
    FOURCC_X4R4G4B4         : number;
    FOURCC_A2B10G10R10      : number;
    FOURCC_A8B8G8R8         : number;
    FOURCC_X8B8G8R8         : number;
    FOURCC_G16R16           : number;
    FOURCC_A2R10G10B10      : number;
    FOURCC_A16B16G16R16     : number;
    FOURCC_L8               : number;
    FOURCC_A8L8             : number;
    FOURCC_A4L4             : number;
    FOURCC_DXT1             : number;
    FOURCC_DXT2             : number;
    FOURCC_DXT3             : number;
    FOURCC_DXT4             : number;
    FOURCC_DXT5             : number;
    FOURCC_D16_LOCKABLE     : number;
    FOURCC_D32              : number;
    FOURCC_D24X8            : number;
    FOURCC_D16              : number;
    FOURCC_D32F_LOCKABLE    : number;
    FOURCC_L16              : number;
    FOURCC_R16F             : number;
    FOURCC_G16R16F          : number;
    FOURCC_A16B16G16R16F    : number;
    FOURCC_R32F             : number;
    FOURCC_G32R32F          : number;
    FOURCC_A32B32G32R32F    : number;
    FOURCC_ATI1             : number;
    FOURCC_ATI2             : number;
    FOURCC_RXGB             : number;
    BGRPIXELFORMAT_B5G6R5   : number;
    BGRPIXELFORMAT_B8G8R8A8 : number;
    BGRPIXELFORMAT_B8G8R8   : number;

    processBytes(bytes: any[]): void;
    processBytes(bytes: ArrayBufferView): void;

    processBytes(bytes)
    {
        if (!this.isValidHeader(bytes))
        {
            return;
        }

        // Skip signature
        var offset = 4;

        var header = this.parseHeader(bytes, offset);
        offset += 31 * 4;

        this.width = header.dwWidth;
        this.height = header.dwHeight;

        /*jshint bitwise: false*/
        if ((header.dwCaps2 & this.DDSF_VOLUME) && (header.dwDepth > 0))
        {
            this.depth = header.dwDepth;
        }
        else
        {
            this.depth = 1;
        }

        if (header.dwFlags & this.DDSF_MIPMAPCOUNT)
        {
            this.numLevels = header.dwMipMapCount;
        }
        else
        {
            this.numLevels = 1;
        }

        if (header.dwCaps2 & this.DDSF_CUBEMAP)
        {
            var numFaces = 0;
            numFaces += ((header.dwCaps2 & this.DDSF_CUBEMAP_POSITIVEX) ? 1 : 0);
            numFaces += ((header.dwCaps2 & this.DDSF_CUBEMAP_NEGATIVEX) ? 1 : 0);
            numFaces += ((header.dwCaps2 & this.DDSF_CUBEMAP_POSITIVEY) ? 1 : 0);
            numFaces += ((header.dwCaps2 & this.DDSF_CUBEMAP_NEGATIVEY) ? 1 : 0);
            numFaces += ((header.dwCaps2 & this.DDSF_CUBEMAP_POSITIVEZ) ? 1 : 0);
            numFaces += ((header.dwCaps2 & this.DDSF_CUBEMAP_NEGATIVEZ) ? 1 : 0);

            if (numFaces !== 6 || this.width !== this.height)
            {
                return;
            }

            this.numFaces = numFaces;
        }
        else
        {
            this.numFaces = 1;
        }

        var compressed = false;
        var bpe = 0;

        // figure out what the image format is
        var gd = this.gd;
        if (header.ddspf.dwFlags & this.DDSF_FOURCC)
        {
            switch (header.ddspf.dwFourCC)
            {
            case this.FOURCC_DXT1:
                this.format = gd.PIXELFORMAT_DXT1;
                bpe = 8;
                compressed = true;
                break;

            case this.FOURCC_DXT2:
            case this.FOURCC_DXT3:
                this.format = gd.PIXELFORMAT_DXT3;
                bpe = 16;
                compressed = true;
                break;

            case this.FOURCC_DXT4:
            case this.FOURCC_DXT5:
            case this.FOURCC_RXGB:
                this.format = gd.PIXELFORMAT_DXT5;
                bpe = 16;
                compressed = true;
                break;

            case this.FOURCC_R8G8B8:
                this.bgrFormat = this.BGRPIXELFORMAT_B8G8R8;
                bpe = 3;
                break;

            case this.FOURCC_A8R8G8B8:
                this.bgrFormat = this.BGRPIXELFORMAT_B8G8R8A8;
                bpe = 4;
                break;

            case this.FOURCC_R5G6B5:
                this.bgrFormat = this.BGRPIXELFORMAT_B5G6R5;
                bpe = 2;
                break;

            case this.FOURCC_A8:
                this.format = gd.PIXELFORMAT_A8;
                bpe = 1;
                break;

            case this.FOURCC_A8B8G8R8:
                this.format = gd.PIXELFORMAT_R8G8B8A8;
                bpe = 4;
                break;

            case this.FOURCC_L8:
                this.format = gd.PIXELFORMAT_L8;
                bpe = 1;
                break;

            case this.FOURCC_A8L8:
                this.format = gd.PIXELFORMAT_L8A8;
                bpe = 2;
                break;

                //these are unsupported for now
            case this.FOURCC_UNKNOWN:
            case this.FOURCC_ATI1:
            case this.FOURCC_ATI2:
            case this.FOURCC_X8R8G8B8:
            case this.FOURCC_X8B8G8R8:
            case this.FOURCC_A2B10G10R10:
            case this.FOURCC_A2R10G10B10:
            case this.FOURCC_A16B16G16R16:
            case this.FOURCC_R16F:
            case this.FOURCC_A16B16G16R16F:
            case this.FOURCC_R32F:
            case this.FOURCC_A32B32G32R32F:
            case this.FOURCC_L16:
            case this.FOURCC_X1R5G5B5:
            case this.FOURCC_A1R5G5B5:
            case this.FOURCC_A4R4G4B4:
            case this.FOURCC_R3G3B2:
            case this.FOURCC_A8R3G3B2:
            case this.FOURCC_X4R4G4B4:
            case this.FOURCC_A4L4:
            case this.FOURCC_D16_LOCKABLE:
            case this.FOURCC_D32:
            case this.FOURCC_D24X8:
            case this.FOURCC_D16:
            case this.FOURCC_D32F_LOCKABLE:
            case this.FOURCC_G16R16:
            case this.FOURCC_G16R16F:
            case this.FOURCC_G32R32F:
                break;

            default:
                return;
            }
        }
        else if (header.ddspf.dwFlags === this.DDSF_RGBA && header.ddspf.dwRGBBitCount === 32)
        {
            if (header.ddspf.dwRBitMask === 0x000000FF &&
                header.ddspf.dwGBitMask === 0x0000FF00 &&
                header.ddspf.dwBBitMask === 0x00FF0000 &&
                header.ddspf.dwABitMask === 0xFF000000)
            {
                this.format = gd.PIXELFORMAT_R8G8B8A8;
            }
            else
            {
                this.bgrFormat = this.BGRPIXELFORMAT_B8G8R8A8;
            }
            bpe = 4;
        }
        else if (header.ddspf.dwFlags === this.DDSF_RGB && header.ddspf.dwRGBBitCount === 32)
        {
            if (header.ddspf.dwRBitMask === 0x000000FF &&
                header.ddspf.dwGBitMask === 0x0000FF00 &&
                header.ddspf.dwBBitMask === 0x00FF0000)
            {
                this.format = gd.PIXELFORMAT_R8G8B8A8;
            }
            else
            {
                this.bgrFormat = this.BGRPIXELFORMAT_B8G8R8A8;
            }
            bpe = 4;
        }
        else if (header.ddspf.dwFlags === this.DDSF_RGB && header.ddspf.dwRGBBitCount === 24)
        {
            if (header.ddspf.dwRBitMask === 0x000000FF &&
                header.ddspf.dwGBitMask === 0x0000FF00 &&
                header.ddspf.dwBBitMask === 0x00FF0000)
            {
                this.format = gd.PIXELFORMAT_R8G8B8;
            }
            else
            {
                this.bgrFormat = this.BGRPIXELFORMAT_B8G8R8;
            }
            bpe = 3;
        }
        else if (header.ddspf.dwFlags === this.DDSF_RGB && header.ddspf.dwRGBBitCount === 16)
        {
            if (header.ddspf.dwRBitMask === 0x0000F800 &&
                header.ddspf.dwGBitMask === 0x000007E0 &&
                header.ddspf.dwBBitMask === 0x0000001F)
            {
                this.format = gd.PIXELFORMAT_R5G6B5;
            }
            else
            {
                this.bgrFormat = this.BGRPIXELFORMAT_B5G6R5;
            }
            bpe = 2;
        }
        else if (header.ddspf.dwRGBBitCount === 8)
        {
            this.format = gd.PIXELFORMAT_L8;
            bpe = 1;
        }
        else
        {
            return;
        }

        var size = 0;
        for (var face = 0; face < this.numFaces; face += 1)
        {
            var w = this.width, h = this.height, d = this.depth;
            for (var level = 0; level < this.numLevels; level += 1)
            {
                var ew = (compressed ? Math.floor((w + 3) / 4) : w);
                var eh = (compressed ? Math.floor((h + 3) / 4) : h);
                size += (ew * eh * d * bpe);

                w = (w > 1 ? (w >> 1) : 1);
                h = (h > 1 ? (h >> 1) : 1);
                d = (d > 1 ? (d >> 1) : 1);
            }
        }
        /*jshint bitwise: true*/

        if (bytes.length < (offset + size))
        {
            return;
        }

        this.bytesPerPixel = bpe;

        var data = bytes.subarray(offset);
        bytes = null;

        var swapBytes = false;
        switch (this.bgrFormat)
        {
        case this.BGRPIXELFORMAT_B8G8R8:
            this.format = gd.PIXELFORMAT_R8G8B8;
            swapBytes = true;
            break;
        case this.BGRPIXELFORMAT_B8G8R8A8:
            this.format = gd.PIXELFORMAT_R8G8B8A8;
            swapBytes = true;
            break;
        case this.BGRPIXELFORMAT_B5G6R5:
            this.format = gd.PIXELFORMAT_R5G6B5;
            swapBytes = true;
            break;
        default:
            break;
        }

        if (swapBytes)
        {
            data = this.convertBGR2RGB(data);
        }

        if (this.format === gd.PIXELFORMAT_DXT1)
        {
            if (!gd.isSupported('TEXTURE_DXT1'))
            {
                data = this.convertDXT1ToRGBA(data);
            }
        }
        else if (this.format === gd.PIXELFORMAT_DXT3)
        {
            if (!gd.isSupported('TEXTURE_DXT3'))
            {
                data = this.convertDXT3ToRGBA(data);
            }
        }
        else if (this.format === gd.PIXELFORMAT_DXT5)
        {
            if (!gd.isSupported('TEXTURE_DXT5'))
            {
                data = this.convertDXT5ToRGBA(data);
            }
        }

        this.data = data;
    }

    parseHeader(bytes, offset)
    {
        function readUInt32()
        {
            var value = ((bytes[offset]) +
                         (bytes[offset + 1] * 256) +
                         (bytes[offset + 2] * 65536) +
                         (bytes[offset + 3] * 16777216));
            offset += 4;
            return value;
        }

        function parsePixelFormatHeader()
        {
            return {
                    dwSize : readUInt32(),
                    dwFlags : readUInt32(),
                    dwFourCC : readUInt32(),
                    dwRGBBitCount : readUInt32(),
                    dwRBitMask : readUInt32(),
                    dwGBitMask : readUInt32(),
                    dwBBitMask : readUInt32(),
                    dwABitMask : readUInt32()
                };
        }

        var header =
        {
            dwSize : readUInt32(),
            dwFlags : readUInt32(),
            dwHeight : readUInt32(),
            dwWidth : readUInt32(),
            dwPitchOrLinearSize : readUInt32(),
            dwDepth : readUInt32(),
            dwMipMapCount : readUInt32(),
            dwReserved1: [readUInt32(), readUInt32(), readUInt32(), readUInt32(), readUInt32(), readUInt32(),
                          readUInt32(), readUInt32(), readUInt32(), readUInt32(), readUInt32()],
            ddspf : parsePixelFormatHeader(),
            dwCaps1 : readUInt32(),
            dwCaps2 : readUInt32(),
            dwReserved2 : [readUInt32(), readUInt32(), readUInt32()]
        };

        return header;
    }

    isValidHeader(bytes)
    {
        return (68 === bytes[0] &&
                68 === bytes[1] &&
                83 === bytes[2] &&
                32 === bytes[3]);
    }

    convertBGR2RGB(data)
    {
        // Rearrange the colors from BGR to RGB
        var bytesPerPixel = this.bytesPerPixel;
        var width = this.width;
        var height = this.height;
        var numLevels = this.numLevels;
        var numFaces = this.numFaces;

        var numPixels = 0;
        for (var level = 0; level < numLevels; level += 1)
        {
            numPixels += (width * height);
            width = (width > 1 ? Math.floor(width / 2) : 1);
            height = (height > 1 ? Math.floor(height / 2) : 1);
        }

        var size = (numPixels * bytesPerPixel * numFaces);
        var offset = 0;
        if (bytesPerPixel === 3 || bytesPerPixel === 4)
        {
            do
            {
                var tmp = data[offset];
                data[offset] = data[offset + 2];
                data[offset + 2] = tmp;
                offset += bytesPerPixel;
            }
            while (offset < size);
        }
        else if (bytesPerPixel === 2)
        {
            var dst = new Uint16Array(numPixels * numFaces);
            var src = 0, dest = 0;
            var r, g, b;

            /*jshint bitwise: false*/
            var mask5bit = ((1 << 5) - 1);
            var midMask6bit = (((1 << 6) - 1) << 5);
            do
            {
                var value = ((data[src + 1] << 8) | data[src]);
                src += 2;
                r = (value & mask5bit) << 11;
                g = (value & midMask6bit);
                b = ((value >> 11) & mask5bit);
                dst[dest] = r | g | b;
                dest += 1;
            }
            while (offset < size);
            /*jshint bitwise: true*/
            return dst;
        }
        return data;
    }

    decode565(value, color)
    {
        /*jshint bitwise: false*/
        var r = ((value >> 11) & 31);
        var g = ((value >> 5) & 63);
        var b = ((value) & 31);
        color[0] = ((r << 3) | (r >> 2));
        color[1] = ((g << 2) | (g >> 4));
        color[2] = ((b << 3) | (b >> 2));
        color[3] = 255;
        /*jshint bitwise: true*/
        return color;
    }

    decodeColor(data, src, isDXT1, out, scratchpad)
    {
        /*jshint bitwise: false*/
        var cache = scratchpad.cache;
        var decode565 = DDSLoader.prototype.decode565;
        var col0 = ((data[src + 1] << 8) | data[src]);
        src += 2;
        var col1 = ((data[src + 1] << 8) | data[src]);
        src += 2;

        var c0, c1, c2, c3, i;
        if (col0 !== col1)
        {
            c0 = decode565(col0, cache[0]);
            c1 = decode565(col1, cache[1]);
            c2 = cache[2];
            c3 = cache[3];

            if (col0 > col1)
            {
                for (i = 0; i < 3; i += 1)
                {
                    var c0i = c0[i];
                    var c1i = c1[i];
                    c2[i] = ((((c0i * 2) + c1i) / 3) | 0);
                    c3[i] = (((c0i + (c1i * 2)) / 3) | 0);
                }
                c2[3] = 255;
                c3[3] = 255;
            }
            else
            {
                for (i = 0; i < 3; i += 1)
                {
                    c2[i] = ((c0[i] + c1[i]) >> 1);
                    c3[i] = 0;
                }
                c2[3] = 255;
                c3[3] = 0;
            }
        }
        else
        {
            c0 = decode565(col0, cache[0]);
            c1 = c0;
            c2 = c0;
            c3 = cache[1];
            for (i = 0; i < 4; i += 1)
            {
                c3[i] = 0;
            }
        }

        var c = scratchpad.colorArray;
        c[0] = c0;
        c[1] = c1;
        c[2] = c2;
        c[3] = c3;

        // ((1 << 2) - 1) === 3;
        var row, dest, color;
        if (isDXT1)
        {
            for (i = 0; i < 4; i += 1)
            {
                row = data[src + i];
                dest = out[i];
                dest[0] = c[(row)      & 3];
                dest[1] = c[(row >> 2) & 3];
                dest[2] = c[(row >> 4) & 3];
                dest[3] = c[(row >> 6) & 3];
            }
        }
        else
        {
            for (i = 0; i < 4; i += 1)
            {
                row = data[src + i];
                dest = out[i];

                color = c[(row)      & 3];
                dest[0][0] = color[0];
                dest[0][1] = color[1];
                dest[0][2] = color[2];
                dest[0][3] = color[3];

                color = c[(row >> 2) & 3];
                dest[1][0] = color[0];
                dest[1][1] = color[1];
                dest[1][2] = color[2];
                dest[1][3] = color[3];

                color = c[(row >> 4) & 3];
                dest[2][0] = color[0];
                dest[2][1] = color[1];
                dest[2][2] = color[2];
                dest[2][3] = color[3];

                color = c[(row >> 6) & 3];
                dest[3][0] = color[0];
                dest[3][1] = color[1];
                dest[3][2] = color[2];
                dest[3][3] = color[3];
            }
        }
        /*jshint bitwise: true*/
    }

    decodeDXT3Alpha(data, src, out)
    {
        /*jshint bitwise: false*/
        // ((1 << 4) - 1) === 15;
        for (var i = 0; i < 4; i += 1)
        {
            var row = ((data[src + 1] << 8) | data[src]);
            src += 2;
            var dest = out[i];
            if (row)
            {
                dest[0][3] = ((row)       & 15) * (255 / 15);
                dest[1][3] = ((row >> 4)  & 15) * (255 / 15);
                dest[2][3] = ((row >> 8)  & 15) * (255 / 15);
                dest[3][3] = ((row >> 12) & 15) * (255 / 15);
            }
            else
            {
                dest[0][3] = 0;
                dest[1][3] = 0;
                dest[2][3] = 0;
                dest[3][3] = 0;
            }
        }
        /*jshint bitwise: true*/
    }

    decodeDXT5Alpha(data, src, out, scratchpad)
    {
        var a0 = data[src];
        src += 1;
        var a1 = data[src];
        src += 1;

        /*jshint bitwise: false*/
        var a = scratchpad.alphaArray;

        a[0] = a0;
        a[1] = a1;
        if (a0 > a1)
        {
            a[2] = ((((a0 * 6) + (a1 * 1)) / 7) | 0);
            a[3] = ((((a0 * 5) + (a1 * 2)) / 7) | 0);
            a[4] = ((((a0 * 4) + (a1 * 3)) / 7) | 0);
            a[5] = ((((a0 * 3) + (a1 * 4)) / 7) | 0);
            a[6] = ((((a0 * 2) + (a1 * 5)) / 7) | 0);
            a[7] = ((((a0 * 1) + (a1 * 6)) / 7) | 0);
        }
        else if (a0 < a1)
        {
            a[2] = ((((a0 * 4) + (a1 * 1)) / 5) | 0);
            a[3] = ((((a0 * 3) + (a1 * 2)) / 5) | 0);
            a[4] = ((((a0 * 2) + (a1 * 3)) / 5) | 0);
            a[5] = ((((a0 * 1) + (a1 * 4)) / 5) | 0);
            a[6] = 0;
            a[7] = 255;
        }
        else //if (a0 === a1)
        {
            a[2] = a0;
            a[3] = a0;
            a[4] = a0;
            a[5] = a0;
            a[6] = 0;
            a[7] = 255;
        }

        // ((1 << 3) - 1) === 7
        var dest;
        for (var i = 0; i < 2; i += 1)
        {
            var value = (data[src] | (data[src + 1] << 8) | (data[src +  2] << 16));
            src += 3;
            dest = out[(i * 2)];
            dest[0][3] = a[(value)      & 7];
            dest[1][3] = a[(value >> 3) & 7];
            dest[2][3] = a[(value >> 6) & 7];
            dest[3][3] = a[(value >> 9) & 7];
            dest = out[(i * 2) + 1];
            dest[0][3] = a[(value >> 12) & 7];
            dest[1][3] = a[(value >> 15) & 7];
            dest[2][3] = a[(value >> 18) & 7];
            dest[3][3] = a[(value >> 21) & 7];
        }
        /*jshint bitwise: true*/
    }

    convertDXT1ToRGBA(data)
    {
        var decodeColor = this.decodeColor;

        var scratchpad = { cache: [new Uint8Array(4), new Uint8Array(4), new Uint8Array(4), new Uint8Array(4)],
                           colorArray: new Array(4)
                         };

        var encode;
        if (this.hasDXT1Alpha(data))
        {
            this.format = this.gd.PIXELFORMAT_R5G5B5A1;
            encode = this.encodeR5G5B5A1;
        }
        else
        {
            this.format = this.gd.PIXELFORMAT_R5G6B5;
            encode = this.encodeR5G6B5;
        }

        data = this.convertToRGBA16(data, function decodeDXT1(data, src, out) {
            decodeColor(data, src, true, out, scratchpad);
        }, encode, 8);
        return data;
    }

    convertDXT3ToRGBA(data)
    {
        var decodeColor = this.decodeColor;
        var decodeDXT3Alpha = this.decodeDXT3Alpha;
        var scratchpad = { cache: [new Uint8Array(4), new Uint8Array(4), new Uint8Array(4), new Uint8Array(4)],
                           colorArray: new Array(4)
                         };
        data = this.convertToRGBA16(data, function decodeDXT3(data, src, out) {
            decodeColor(data, (src + 8), false, out, scratchpad);
            decodeDXT3Alpha(data, src, out);
        }, this.encodeR4G4B4A4, 16);
        this.format = this.gd.PIXELFORMAT_R4G4B4A4;
        return data;
    }

    convertDXT5ToRGBA(data)
    {
        var decodeColor = this.decodeColor;
        var decodeDXT5Alpha = this.decodeDXT5Alpha;
        var scratchpad = { cache: [new Uint8Array(4), new Uint8Array(4), new Uint8Array(4), new Uint8Array(4)],
                           colorArray: new Array(4),
                           alphaArray: new Uint8Array(8)
                         };
        data = this.convertToRGBA16(data, function decodeDXT5(data, src, out) {
            decodeColor(data, (src + 8), false, out, scratchpad);
            decodeDXT5Alpha(data, src, out, scratchpad);
        }, this.encodeR4G4B4A4, 16);
        this.format = this.gd.PIXELFORMAT_R4G4B4A4;
        return data;
    }

    convertToRGBA32(data, decode, srcStride)
    {
        //var bpp = 4;
        var level;
        var width = this.width;
        var height = this.height;
        var numLevels = this.numLevels;
        var numFaces = this.numFaces;

        /*jshint bitwise: false*/
        var numPixels = 0;
        for (level = 0; level < numLevels; level += 1)
        {
            numPixels += (width * height);
            width = (width > 1 ? (width >> 1) : 1);
            height = (height > 1 ? (height >> 1) : 1);
        }

        var dst = new Uint8Array(numPixels * 4 * numFaces);

        var src = 0, dest = 0;

        var color = [[new Uint8Array(4), new Uint8Array(4), new Uint8Array(4), new Uint8Array(4)],
                     [new Uint8Array(4), new Uint8Array(4), new Uint8Array(4), new Uint8Array(4)],
                     [new Uint8Array(4), new Uint8Array(4), new Uint8Array(4), new Uint8Array(4)],
                     [new Uint8Array(4), new Uint8Array(4), new Uint8Array(4), new Uint8Array(4)]
                    ];
        for (var face = 0; face < numFaces; face += 1)
        {
            width = this.width;
            height = this.height;
            for (var n = 0; n < numLevels; n += 1)
            {
                var numColumns = (width > 4 ? 4 : width);
                var numLines = (height > 4 ? 4 : height);
                var heightInBlocks = ((height + 3) >> 2);
                var widthInBlocks = ((width + 3) >> 2);
                var desinationStride = (width * 4);
                var desinationLineStride = (numColumns * 4);
                var desinationBlockStride = (desinationStride * (numLines - 1));
                for (var y = 0; y < heightInBlocks; y += 1)
                {
                    for (var x = 0; x < widthInBlocks; x += 1)
                    {
                        decode(data, src, color);
                        var destLine = dest;
                        for (var line = 0; line < numLines; line += 1)
                        {
                            var colorLine = color[line];
                            var destRGBA = destLine;
                            for (var i = 0 ; i < numColumns; i += 1)
                            {
                                var rgba = colorLine[i];
                                dst[destRGBA]     = rgba[0];
                                dst[destRGBA + 1] = rgba[1];
                                dst[destRGBA + 2] = rgba[2];
                                dst[destRGBA + 3] = rgba[3];
                                destRGBA += 4;
                            }
                            destLine += desinationStride;
                        }
                        src += srcStride;
                        dest += desinationLineStride;
                    }
                    dest += desinationBlockStride;
                }

                width = (width > 1 ? (width >> 1) : 1);
                height = (height > 1 ? (height >> 1) : 1);
            }
        }
        /*jshint bitwise: true*/

        return dst;
    }

    hasDXT1Alpha(data)
    {
        var length = data.length;
        var n, i, row;
        for (n = 0; n < length; n += 8)
        {
            var col0 = ((data[n + 1] << 8) | data[n]);
            var col1 = ((data[n + 3] << 8) | data[n + 2]);
            if (col0 <= col1)
            {
                for (i = 0; i < 4; i += 1)
                {
                    row = data[n + 4 + i];
                    if (row === 0)
                    {
                        continue;
                    }
                    if (((row)      & 3) === 3 ||
                        ((row >> 2) & 3) === 3 ||
                        ((row >> 4) & 3) === 3 ||
                        ((row >> 6) & 3) === 3)
                    {
                        return true;
                    }
                }
            }
        }
        return false;
    }

    encodeR5G6B5(rgba)
    {
        return (((rgba[2] & 0xf8) >>> 3) |
                ((rgba[1] & 0xfc) << 3) |
                ((rgba[0] & 0xf8) << 8));
    }

    encodeR5G5B5A1(rgba)
    {
        return ((rgba[3] >>> 7) |
                ((rgba[2] & 0xf8) >>> 2) |
                ((rgba[1] & 0xf8) << 3) |
                ((rgba[0] & 0xf8) << 8));
    }

    encodeR4G4B4A4(rgba)
    {
        return ((rgba[3] >>> 4) |
                (rgba[2] & 0xf0) |
                ((rgba[1] & 0xf0) << 4) |
                ((rgba[0] & 0xf0) << 8));
    }

    convertToRGBA16(data, decode, encode, srcStride)
    {
        //var bpp = 2;
        var level;
        var width = this.width;
        var height = this.height;
        var numLevels = this.numLevels;
        var numFaces = this.numFaces;

        /*jshint bitwise: false*/
        var numPixels = 0;
        for (level = 0; level < numLevels; level += 1)
        {
            numPixels += (width * height);
            width = (width > 1 ? (width >> 1) : 1);
            height = (height > 1 ? (height >> 1) : 1);
        }

        var dst = new Uint16Array(numPixels * 1 * numFaces);

        var src = 0, dest = 0;

        var color = [[new Uint8Array(4), new Uint8Array(4), new Uint8Array(4), new Uint8Array(4)],
                     [new Uint8Array(4), new Uint8Array(4), new Uint8Array(4), new Uint8Array(4)],
                     [new Uint8Array(4), new Uint8Array(4), new Uint8Array(4), new Uint8Array(4)],
                     [new Uint8Array(4), new Uint8Array(4), new Uint8Array(4), new Uint8Array(4)]
                    ];
        for (var face = 0; face < numFaces; face += 1)
        {
            width = this.width;
            height = this.height;
            for (var n = 0; n < numLevels; n += 1)
            {
                var numColumns = (width > 4 ? 4 : width);
                var numLines = (height > 4 ? 4 : height);
                var heightInBlocks = ((height + 3) >> 2);
                var widthInBlocks = ((width + 3) >> 2);
                var desinationStride = (width * 1);
                var desinationLineStride = (numColumns * 1);
                var desinationBlockStride = (desinationStride * (numLines - 1));
                for (var y = 0; y < heightInBlocks; y += 1)
                {
                    for (var x = 0; x < widthInBlocks; x += 1)
                    {
                        decode(data, src, color);
                        var destLine = dest;
                        for (var line = 0; line < numLines; line += 1)
                        {
                            var colorLine = color[line];
                            var destRGBA = destLine;
                            for (var i = 0 ; i < numColumns; i += 1)
                            {
                                var rgba = colorLine[i];
                                dst[destRGBA] = encode(rgba);
                                destRGBA += 1;
                            }
                            destLine += desinationStride;
                        }
                        src += srcStride;
                        dest += desinationLineStride;
                    }
                    dest += desinationBlockStride;
                }

                width = (width > 1 ? (width >> 1) : 1);
                height = (height > 1 ? (height >> 1) : 1);
            }
        }
        /*jshint bitwise: true*/

        return dst;
    }

    // Constructor function
    static create(params: any): DDSLoader
    {
        var loader = new DDSLoader();
        loader.gd = params.gd;
        loader.onload = params.onload;
        loader.onerror = params.onerror;

        /*jshint bitwise: false*/
        function MAKEFOURCC(c0, c1, c2, c3)
        {
            return (c0.charCodeAt(0) +
                    (c1.charCodeAt(0) * 256) +
                    (c2.charCodeAt(0) * 65536) +
                    (c3.charCodeAt(0) * 16777216));
        }
        /*jshint bitwise: true*/
        loader.FOURCC_ATI1 = MAKEFOURCC('A', 'T', 'I', '1');
        loader.FOURCC_ATI2 = MAKEFOURCC('A', 'T', 'I', '2');
        loader.FOURCC_RXGB = MAKEFOURCC('R', 'X', 'G', 'B');

        var src = params.src;
        if (src)
        {
            loader.src = src;
            var xhr;
            if (window.XMLHttpRequest)
            {
<<<<<<< HEAD
                xhr = new window.XMLHttpRequest();
=======
                params.onerror(0);
>>>>>>> b302ea0b
            }
            else if (window.ActiveXObject)
            {
                xhr = new window.ActiveXObject("Microsoft.XMLHTTP");
            }
            else
            {
                if (params.onerror)
                {
<<<<<<< HEAD
                    params.onerror("No XMLHTTPRequest object could be created");
                }
                return null;
            }
=======
                    var xhrStatus = xhr.status;
                    var xhrStatusText = xhr.status !== 0 && xhr.statusText || 'No connection';
                    // Fix for loading from file
                    if (xhrStatus === 0 &&
                        (window.location.protocol === "file:" ||
                         window.location.protocol === "chrome-extension:"))
                    {
                        xhrStatus = 200;
                    }

                    // Sometimes the browser sets status to 200 OK when the connection is closed
                    // before the message is sent (weird!).
                    // In order to address this we fail any completely empty responses.
                    // Hopefully, nobody will get a valid response with no headers and no body!
                    if (xhr.getAllResponseHeaders() === "")
                    {
                        var noBody;
                        if (xhr.responseType === "arraybuffer")
                        {
                            noBody = !xhr.response;
                        }
                        else if (xhr.mozResponseArrayBuffer)
                        {
                            noBody = !xhr.mozResponseArrayBuffer;
                        }
                        else
                        {
                            noBody = !xhr.responseText;
                        }
                        if (noBody)
                        {
                            if (loader.onerror)
                            {
                                loader.onerror(0);
                            }
                        }
                        // break circular reference
                        xhr.onreadystatechange = null;
                        xhr = null;
                        return;
                    }
>>>>>>> b302ea0b

            xhr.onreadystatechange = function () {
                if (xhr.readyState === 4)
                {
                    if (!TurbulenzEngine || !TurbulenzEngine.isUnloading())
                    {
                        var xhrStatus = xhr.status;
                        var xhrStatusText = xhr.status !== 0 && xhr.statusText || 'No connection';

                        // Sometimes the browser sets status to 200 OK when the connection is closed
                        // before the message is sent (weird!).
                        // In order to address this we fail any completely empty responses.
                        // Hopefully, nobody will get a valid response with no headers and no body!
                        if (xhr.getAllResponseHeaders() === "" && xhr.responseText === "" && xhrStatus === 200 && xhrStatusText === 'OK')
                        {
                            loader.onload('', 0);
                            return;
                        }

                        if (xhrStatus === 200 || xhrStatus === 0)
                        {
                            var buffer;
                            if (xhr.responseType === "arraybuffer")
                            {
                                buffer = xhr.response;
                            }
                            else if (xhr.mozResponseArrayBuffer)
                            {
                                buffer = xhr.mozResponseArrayBuffer;
                            }
                            else //if (xhr.responseText !== null)
                            {
                                /*jshint bitwise: false*/
                                var text = xhr.responseText;
                                var numChars = text.length;
                                buffer = [];
                                buffer.length = numChars;
                                for (var i = 0; i < numChars; i += 1)
                                {
                                    buffer[i] = (text.charCodeAt(i) & 0xff);
                                }
                                /*jshint bitwise: true*/
                            }

<<<<<<< HEAD
                            // Fix for loading from file
                            if (xhrStatus === 0 && window.location.protocol === "file:")
                            {
                                xhrStatus = 200;
                            }

                            loader.processBytes(new Uint8Array(buffer));
                            if (loader.data)
=======
                        loader.processBytes(new Uint8Array(buffer));
                        if (loader.data)
                        {
                            if (loader.onload)
>>>>>>> b302ea0b
                            {
                                if (loader.onload)
                                {
                                    loader.onload(loader.data, loader.width, loader.height, loader.format,
                                                  loader.numLevels, (loader.numFaces > 1), loader.depth,
                                                  xhrStatus);
                                }
                            }
                            else
                            {
                                if (loader.onerror)
                                {
                                    loader.onerror();
                                }
                            }
                        }
                        else
                        {
                            if (loader.onerror)
                            {
                                loader.onerror(xhrStatus);
                            }
                        }
                    }
<<<<<<< HEAD
                    // break circular reference
                    xhr.onreadystatechange = null;
                    xhr = null;
=======
                    else
                    {
                        if (loader.onerror)
                        {
                            loader.onerror(xhrStatus);
                        }
                    }
>>>>>>> b302ea0b
                }
            };
            xhr.open("GET", params.src, true);
            if (xhr.hasOwnProperty && xhr.hasOwnProperty("responseType"))
            {
                xhr.responseType = "arraybuffer";
            }
            else if (xhr.overrideMimeType)
            {
                xhr.overrideMimeType("text/plain; charset=x-user-defined");
            }
            else
            {
                xhr.setRequestHeader("Content-Type", "text/plain; charset=x-user-defined");
            }
            xhr.send(null);
        }
        else
        {
            loader.processBytes(<any[]>(params.data));
            if (loader.data)
            {
<<<<<<< HEAD
                if (loader.onload)
                {
                    loader.onload(loader.data, loader.width, loader.height, loader.format,
                                  loader.numLevels, (loader.numFaces > 1), loader.depth);
                }
            }
            else
            {
                if (loader.onerror)
                {
                    loader.onerror();
                }
=======
                loader.onerror(0);
>>>>>>> b302ea0b
            }
        }

        return loader;
    }
}

// surface description flags
DDSLoader.prototype.DDSF_CAPS               = 0x00000001;
DDSLoader.prototype.DDSF_HEIGHT             = 0x00000002;
DDSLoader.prototype.DDSF_WIDTH              = 0x00000004;
DDSLoader.prototype.DDSF_PITCH              = 0x00000008;
DDSLoader.prototype.DDSF_PIXELFORMAT        = 0x00001000;
DDSLoader.prototype.DDSF_MIPMAPCOUNT        = 0x00020000;
DDSLoader.prototype.DDSF_LINEARSIZE         = 0x00080000;
DDSLoader.prototype.DDSF_DEPTH              = 0x00800000;

// pixel format flags
DDSLoader.prototype.DDSF_ALPHAPIXELS        = 0x00000001;
DDSLoader.prototype.DDSF_FOURCC             = 0x00000004;
DDSLoader.prototype.DDSF_RGB                = 0x00000040;
DDSLoader.prototype.DDSF_RGBA               = 0x00000041;

// dwCaps1 flags
DDSLoader.prototype.DDSF_COMPLEX            = 0x00000008;
DDSLoader.prototype.DDSF_TEXTURE            = 0x00001000;
DDSLoader.prototype.DDSF_MIPMAP             = 0x00400000;

// dwCaps2 flags
DDSLoader.prototype.DDSF_CUBEMAP            = 0x00000200;
DDSLoader.prototype.DDSF_CUBEMAP_POSITIVEX  = 0x00000400;
DDSLoader.prototype.DDSF_CUBEMAP_NEGATIVEX  = 0x00000800;
DDSLoader.prototype.DDSF_CUBEMAP_POSITIVEY  = 0x00001000;
DDSLoader.prototype.DDSF_CUBEMAP_NEGATIVEY  = 0x00002000;
DDSLoader.prototype.DDSF_CUBEMAP_POSITIVEZ  = 0x00004000;
DDSLoader.prototype.DDSF_CUBEMAP_NEGATIVEZ  = 0x00008000;
DDSLoader.prototype.DDSF_CUBEMAP_ALL_FACES  = 0x0000FC00;
DDSLoader.prototype.DDSF_VOLUME             = 0x00200000;

// compressed texture types
DDSLoader.prototype.FOURCC_UNKNOWN          =  0;

DDSLoader.prototype.FOURCC_R8G8B8           =  20;
DDSLoader.prototype.FOURCC_A8R8G8B8         =  21;
DDSLoader.prototype.FOURCC_X8R8G8B8         =  22;
DDSLoader.prototype.FOURCC_R5G6B5           =  23;
DDSLoader.prototype.FOURCC_X1R5G5B5         =  24;
DDSLoader.prototype.FOURCC_A1R5G5B5         =  25;
DDSLoader.prototype.FOURCC_A4R4G4B4         =  26;
DDSLoader.prototype.FOURCC_R3G3B2           =  27;
DDSLoader.prototype.FOURCC_A8               =  28;
DDSLoader.prototype.FOURCC_A8R3G3B2         =  29;
DDSLoader.prototype.FOURCC_X4R4G4B4         =  30;
DDSLoader.prototype.FOURCC_A2B10G10R10      =  31;
DDSLoader.prototype.FOURCC_A8B8G8R8         =  32;
DDSLoader.prototype.FOURCC_X8B8G8R8         =  33;
DDSLoader.prototype.FOURCC_G16R16           =  34;
DDSLoader.prototype.FOURCC_A2R10G10B10      =  35;
DDSLoader.prototype.FOURCC_A16B16G16R16     =  36;

DDSLoader.prototype.FOURCC_L8               =  50;
DDSLoader.prototype.FOURCC_A8L8             =  51;
DDSLoader.prototype.FOURCC_A4L4             =  52;
DDSLoader.prototype.FOURCC_DXT1             =  0x31545844; //(MAKEFOURCC('D','X','T','1'))
DDSLoader.prototype.FOURCC_DXT2             =  0x32545844; //(MAKEFOURCC('D','X','T','1'))
DDSLoader.prototype.FOURCC_DXT3             =  0x33545844; //(MAKEFOURCC('D','X','T','3'))
DDSLoader.prototype.FOURCC_DXT4             =  0x34545844; //(MAKEFOURCC('D','X','T','3'))
DDSLoader.prototype.FOURCC_DXT5             =  0x35545844; //(MAKEFOURCC('D','X','T','5'))

DDSLoader.prototype.FOURCC_D16_LOCKABLE     =  70;
DDSLoader.prototype.FOURCC_D32              =  71;
DDSLoader.prototype.FOURCC_D24X8            =  77;
DDSLoader.prototype.FOURCC_D16              =  80;

DDSLoader.prototype.FOURCC_D32F_LOCKABLE    =  82;

DDSLoader.prototype.FOURCC_L16              =  81;

// Floating point surface formats

// s10e5 formats (16-bits per channel)
DDSLoader.prototype.FOURCC_R16F             = 111;
DDSLoader.prototype.FOURCC_G16R16F          = 112;
DDSLoader.prototype.FOURCC_A16B16G16R16F    = 113;

// IEEE s23e8 formats (32-bits per channel)
DDSLoader.prototype.FOURCC_R32F             = 114;
DDSLoader.prototype.FOURCC_G32R32F          = 115;
DDSLoader.prototype.FOURCC_A32B32G32R32F    = 116;

DDSLoader.prototype.BGRPIXELFORMAT_B5G6R5   = 1;
DDSLoader.prototype.BGRPIXELFORMAT_B8G8R8A8 = 2;
DDSLoader.prototype.BGRPIXELFORMAT_B8G8R8   = 3;<|MERGE_RESOLUTION|>--- conflicted
+++ resolved
@@ -1014,11 +1014,7 @@
             var xhr;
             if (window.XMLHttpRequest)
             {
-<<<<<<< HEAD
                 xhr = new window.XMLHttpRequest();
-=======
-                params.onerror(0);
->>>>>>> b302ea0b
             }
             else if (window.ActiveXObject)
             {
@@ -1028,21 +1024,26 @@
             {
                 if (params.onerror)
                 {
-<<<<<<< HEAD
-                    params.onerror("No XMLHTTPRequest object could be created");
+                    params.onerror(0);
                 }
                 return null;
             }
-=======
-                    var xhrStatus = xhr.status;
-                    var xhrStatusText = xhr.status !== 0 && xhr.statusText || 'No connection';
-                    // Fix for loading from file
-                    if (xhrStatus === 0 &&
-                        (window.location.protocol === "file:" ||
-                         window.location.protocol === "chrome-extension:"))
+
+            xhr.onreadystatechange = function () {
+                if (xhr.readyState === 4)
+                {
+                    if (!TurbulenzEngine || !TurbulenzEngine.isUnloading())
                     {
-                        xhrStatus = 200;
-                    }
+                        var xhrStatus = xhr.status;
+                        var xhrStatusText = xhr.status !== 0 && xhr.statusText || 'No connection';
+
+                        // Fix for loading from file
+                        if (xhrStatus === 0 &&
+                            (window.location.protocol === "file:" ||
+                             window.location.protocol === "chrome-extension:"))
+                        {
+                            xhrStatus = 200;
+                        }
 
                     // Sometimes the browser sets status to 200 OK when the connection is closed
                     // before the message is sent (weird!).
@@ -1075,25 +1076,6 @@
                         xhr = null;
                         return;
                     }
->>>>>>> b302ea0b
-
-            xhr.onreadystatechange = function () {
-                if (xhr.readyState === 4)
-                {
-                    if (!TurbulenzEngine || !TurbulenzEngine.isUnloading())
-                    {
-                        var xhrStatus = xhr.status;
-                        var xhrStatusText = xhr.status !== 0 && xhr.statusText || 'No connection';
-
-                        // Sometimes the browser sets status to 200 OK when the connection is closed
-                        // before the message is sent (weird!).
-                        // In order to address this we fail any completely empty responses.
-                        // Hopefully, nobody will get a valid response with no headers and no body!
-                        if (xhr.getAllResponseHeaders() === "" && xhr.responseText === "" && xhrStatus === 200 && xhrStatusText === 'OK')
-                        {
-                            loader.onload('', 0);
-                            return;
-                        }
 
                         if (xhrStatus === 200 || xhrStatus === 0)
                         {
@@ -1120,21 +1102,8 @@
                                 /*jshint bitwise: true*/
                             }
 
-<<<<<<< HEAD
-                            // Fix for loading from file
-                            if (xhrStatus === 0 && window.location.protocol === "file:")
-                            {
-                                xhrStatus = 200;
-                            }
-
                             loader.processBytes(new Uint8Array(buffer));
                             if (loader.data)
-=======
-                        loader.processBytes(new Uint8Array(buffer));
-                        if (loader.data)
-                        {
-                            if (loader.onload)
->>>>>>> b302ea0b
                             {
                                 if (loader.onload)
                                 {
@@ -1147,7 +1116,7 @@
                             {
                                 if (loader.onerror)
                                 {
-                                    loader.onerror();
+                                    loader.onerror(xhrStatus);
                                 }
                             }
                         }
@@ -1159,19 +1128,9 @@
                             }
                         }
                     }
-<<<<<<< HEAD
                     // break circular reference
                     xhr.onreadystatechange = null;
                     xhr = null;
-=======
-                    else
-                    {
-                        if (loader.onerror)
-                        {
-                            loader.onerror(xhrStatus);
-                        }
-                    }
->>>>>>> b302ea0b
                 }
             };
             xhr.open("GET", params.src, true);
@@ -1194,7 +1153,6 @@
             loader.processBytes(<any[]>(params.data));
             if (loader.data)
             {
-<<<<<<< HEAD
                 if (loader.onload)
                 {
                     loader.onload(loader.data, loader.width, loader.height, loader.format,
@@ -1205,11 +1163,8 @@
             {
                 if (loader.onerror)
                 {
-                    loader.onerror();
+                    loader.onerror(0);
                 }
-=======
-                loader.onerror(0);
->>>>>>> b302ea0b
             }
         }
 
