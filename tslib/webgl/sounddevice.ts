--- conflicted
+++ resolved
@@ -161,19 +161,7 @@
                     {
                         if (xhr.readyState === 4)
                         {
-<<<<<<< HEAD
                             if (!TurbulenzEngine || !TurbulenzEngine.isUnloading())
-=======
-                            var xhrStatus = xhr.status;
-                            var xhrStatusText = (xhrStatus !== 0 && xhr.statusText || 'No connection');
-                            var response = xhr.response;
-
-                            // Sometimes the browser sets status to 200 OK when the connection is closed
-                            // before the message is sent (weird!).
-                            // In order to address this we fail any completely empty responses.
-                            // Hopefully, nobody will get a valid response with no headers and no body!
-                            if (xhr.getAllResponseHeaders() === "" && !response)
->>>>>>> b302ea0b
                             {
                                 var xhrStatus = xhr.status;
                                 var xhrStatusText = (xhrStatus !== 0 && xhr.statusText || 'No connection');
@@ -183,16 +171,12 @@
                                 // before the message is sent (weird!).
                                 // In order to address this we fail any completely empty responses.
                                 // Hopefully, nobody will get a valid response with no headers and no body!
-                                if (xhr.getAllResponseHeaders() === "" && !response && xhrStatus === 200 && xhrStatusText === 'OK')
+                                if (xhr.getAllResponseHeaders() === "" && !response)
                                 {
-<<<<<<< HEAD
                                     if (onload)
                                     {
-                                        onload(null);
+                                        onload(null, 0);
                                     }
-=======
-                                    onload(null, 0);
->>>>>>> b302ea0b
                                 }
                                 else if (xhrStatus === 200 || xhrStatus === 0)
                                 {
@@ -208,22 +192,10 @@
                                 }
                                 else
                                 {
-<<<<<<< HEAD
                                     if (onload)
                                     {
-                                        onload(null);
+                                        onload(null, xhrStatus);
                                     }
-=======
-                                    var buffer = audioContext.createBuffer(response, false);
-                                    bufferCreated(buffer);
-                                }
-                            }
-                            else
-                            {
-                                if (onload)
-                                {
-                                    onload(null, xhrStatus);
->>>>>>> b302ea0b
                                 }
                             }
                             // break circular reference
@@ -1047,15 +1019,7 @@
                 bufferNode.loop = looping;
                 if (bufferNode.playbackRate)
                 {
-<<<<<<< HEAD
                     bufferNode.playbackRate.value = pitch;
-=======
-                    debug.assert(source.relative &&
-                                 position[0] === 0 &&
-                                 position[1] === 0 &&
-                                 position[2] === 0,
-                                 "Stereo sounds only supported for relative sources at origin!");
->>>>>>> b302ea0b
                 }
                 bufferNode.connect(gainNode);
 
@@ -1070,7 +1034,7 @@
                                      position[0] === 0 &&
                                      position[1] === 0 &&
                                      position[2] === 0,
-                                     "Stereo sounds only supported for relatative sources at origin!");
+                                     "Stereo sounds only supported for relative sources at origin!");
                     }
                 }
                 else
