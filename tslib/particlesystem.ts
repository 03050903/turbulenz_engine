// Copyright (c) 2013-2014 Turbulenz Limited

/*global debug: false*/
/*global Float32Array: false*/
/*global Uint8Array: false*/
/*global Uint16Array: false*/
/*global Uint32Array: false*/
/*global VMath: false*/
/*global GraphicsDevice: false*/
/*global ShaderManager: false*/
/*global Technique: false*/
/*global TechniqueParameters: false*
/*global Geometry: false*/
/*global Material: false*/
/*global Surface: false*/
/*global SceneNode: false*/
/*global DrawParameters: false*/

"use strict";

// Array<number> | Float32Array
interface FloatArray
{
    [index: number]: number;
    length: number;
}

//
// TextureEncode
//
// Used to encode/decode floats/vectors into pivel values for texture storage.
// Analogous to methods of particles-commmon.cgh
//
class TextureEncode
{
    static version = 1;

    // f in [0,1) map to 8bit integer value.
    // Note: Can represent 0.5 exactly.
    static encodeByteUnsignedFloat(f: number): number
    {
        return f <= 0.0 ? 0x00
             : f >= 1.0 ? 0xff
             : ((f * 256.0) | 0);
    }
    static decodeByteUnsignedFloat(v: number): number
    {
        return (v / 256.0);
    }

    // f in [-1,1) map to 8bit integer value.
    // Note: Can represent 0.0 exactly.
    static encodeByteSignedFloat(f: number): number
    {
        return this.encodeByteUnsignedFloat((f + 1.0) * 0.5);
    }
    static decodeByteSignedFloat(v: number): number
    {
        return (TextureEncode.decodeByteUnsignedFloat(v) * 2.0) - 1.0;
    }

    // f in [0,1) map to 16bit integer value.
    // Note: Can represent 0.5 exactly.
    static encodeHalfUnsignedFloat(f: number): number
    {
        if (f <= 0.0)
        {
            return 0x0000;
        }
        else if (f >= 1.0)
        {
            return 0xffff;
        }
        else
        {
            var x = ((f * 256.0) % 1.0) * 256.0;
            var y = (f % 1.0) * 256.0;
            y -= x / 256.0;
            return (x | (y << 8));
        }
    }
    static decodeHalfUnsignedFloat(v: number): number
    {
        var x = (v & 0xff);
        var y = (v >>> 8);
        return (x / 65536.0) + (y / 256.0);
    }

    // f in [-1,1) map to 16bit integer value.
    // Note: Can represent 0.0 exactly.
    static encodeHalfSignedFloat(f: number): number
    {
        return TextureEncode.encodeHalfUnsignedFloat((f + 1.0) * 0.5);
    }
    static decodeHalfSignedFloat(v: number): number
    {
        return (TextureEncode.decodeHalfUnsignedFloat(v) * 2.0) - 1.0;
    }

    // f in [0,1) map to 32bit integer value.
    // Note: Can represent 0.5 exactly.
    static encodeUnsignedFloat(f: number): number
    {
        if (f <= 0.0)
        {
            return 0x00000000;
        }
        else if (f >= 1.0)
        {
            return -1; // 0xffffffff does not give -1 in JS due to not having a real int32 type.
        }
        else
        {
            var x = ((f * 16777216.0) % 1.0) * 256.0;
            var y = ((f * 65536.0) % 1.0) * 256.0;
            var z = ((f * 256.0) % 1.0) * 256.0;
            var w = (f % 1.0) * 256.0;
            w -= z / 256.0;
            z -= y / 256.0;
            y -= x / 256.0;
            return (x | (y << 8) | (z << 16) | (w << 24));
        }
    }
    static decodeUnsignedFloat(v: number): number
    {
        var x = (v & 0xff);
        var y = (v >>> 8) & 0xff;
        var z = (v >>> 16) & 0xff;
        var w = (v >>> 24);
        return (x / 4294967296.0) + (y / 16777216.0) + (z / 65536.0) + (w / 256.0);
    }

    // f in [-1,1) map to 32bit integer value.
    // Note: Can represent 0.0 exactly.
    static encodeSignedFloat(f: number): number
    {
        return TextureEncode.encodeUnsignedFloat((f + 1.0) * 0.5);
    }
    static decodeSignedFloat(v: number): number
    {
        return (TextureEncode.decodeUnsignedFloat(v) * 2.0) - 1.0;
    }

    // v in [0,1]*4 map to 32bit integer value.
    // Note: Cannot represent 0.5's exactly, but does encode 1.0's.
    static encodeUnsignedFloat4(v: FloatArray): number
    {
        var x = v[0];
        var y = v[1];
        var z = v[2];
        var w = v[3];
        x = (x < 0.0 ? 0.0 : x > 1.0 ? 1.0 : x) * 0xff;
        y = (y < 0.0 ? 0.0 : y > 1.0 ? 1.0 : y) * 0xff;
        z = (z < 0.0 ? 0.0 : z > 1.0 ? 1.0 : z) * 0xff;
        w = (w < 0.0 ? 0.0 : w > 1.0 ? 1.0 : w) * 0xff;
        return (x | (y << 8) | (z << 16) | (w << 24));
    }
    static decodeUnsignedFloat4(v: number, dst?: FloatArray): FloatArray
    {
        if (dst === undefined)
        {
            dst = VMath.v4BuildZero();
        }
        dst[0] = (v & 0xff) / 0xff;
        dst[1] = ((v >>> 8) & 0xff) / 0xff;
        dst[2] = ((v >>> 16) & 0xff) / 0xff;
        dst[3] = (v >>> 24) / 0xff;
        return dst;
    }

    // v in [0,1)*2 map to 32bit integer value.
    // Note: Can represent 0.5's exactly.
    static encodeUnsignedFloat2(v: FloatArray): number
    {
        var x = TextureEncode.encodeHalfUnsignedFloat(v[0]);
        var y = TextureEncode.encodeHalfUnsignedFloat(v[1]);
        return (x | (y << 16));
    }
    static encodeUnsignedFloat2xy(x: number, y: number): number
    {
        x = TextureEncode.encodeHalfUnsignedFloat(x);
        y = TextureEncode.encodeHalfUnsignedFloat(y);
        return (x | (y << 16));
    }
    static decodeUnsignedFloat2(v: number, dst?: FloatArray): FloatArray
    {
        if (dst === undefined)
        {
            dst = VMath.v2BuildZero();
        }
        dst[0] = TextureEncode.decodeHalfUnsignedFloat(v & 0xffff);
        dst[1] = TextureEncode.decodeHalfUnsignedFloat(v >>> 16);
        return dst;
    }

    // v in [-1,1)*2 map to 32bit integer value.
    // Note: Can represent 0.0's exactly.
    static encodeSignedFloat2(v: FloatArray): number
    {
        var x = TextureEncode.encodeHalfSignedFloat(v[0]);
        var y = TextureEncode.encodeHalfSignedFloat(v[1]);
        return (x | (y << 16));
    }
    static decodeSignedFloat2(v: number, dst?: FloatArray): FloatArray
    {
        if (dst === undefined)
        {
            dst = VMath.v2BuildZero();
        }
        dst[0] = TextureEncode.decodeHalfSignedFloat(v & 0xffff);
        dst[1] = TextureEncode.decodeHalfSignedFloat(v >>> 16);
        return dst;
    }
}


//
// SizeTree (private type)
//
// A 2D AABB Tree working only with the 'sizes' of boxes rather than extents
// Implemented differently from BoxTree/AABBTree as this tree does not need
// to support overlapping queries, but only a search whose main characteristic
// is to discard AABB's that are too small.
//
interface SizeTreeNode<T>
{
    // Size and associated data
    w: number;
    h: number;

    // leaf only
    data: T;

    // Tree links and sub-tree height
    parent: SizeTreeNode<T>;
    height: number;

    // non-leaf only
    child : Array<SizeTreeNode<T>>; // Pair

    // Tree constraints:
    //
    // data === null <=> child !== null                        (only leaves have data)
    // child !== null => child.length = 2 and they're non-null (every non-leaf has exactly 2 children)
    // height = 1 + max(childs height's)                       (height is valid)
    // (w,h) >= childs (w,h) (considered seperately)           (nodes encompass their children)
    // (w,h) is minimal                                        (nodes are as small as possible to encompass children)
    // abs(child1.height - child2.height) in {-1,0,1}          (tree is balanced)
}
class SizeTree<T>
{
    private root: SizeTreeNode<T>;

    constructor()
    {
        this.root = null;
    }

    private static gen<T>(data: T, w: number, h: number): SizeTreeNode<T>
    {
        return {
            w: w,
            h: h,
            data: data,
            parent: null,
            child: null,
            height: 0
        };
    }

    insert (data: T, w: number, h: number): SizeTreeNode<T>
    {
        var leaf = SizeTree.gen(data, w, h);
        if (!this.root)
        {
            this.root = leaf;
        }
        else
        {
            var node = this.root;
            while (node.child)
            {
                var child0 = node.child[0];
                var child1 = node.child[1];

                // cost of creating a new parent for this node and leaf.
                // cost hueristic defined by sum of node dimensions.
                var ncost = (node.w > leaf.w ? node.w : leaf.w) +
                            (node.h > leaf.h ? node.h : leaf.h);
                // cost of pushing leaf further down the tree.
                var icost = ncost - (node.w + node.h);
                // cost of descending into a particular child.
                var cost0 = (child0.w > leaf.w ? child0.w : leaf.w) +
                            (child0.h > leaf.h ? child0.h : leaf.h) + icost;
                var cost1 = (child1.w > leaf.w ? child1.w : leaf.w) +
                            (child1.h > leaf.h ? child1.h : leaf.h) + icost;
                if (child0.child)
                {
                    cost0 -= (child0.w + child0.h);
                }
                if (child1.child)
                {
                    cost1 -= (child1.w + child1.h);
                }

                if (ncost < cost0 && ncost < cost1)
                {
                    break;
                }
                else
                {
                    // Descend into cheaper child.
                    node = (cost0 < cost1) ? child0 : child1;
                }
            }

            var sibling = node;

            // Create a new parent for sibling and leaf
            var oparent = sibling.parent;
            var nparent = SizeTree.gen(null, (leaf.w > sibling.w ? leaf.w : sibling.w),
                                             (leaf.h > sibling.h ? leaf.h : sibling.h));
            nparent.parent = oparent;
            nparent.height = sibling.height + 1;
            sibling.parent = nparent;
            leaf.parent    = nparent;
            nparent.child  = [sibling, leaf];

            if (oparent)
            {
                // sibling is not the root of tree, set its parent's child ref.
                oparent.child[oparent.child[0] === sibling ? 0 : 1] = nparent;
            }
            else
            {
                // sibiling is the root of tree, set new root.
                this.root = nparent;
            }

            // Adjust ancestor bounds and balance tree
            this.filterUp(nparent);
        }
        return leaf;
    }

    remove(leaf: SizeTreeNode<T>): void
    {
        if (leaf === this.root)
        {
            this.root = null;
        }
        else
        {
            var parent  = leaf.parent;
            var gparent = parent.parent;
            var sibling = parent.child[parent.child[0] === leaf ? 1 : 0];

            if (gparent)
            {
                // destroy parent and connect sibling and gparent.
                gparent.child[gparent.child[0] === parent ? 0 : 1] = sibling;
                sibling.parent = gparent;

                // Adjust ancestor bounds and balance tree
                this.filterUp(gparent);
            }
            else
            {
                this.root = sibling;
                sibling.parent = null;
            }
        }
    }

    private filterUp(node: SizeTreeNode<T>)
    {
        while (node)
        {
            node = this.balance(node);

            var child0 = node.child[0];
            var child1 = node.child[1];
            node.height = 1 + (child0.height > child1.height ? child0.height : child1.height);
            node.w      = (child0.w > child1.w ? child0.w : child1.w);
            node.h      = (child0.h > child1.h ? child0.h : child1.h);

            node = node.parent;
        }
    }

    private balance(node: SizeTreeNode<T>)
    {
        if (!node.child || node.height < 2)
        {
            // sub tree is already balanced.
            return node;
        }
        else
        {
            var child0 = node.child[0];
            var child1 = node.child[1];

            var balance = child1.height - child0.height;
            if (balance >= -1 && balance <= 1)
            {
                // sub tree is already balanced.
                return node;
            }

            // Decide which direction to rotate sub-tree.
            var rotate, other, childN;
            if (balance > 0)
            {
                rotate = child1;
                other  = child0;
                childN = 1;
            }
            else
            {
                rotate = child0;
                other  = child1;
                childN = 0;
            }

            // Rotate sub-tree.
            var grandchild0 = rotate.child[0];
            var grandchild1 = rotate.child[1];

            // swap node with rotate
            rotate.child[1 - childN] = node;
            rotate.parent = node.parent;
            node.parent = rotate;

            // make node's old parent point down to rotate
            // or set new root if appropriate.
            if (rotate.parent)
            {
                rotate.parent.child[rotate.parent.child[0] === node ? 0 : 1] = rotate;
            }
            else
            {
                this.root = rotate;
            }

            // Decide which grandchild to swing.
            var pivot, swing;
            if (grandchild0.height > grandchild1.height)
            {
                pivot = grandchild0;
                swing = grandchild1;
            }
            else
            {
                pivot = grandchild1;
                swing = grandchild0;
            }

            // Swing
            rotate.child[childN] = pivot;
            node.child[childN] = swing;
            swing.parent = node;

            // Recompute bounds and heights
            node.w   = (other.w > swing.w ? other.w : swing.w);
            node.h   = (other.h > swing.h ? other.h : swing.h);
            rotate.w = (node.w  > pivot.w ? node.w  : pivot.w);
            rotate.h = (node.h  > pivot.h ? node.h  : pivot.h);
            node.height   = 1 + (other.height > swing.height ? other.height : swing.height);
            rotate.height = 1 + (node.height  > pivot.height ? node.height  : pivot.height);

            return rotate;
        }
    }

    // Depth first traversal of tree executing lambda for every node
    stack: Array<SizeTreeNode<T>>;
    traverse(lambda: (node: SizeTreeNode<T>) => boolean): void
    {
        this.stack = this.stack || [];
        var stack = this.stack;
        if (this.root)
        {
            stack.push(this.root);
        }
        while (stack.length !== 0)
        {
            var node = stack.pop();
            if (lambda(node) && node.child)
            {
                stack.push(node.child[0]);
                stack.push(node.child[1]);
            }
        }
    }

    // Depth first traversal of tree, searching for a minimum
    // cost leaf of the tree, discarding subtrees that are not
    // at least as wide, and as tall as the given (w,h).
    //
    // Cost function should return null for zero-cost leaf (upon
    // which search will terminate), or any real number.
    searchBestFit(w: number, h: number, getCost: (w: number, h: number, data: T) => number): SizeTreeNode<T>
    {
        this.stack = this.stack || [];
        var stack = this.stack;
        if (this.root)
        {
            stack.push(this.root);
        }

        var minCost = Number.POSITIVE_INFINITY;
        var minLeaf = null;
        while (stack.length !== 0)
        {
            var node = stack.pop();
            if (node.w >= w && node.h >= h)
            {
                if (node.child)
                {
                    stack.push(node.child[0]);
                    stack.push(node.child[1]);
                }
                else
                {
                    var cost = getCost(w, h, node.data);
                    if (cost === null)
                    {
                        // Early exit, got a best fit
                        minLeaf = node;
                        while (stack.length !== 0)
                        {
                            stack.pop();
                        }
                        break;
                    }
                    else if (cost < minCost)
                    {
                        minCost = cost;
                        minLeaf = node;
                    }
                }
            }
        }
        return minLeaf;
    }
}

//
// OnlineTexturePacker
//
// Uses SizeTree to implement a reasonably performant (in terms of packing density) online packing
// algorithm designed for texture packing into shared storage where 'free-ing' allocated regions of
// shared textures is not required and fragmentation as a result can be ignored allowing high performance.
//
// Although intended for use with integer w/h (in which case x/y would also be integer in results)
// There is no reason for this not to be used with any finite strictly positive w/h
//
// The type actually returned from public API:
interface PackedRect
{
    // x,y,w,h of rectangle relative to bin.
    x: number;
    y: number;
    w: number;
    h: number;
    // bin index [0,N) for which texture is used.
    bin: number;
}
class OnlineTexturePacker
{
    // Store for optimised search of available free-space in bins
    private free: SizeTree<PackedRect>;
    // Set of bins (shared textures) 'allocated' for storage by packer
    // (readonly from public api side)
    bins: Array<PackedRect>;

    // Maximum dimensions of a bin.
    // READONLY!!
    maxWidth: number;
    maxHeight: number;

    constructor(maxWidth: number, maxHeight: number)
    {
        this.free = new SizeTree<PackedRect>();
        this.bins = [];
        this.maxWidth = maxWidth;
        this.maxHeight = maxHeight;
    }

    release(rect: PackedRect): void
    {
        this.free.insert(rect, rect.w, rect.h);
    }

    private releaseSpace(bin, x, y, w, h): void
    {
        if (w !== 0 && h !== 0)
        {
            var rect = {
                x: x,
                y: y,
                w: w,
                h: h,
                bin: bin
            };
            this.free.insert(rect, w, h);
        }
    }

    // Cost of assigning (w,h) into given rectangle.
    //
    // Assign costs that primarily aims to assign exactly to a given empt space.
    // Failing that, we assign a low cost for stores that waste only a very small
    // amount of space, and a low cost for stores into much larger rectangles with
    // high costs inbetween.
    private static costFit(w, h, rect)
    {
        // Exact fit (terminate early)
        if (rect.w === w && rect.h === h)
        {
            return null;
        }
        else
        {
            var fw = rect.w / w;
            var fh = rect.h / h;
            var cw = Math.sin((1 - fw*fw) * Math.PI);
            var ch = Math.sin((1 - fh*fh) * Math.PI);
            return (cw * ch) + (cw + ch);
        }
    }

    // Pack (w,h) into texture store, possibly 'resizing' the virtual size of
    // a bin up to (maxWidth,maxHeight), and possibly 'creating' a new virtual texture (bin)
    pack(w: number, h: number): PackedRect
    {
        if (w > this.maxWidth || h > this.maxHeight)
        {
            return null;
        }

        var bin = 0;
        var node = this.free.searchBestFit(w, h, OnlineTexturePacker.costFit);
        if (node)
        {
            this.free.remove(node);
            return this.split(node.data, w, h);
        }
        else
        {
            return this.grow(w, h);
        }
    }

    private split(rect: PackedRect, w: number, h: number): PackedRect
    {
        // I have no idea why this choice of branch condition works as well as it does...
        if ((rect.w - w) < (rect.h - h))
        {
            this.releaseSpace(rect.bin, rect.x, rect.y + h, rect.w, rect.h - h);
            this.releaseSpace(rect.bin, rect.x + w, rect.y, rect.w - w, h);
        }
        else
        {
            this.releaseSpace(rect.bin, rect.x, rect.y + h, w, rect.h - h);
            this.releaseSpace(rect.bin, rect.x + w, rect.y, rect.w - w, rect.h);
        }
        return {
            x: rect.x,
            y: rect.y,
            w: w,
            h: h,
            bin: rect.bin
        };
    }

    private static nearPow2Geq(x)
    {
        return (1 << Math.ceil(Math.log(x) / Math.log(2)));
    }

    private grow(w, h, bin = 0): PackedRect
    {
        if (bin >= this.bins.length)
        {
            this.bins.push({
                x: 0,
                y: 0,
                w: 0,
                h: 0,
                bin: bin
            });
        }

        var rect = this.bins[bin];
        var canGrowRight = (rect.x + rect.w + w) <= this.maxWidth;
        var canGrowDown  = (rect.y + rect.h + h) <= this.maxHeight;

        // We decide which direction to grow, trying to avoid narrow regions being created.
        // But avoid going over a power of 2 boundary if we can avoid it.
        var wExpand = OnlineTexturePacker.nearPow2Geq(rect.w) !== OnlineTexturePacker.nearPow2Geq(rect.w + w);
        var hExpand = OnlineTexturePacker.nearPow2Geq(rect.h) !== OnlineTexturePacker.nearPow2Geq(rect.h + h);
        var shouldGrowRight = (wExpand === hExpand) ? (Math.abs(rect.h - h) > Math.abs(rect.w - w)) : (!wExpand);

        if (canGrowRight && shouldGrowRight)
        {
            return this.growRight(rect, w, h);
        }
        else if (canGrowDown)
        {
            return this.growDown(rect, w, h);
        }
        else
        {
            return this.grow(w, h, bin + 1);
        }
    }

    private growRight(rect: PackedRect, w, h): PackedRect
    {
        var fit = {
            x: rect.x + rect.w,
            y: rect.y,
            w: w,
            h: h,
            bin : rect.bin
        };
        if (h < rect.h)
        {
            this.releaseSpace(rect.bin, rect.x + rect.w, rect.y + h, w, rect.h - h);
        }
        else
        {
            this.releaseSpace(rect.bin, rect.x, rect.y + rect.h, rect.w, h - rect.h);
            rect.h = h;
        }
        rect.w += w;
        return fit;
    }
    private growDown(rect: PackedRect, w, h): PackedRect
    {
        var fit = {
            x: rect.x,
            y: rect.y + rect.h,
            w: w,
            h: h,
            bin: rect.bin
        };
        if (w < rect.w)
        {
            this.releaseSpace(rect.bin, rect.x + w, rect.y + rect.h, rect.w - w, h);
        }
        else
        {
            this.releaseSpace(rect.bin, rect.x + rect.w, rect.y, w - rect.w, rect.h);
            rect.w = w;
        }
        rect.h += h;
        return fit;
    }
}


//
// MinHeap
//
// Min binary heap using pairs of key/value and a given comparison function return true if key1 < key2
//
class MinHeap<K,T>
{
    static pool: Array<{key: any; data: any }> = [];
    private heap: Array<{ key: K; data: T; }>;
    private compare: (key1: K, key2: K) => boolean;

    private swap(i1, i2)
    {
        var heap = this.heap;
        var h1 = heap[i1];
        var h2 = heap[i2];
        var tmp: any;
        tmp = h1.key;
        h1.key = h2.key;
        h2.key = tmp;
        tmp = h1.data;
        h1.data = h2.data;
        h2.data = tmp;
    }

    constructor(compare: (key1: K, key2: K) => boolean)
    {
        this.compare = compare;
        this.heap = [];
    }

    clear(cb?: (data: T) => void): void
    {
        var heap = this.heap;
        var count = heap.length;
        while (count > 0)
        {
            count -= 1;
            var elt = heap.pop();
            if (cb)
            {
                cb(elt.data);
            }
            elt.key = null;
            elt.data = null;
            MinHeap.pool.push(elt);
        }
    }

    // Remove element from binary heap at some location 'i'
    private removeNode(i: number)
    {
        // Swap element with last in heap.
        //   Filter element either up or down to re-heapify.
        //   This 'removes' the element from the heap
        var heap = this.heap;
        var h2 = heap.length - 1;
        if (i !== h2)
        {
            this.swap(i, h2);
            // Check if we must filter up or down.
            var parent = (i - 1) >>> 1;
            if (i === 0 || this.compare(heap[parent].key, heap[i].key))
            {
                // Filter down
                while (true)
                {
                    var left  = (i << 1) + 1;
                    var right = (i << 1) + 2;
                    var small = i;
                    if (left  < h2 && this.compare(heap[left].key, heap[small].key))
                    {
                        small = left;
                    }
                    if (right < h2 && this.compare(heap[right].key, heap[small].key))
                    {
                        small = right;
                    }
                    if (i === small)
                    {
                        break;
                    }
                    this.swap(i, small);
                    i = small;
                }
            }
            else
            {
                // Filter up
                while (parent !== i && this.compare(heap[i].key, heap[parent].key))
                {
                    this.swap(i, parent);
                    i = parent;
                    if (parent === 0)
                    {
                        break;
                    }
                    parent = (parent - 1) >>> 1;
                }
            }
        }
        var elt = heap.pop();
        elt.key = null;
        elt.data = null;
        MinHeap.pool.push(elt);
    }

    // Find element id based on value
    private findNode(data: T): number
    {
        var i = 0;
        var heap = this.heap;
        var count = heap.length;
        while (i < count)
        {
            if (heap[i].data === data)
            {
                break;
            }
            i += 1;
        }
        return i;
    }

    // remove data from heap, returns true if removed.
    remove(data: T): boolean
    {
        var ind = this.findNode(data);
        if (ind === this.heap.length)
        {
            return false;
        }
        this.removeNode(ind);
        return true;
    }

    insert(data: T, key: K): void
    {
        var heap = this.heap;
        var i = heap.length;
        var pool = MinHeap.pool;
        if (pool.length > 0)
        {
            var elt = pool.pop();
            elt.data = data;
            elt.key = key;
            heap.push(elt);
        }
        else
        {
            heap.push({
                data: data,
                key: key
            });
        }
        if (i !== 0)
        {
            var parent = (i - 1) >>> 1;
            while (parent !== i && this.compare(heap[i].key, heap[parent].key))
            {
                this.swap(i, parent);
                i = parent;
                if (parent === 0)
                {
                    break;
                }
                parent = (parent - 1) >>> 1;
            }
        }
    }

    headData(): T
    {
        return (this.heap.length === 0 ? null : this.heap[0].data);
    }
    headKey(): K
    {
        return (this.heap.length === 0 ? null : this.heap[0].key);
    }

    pop(): T
    {
        if (this.heap.length === 0)
        {
            return null;
        }
        var ret = this.heap[0].data;
        this.removeNode(0);
        return ret;
    }
}

//
// TimeoutQueue
//
// Interface ontop of MinHeap to implement a 'TimeoutQueue'
// a type allowing an efficient way of implementing a large number
// of setTimeout behaviours.
//
class TimeoutQueue<T>
{
    private heap: MinHeap<number, T>;
    // Time since queue was created
    time: number;

    static compare(x, y)
    {
        return x < y;
    }
    constructor()
    {
        this.heap = new MinHeap(TimeoutQueue.compare);
        this.time = 0.0;
    }

    clear(cb?: (data: T) => void): void
    {
        this.heap.clear(cb);
        this.time = 0.0;
    }

    remove(data: T): boolean
    {
        return this.heap.remove(data);
    }

    insert(data: T, timeout: number): void
    {
        this.heap.insert(data, this.time + timeout);
    }

    update(deltaTime: number): void
    {
        this.time += deltaTime;
    }

    hasNext(): boolean
    {
        var key = this.heap.headKey();
        return (key !== null) && key <= this.time;
    }

    next(): T
    {
        return this.heap.pop();
    }

    iter(lambda: (data: T) => void): void
    {
        while (this.hasNext())
        {
            lambda(this.next());
        }
    }
}

//
// ParticleQueue (private type)
//
// Represents the available particles in a system efficiently using a min-binary heap
// whose key is the absolute time at which a particle will die.
//
// Uses a specialised version of TimeoutQueue/Minheap with compressed storage for better performance
// in this specific use case.
//
class ParticleQueue
{
    // (time, index) pair list
    private heap: Float32Array;
    private heapSize: number;

    // Time since queue was created
    private time: number;
    // Current time of last particle death in system.
    private lastDeath: number;

    // Whether the last creation was forced.
    wasForced: boolean;

    private swap(i1, i2)
    {
        var heap = this.heap;
        var tmp = heap[i1];
        heap[i1] = heap[i2];
        heap[i2] = tmp;

        tmp = heap[i1 + 1];
        heap[i1 + 1] = heap[i2 + 1];
        heap[i2 + 1] = tmp;
    }

    // pre: maxParticles >= 0
    constructor(maxParticles: number)
    {
        this.heapSize = maxParticles << 1;
        this.heap = new Float32Array(this.heapSize);
        this.time = 0.0;
        this.wasForced = false;
        this.lastDeath = 0.0;

        // Set up indices
        var i;
        for (i = 0; i < maxParticles; i += 1)
        {
            this.heap[(i << 1) + 1] = i;
        }
    }

    clear(): void
    {
        var i;
        var count = (this.heapSize >>> 1);
        // reset times.
        for (i = 0; i < count; i += 1)
        {
            this.heap[i << 1] = 0.0;
        }
        this.time = 0.0;
        this.wasForced = false;
        this.lastDeath = 0.0;
    }

    // Remove element from binary heap at some location 'i'
    //   and re-insert it again with new time value.
    replace(i: number, time: number)
    {
        // Swap element with last in heap.
        //   Filter element either up or down to re-heapify.
        //   This 'removes' the element from the heap
        var heap = this.heap;
        var h2 = this.heapSize - 2;
        if (i !== h2)
        {
            this.swap(i, h2);
            // Check if we must filter up or down.
            var parent = ((i - 2) >>> 2) << 1;
            if (i === 0 || heap[i] >= heap[parent])
            {
                // Filter down
                while (true)
                {
                    var left  = (i << 1) + 2;
                    var right = (i << 1) + 4;
                    var small = i;
                    if (left  < h2 && heap[left]  < heap[small])
                    {
                        small = left;
                    }
                    if (right < h2 && heap[right] < heap[small])
                    {
                        small = right;
                    }
                    if (i === small)
                    {
                        break;
                    }
                    this.swap(i, small);
                    i = small;
                }
            }
            else
            {
                // Filter up
                while (parent !== i && heap[i] < heap[parent])
                {
                    this.swap(i, parent);
                    i = parent;
                    if (parent === 0)
                    {
                        break;
                    }
                    parent = ((parent - 2) >>> 2) << 1;
                }
            }
        }

        // set new time for last element in heap.
        // and filter up to correct position.
        i = h2;
        heap[i] = time;
        if (i !== 0)
        {
            var parent = ((i - 2) >>> 2) << 1;
            while (parent !== i && heap[i] < heap[parent])
            {
                this.swap(i, parent);
                i = parent;
                if (parent === 0)
                {
                    break;
                }
                parent = ((parent - 2) >>> 2) << 1;
            }
        }

        return heap[i + 1];
    }

    private find(particleID: number): number
    {
        var i = 0;
        var heap = this.heap;
        var count = this.heapSize;
        while (i < count)
        {
            if (heap[i + 1] === particleID)
            {
                break;
            }
            i += 2;
        }
        return i;
    }

    removeParticle(particleID: number): void
    {
        // insert with time = 0 so that particle is moved to
        // root of heap (most efficent removal method).
        this.replace(this.find(particleID), 0);
    }

    updateParticle(particleID: number, lifeDelta: number): void
    {
        var i = this.find(particleID);
        var deathTime = this.heap[i] + lifeDelta;
        // Prevent updates on dead particles making them
        // even more dead (violates heap property in general).
        if (deathTime < this.time)
        {
            deathTime = this.time;
        }
        if (deathTime > this.lastDeath)
        {
            this.lastDeath = deathTime;
        }
        this.replace(i, deathTime);
    }

    create(timeTillDeath: number, forceCreation:boolean = false): number
    {
        if ((forceCreation && isFinite(this.heap[0])) || (this.heap[0] <= this.time))
        {
            this.wasForced = (this.heap[0] > this.time);
            var id = this.heap[1];
            var deathTime = timeTillDeath + this.time;
            if (deathTime > this.lastDeath)
            {
                this.lastDeath = deathTime;
            }
            this.replace(0, deathTime);
            return id;
        }
        else
        {
            return null;
        }
    }

    // Returns if - after system updater - there will be any potentially live particles remaining.
    update(timeUpdate: number): boolean
    {
        this.time += timeUpdate;
        return (this.time < this.lastDeath);
    }
}

//
// ParticleBuilder and helpers
// ---------------------------
//
// Used to transform animation descriptions into texture data for particle system.
// Also performs texture packing on gpu for particle textures.
//

//
// Interface for result of build step encoding system and particle animation information.
// These interfaces are returned to the user.
//
interface ParticleSystemAnimation
{
    maxLifeTime: number;
    animation  : Texture;
    particle   : Array<ParticleDefn>;
    attribute  : { [name: string]: AttributeRange };
}
interface AttributeRange
{
    min  : Array<number>;
    delta: Array<number>;
}
interface ParticleDefn
{
    lifeTime      : number;
    animationRange: Array<number>;
}

//
// Interface for intermediate parse result of a system defined attribute.
// (Internal to ParticleBuilder)
//
enum AttributeCompress
{
    cNone,
    cHalf,
    cFull
}
enum AttributeStorage
{
    sDirect,
    sNormalized
}
interface Attribute
{
    name               : string;
    // tFloat, tFloat2, tFloat4 or tTexture(n) as number
    // TypeScript has no algebraic data types to represent this 'nicely'.
    type               : any;
    defaultValue       : Array<number>;
    defaultInterpolator: Interpolator;
    minValue           : Array<number>;
    maxValue           : Array<number>;
    compress           : AttributeCompress;
    storage            : AttributeStorage;
}

//
// Interface for intermediate parse result of a particle defined animation.
// (Internal to ParticleBuilder)
//
interface Particle
{
    name        : string;
    fps         : number;
    animation   : Array<Snapshot>;
    textureUVs  : { [name: string]: Array<Array<number>> };
    textureSizes: { [name: string]: Array<number> };
}
interface Snapshot
{
    time         : number;
    attributes   : { [name: string]: Array<number> };
    interpolators: { [name: string]: Interpolator };
}

//
// Interface for defined interpolators supported by build step.
// (Internal to ParticleBuilder)
//
interface InterpolatorFun
{
    (vs: Array<Array<number>>, ts: Array<number>, t: number): Array<number>;
}
interface Interpolator
{
    fun    : InterpolatorFun;
    offsets: Array<number>;
    type   : string;
}

//
// Collects errors accumulated during parse/analysis of the input objects.
class ParticleBuildError
{
    // print strings surrounded by "" to avoid confusing "10" with 10
    static wrap(x: any): string
    {
        if (Types.isString(x))
        {
            return '"' + x + '"';
        }
        else
        {
            return "" + x;
        }
    }

    private uncheckedErrorCount: number;
    private uncheckedWarningCount: number;
    private log: Array<{ error: boolean; log: string; }>;

    empty(includeWarnings: boolean): boolean
    {
        if (includeWarnings)
        {
            return this.log.length === 0;
        }
        else
        {
            var log = this.log;
            var count = log.length;
            var i;
            for (i = 0; i < count; i += 1)
            {
                if (log[i].error)
                {
                    return false;
                }
            }
            return true;
        }
    }

    error(x: string): void
    {
        this.uncheckedErrorCount += 1;
        this.log.push({ error: true, log: ParticleBuildError.ERROR + "::" + x });
    }
    warning(x: string): void
    {
        this.uncheckedWarningCount += 1;
        this.log.push({ error: false, log: ParticleBuildError.WARNING + "::" + x });
    }

    private static ERROR = "ERROR";
    private static WARNING = "WARNING";

    checkErrorState(msg?: string): boolean
    {
        if (this.uncheckedWarningCount !== 0)
        {
            this.log.push({ error: false, log: "Warnings (" + this.uncheckedWarningCount + ")" });
            this.uncheckedWarningCount = 0;
        }
        if (this.uncheckedErrorCount !== 0)
        {
            this.log.push({ error: true, log: "Errors (" + this.uncheckedErrorCount + ")" });
            if (msg)
            {
                this.log.push({ error: true, log: msg });
            }
            this.uncheckedErrorCount = 0;
            return true;
        }
        else
        {
            return false;
        }
    }

    fail(msg: string): string
    {
        var log = this.log;
        if (!this.checkErrorState(msg))
        {
            log.push({ error: true, log: msg });
        }

        var count = log.length;
        var i;

        // compile log
        var ret = "";
        for (i = 0; i < count; i += 1)
        {
            if (i !== 0)
            {
                ret += "\n";
            }
            ret += log[i].log;
        }

        this.log = [];
        return ret;
    }

    constructor()
    {
        this.log = [];
        this.uncheckedErrorCount = 0;
        this.uncheckedWarningCount = 0;
    }
}

//
// Type checking and utilities.
//
class Types {
    static arrayTypes = [
        "[object Float64Array]",
        "[object Float32Array]",
        "[object Int32Array]",
        "[object Int16Array]",
        "[object Int8Array]",
        "[object Uint32Array]",
        "[object Uint16Array]",
        "[object Uint8Array]"
    ];
    static isTypedArray(x: any): boolean
    {
        return Types.arrayTypes.indexOf(Object.prototype.toString.call(x)) !== -1;
    }
    static isArrayOfNumbers(x: any): boolean
    {
        if (!Types.isArray(x))
        {
            return false;
        }
        else
        {
            var count = x.length;
            for (var i = 0; i < count; i += 1)
            {
                if (!Types.isNumber(x[i]))
                {
                    return false;
                }
            }
            return true;
        }
    }
    static isArray(x: any): boolean
    {
        return Types.isTypedArray(x) || Object.prototype.toString.call(x) === "[object Array]";
    }
    static isFunction(x: any): boolean
    {
        return Object.prototype.toString.call(x) === "[object Function]";
    }
    static isNumber(x: any): boolean
    {
        return Object.prototype.toString.call(x) === "[object Number]";
    }
    static isString(x: any): boolean
    {
        return Object.prototype.toString.call(x) === "[object String]";
    }
    static isBoolean(x: any): boolean
    {
        return Object.prototype.toString.call(x) === "[object Boolean]";
    }
    static isObject(x: any): boolean
    {
        return Object.prototype.toString.call(x) === "[object Object]";
    }
    static isNullUndefined(x: any): boolean
    {
        // x == null also works.
        return x === null || x === undefined;
    }

    // Deep copy an arbitrary JSON compatible value from 'from' into 'to', returning 'to'
    // to is permitted to be left undefined, otherwise fields are appended/pushed into
    // to
    //
    // setting json to false, means object types will not be deep-copied to avoid
    // trying to do things like deep-copying Texture's when not copying JSON objects.
    static copy(from: any, to?: any, json = true)
    {
        if (Types.isTypedArray(from) && !to)
        {
            return new from.constructor(from);
        }
        else if (Types.isArray(from))
        {
            return Types.copyElements(from, to, json);
        }
        else if (Types.isObject(from))
        {
            return json ? Types.copyFields(from, to) : from;
        }
        else
        {
            return from;
        }
    }

    // As with copyFields, but for Arrays
    static copyElements(from: Array<any>, to: Array<any>, json = true)
    {
        if (!from) return;
        if (!to) to = [];
        var i;
        var count = from.length;
        for (i = 0; i < count; i += 1)
        {
            to[i] = Types.copy(from[i], to[i], json);
        }
        return to;
    }

    // Copy fields of from object, onto the to object.
    // Result is an object with all the fields of to,
    // and with all the fields of from with values copied from from.
    // in a deep-copy.
    static copyFields(from: { [name: string]: any }, to: { [name: string]: any }, json = true)
    {
        if (!from) return to;
        if (!to) to = {};
        for (var f in from) {
            if (from.hasOwnProperty(f))
            {
                to[f] = Types.copy(from[f], to[f], json);
            }
        }
        return to;
    }
}

//
// Parser (private helper of ParticleBuilder)
//
class Parser {
    private static interpolators: { [name: string]: (params: any) => Interpolator } = {
        "none": function (_): Interpolator
        {
            return {
                type: "none",
                offsets: [-1],
                fun: function (vs, _1, _2)
                {
                    return vs[0].concat();
                }
            };
        },
        "linear": function (_): Interpolator
        {
            return {
                type: "linear",
                offsets: [-1, 1],
                fun: function (vs, _, t)
                {
                    if (!vs[1])
                    {
                        return vs[0].concat();
                    }
                    else
                    {
                        var ret = [];
                        var count = vs[0].length;
                        var i;
                        for (i = 0; i < count; i += 1)
                        {
                            ret[i] = (vs[0][i] * (1 - t)) + (vs[1][i] * t);
                        }
                        return ret;
                    }
                }
            };
        },
        "cardinal": function (def: { tension: number; }): Interpolator
        {
            return {
                type: "cardinal",
                offsets: [-2, -1, 1, 2],
                fun: function (vs, ts, t)
                {
                    var n = vs[1].length;
                    // Zero gradients at start/end points of animation
                    // only offset -1 is guaranteed.
                    // we want to gracefully degenerate in even worse situations.
                    var v1 = vs[1];
                    var t1 = ts[1];
                    var v0 = vs[0] || v1;
                    var t0 = ts[0] || t1;
                    var v2 = vs[2] || v1;
                    var t2 = ts[2] || t1;
                    var v3 = vs[3] || v2;
                    var t3 = ts[3] || t2;

                    // Hermite weights
                    var tsqrd = t * t;
                    var tcube = tsqrd * t;
                    var wv1 = 2 * tcube - 3 * tsqrd + 1;
                    var wv2 = - 2 * tcube + 3 * tsqrd;
                    var wm1 = tcube - 2 * tsqrd + t;
                    var wm2 = tcube - tsqrd;

                    var ret = [];
                    var i;
                    for (i = 0; i < n; i += 1)
                    {
                        var m1 = (1 - def.tension) * (v2[i] - v0[i]) / (t2 - t0);
                        var m2 = (1 - def.tension) * (v3[i] - v1[i]) / (t3 - t1);
                        if (isNaN(m1))
                        {
                            // occurs when (after degeneralisation), v2=v0 & t2=t0
                            m1 = 0;
                        }
                        if (isNaN(m2))
                        {
                            // occurs when (after degeneralisation), v3=v1 & t3=t1
                            m2 = 0;
                        }
                        ret[i] = (v1[i] * wv1) + (m1 * wm1) + (m2 * wm2) + (v2[i] * wv2);
                    }
                    return ret;
                }
            };
        },
        "catmull": function (_): Interpolator
        {
            var ret = Parser.interpolators["cardinal"]({ tension: 0.0 });
            ret.type = "catmull";
            return ret;
        }
    };

    // Check for any extra fields that should not be present
    static extraFields(error: ParticleBuildError, obj: string, x: Object, excludes: Array<string>): void
    {
        for (var f in x)
        {
            if (x.hasOwnProperty(f) && excludes.indexOf(f) === -1)
            {
                error.warning(obj + " has extra field '" + f + "'");
            }
        }
    }

    // Return object field if it exists, otherwise error and return null
    static field(error: ParticleBuildError, obj: string, x: Object, n: string): any
    {
        if (!x.hasOwnProperty(n))
        {
            error.error("No field '" + n + "' found on " + obj);
            return null;
        }
        else
        {
            return x[n];
        }
    }

    // Return object field as a string, if it does not exist (or not a string), error.
    static stringField(error: ParticleBuildError, obj: string, x: Object, n: string): string
    {
        var ret: any = Parser.field(error, obj, x, n);
        if (x.hasOwnProperty(n) && !Types.isString(ret))
        {
            error.error("Field '" + n + "' of " + obj + " is not a string (" + ParticleBuildError.wrap(ret) + ")");
            return null;
        }
        else
        {
            return (<string>ret);
        }
    }

    // Return object field as a number, if it does not exist (or not a number), error.
    static numberField(error: ParticleBuildError, obj: string, x: Object, n: string): number
    {
        var ret: any = Parser.field(error, obj, x, n);
        if (x.hasOwnProperty(n) && !Types.isNumber(ret))
        {
            error.error("Field '" + n + "' of " + obj + " is not a number (" + ParticleBuildError.wrap(ret) + ")");
            return null;
        }
        else if (!isFinite(ret))
        {
            error.error("Field '" + n + "' of " + obj + " is nan or infinite (" + ParticleBuildError.wrap(ret) + ")");
            return null;
        }
        else
        {
            return (<number>ret);
        }
    }

    // Check value is a number, and error otherwise.
    static checkNumber(error: ParticleBuildError, obj: string, n: string, ret: any): number
    {
        if (!Types.isNumber(ret))
        {
            error.error(n + " of " + obj + " is not a number (" + ParticleBuildError.wrap(ret) + ")");
            return null;
        }
        else if (!isFinite(ret))
        {
            error.error(n + " of " + obj + " is nan or infinite (" + ParticleBuildError.wrap(ret) + ")");
            return null;
        }
        else
        {
            return (<number>ret);
        }
    }
    static checkNullNumber(error: ParticleBuildError, obj: string, n: string, ret: any): number
    {
        if (Types.isNullUndefined(ret))
        {
            return null;
        }
        return Parser.checkNumber(error, obj, n, ret);
    }

    // Map object field via run function if it exists, otherwise return default result.
    static maybeField<R>(x: Object, n: string, run: (field: any) => R, def: () => R): R
    {
        return (x.hasOwnProperty(n)) ? run(x[n]) : def();
    }

    static runField<R>(error: ParticleBuildError, obj: string, x: Object, n: string, run: (field: any) => R): R
    {
        if (!x.hasOwnProperty(n))
        {
            error.error("No field '" + n + "' found on " + obj);
            return null;
        }
        else
        {
            return run(<R>x[n]);
        }
    }

    // [null, 1, 2] (dim 3) => VMath.v3Build(0, 1, 2)
    // [1, 2] (dim 3) => error
    // ["h", 2] (dim 2) => error
    static checkVector(error, obj: string, n: string, dim: number, field: any): FloatArray
    {
        if (!Types.isArray(field) || field.length !== dim)
        {
            error.error("Field '" + n + "' of " + obj + " should be a Vector" + dim + " object");
            return null;
        }
        var ret = new Float32Array(dim);
        var i;
        for (i = 0; i < dim; i += 1)
        {
            ret[i] = Parser.checkNullNumber(error, obj, "element " + i, field[i]) || 0;
        }
        return ret;
    }

    static checkBoolean(error, obj: string, n: string, field: any): boolean
    {
        if (!Types.isBoolean(field))
        {
            error.error("Field '" + n + "' of " + obj + " should be a boolean");
            return null;
        }
        return <boolean>field;
    }

    static checkString(error, obj: string, n: string, field: any): string
    {
        if (!Types.isString(field))
        {
            error.error("Field '" + n + "' of " + obj + " should be a string");
            return null;
        }
        return <string>field;
    }

    // Check attribute value agaisnt type, and error if not compatible.
    // If acceptNull is true, then attribute (sub) values are permitted to be null.
    static typeAttr(error: ParticleBuildError, obj: string, type: any, acceptNull: boolean, val: any): Array<number>
    {
        if (type === null)
        {
            // Cannot perform type check.
            return <Array<number>>null;
        }

        var isNumber = function(val: any): boolean
        {
            return (val === null && acceptNull) || Types.isNumber(val);
        };
        var checkArray = function (val: any, n: number): Array<number>
        {
            if (!Types.isArray(val))
            {
                error.error("Value '" + ParticleBuildError.wrap(val) + "' should be a float" + n + " for " + obj);
                return null;
            }

            var arr = <Array<number>>val;
            var count = arr.length;
            if (count !== n)
            {
                error.error("Value '" + ParticleBuildError.wrap(val) + "' should have " + n + " elements for float " + n + obj);
                val = null;
            }

            var i;
            for (i = 0; i < count; i += 1)
            {
                if (!isNumber(arr[i]))
                {
                    error.error("Element " + i + " of value '" + ParticleBuildError.wrap(val) +
                        "' should be a number (" + ParticleBuildError.wrap(arr[i]) + ") for " + obj);
                    val = null;
                }
            }
            return <Array<number>>val;
        };
        switch (type)
        {
            case "tFloat2":
                return checkArray(val, 2);
            case "tFloat4":
                return checkArray(val, 4);
            case "tFloat":
            default: // tTexture(n)
                if (!isNumber(val))
                {
                    error.error("Value '" + ParticleBuildError.wrap(val) + "' should be a number for " + obj);
                    return null;
                }
                return [<number>val];
        }
    }

    // return default attribute value for a type.
    static defaultAttr(type: any, val: number = null): Array<number>
    {
        if (type === null)
        {
            // Can't type check.
            return null;
        }

        switch (type)
        {
            case "tFloat2":
                return [val, val];
            case "tFloat4":
                return [val, val, val, val];
            case "tFloat":
            default: // tTexture(n)
                return [val];
        }
    }

    // Parse a system definition object.
    static parseSystem(error: ParticleBuildError, defn: any): Array<Attribute>
    {
        var attrs:Array<Attribute>;
        if (!Types.isArray(defn))
        {
            error.error("System definition must be an array of attribute defintions");
            attrs = null;
        }
        else
        {
            attrs = [];
            var defnArray = <Array<any>>(defn);
            var count = defnArray.length;
            var i;
            for (i = 0; i < count; i += 1)
            {
                attrs[i] = Parser.parseSystemAttribute(error, defnArray[i]);
            }

            // Check for duplicates
            for (i = 0; i < count; i += 1)
            {
                var j;
                for (j = (i + 1); j < count; j += 1)
                {
                    if (attrs[i].name === attrs[j].name)
                    {
                        error.error("System definition has conflicting attribute declarations for '" +
                            attrs[i].name + "'");
                    }
                }
            }
        }

        if (error.checkErrorState("System parse failed!"))
        {
            return null;
        }
        else
        {
            return attrs;
        }
    }

    static hasTextureIndex(system, index): boolean
    {
        var count = system.length;
        var i;
        for (i = 0; i < count; i += 1)
        {
            var sysAttr = system[i];
            switch (sysAttr.type)
            {
                case "tFloat": case "tFloat2": case "tFloat4": break;
                default: // tTexture(n)
                    if (index === sysAttr.type)
                    {
                        return true;
                    }
            }
        }
        return false;
    }

    // Parse a system attribute definition.
    static parseSystemAttribute(error: ParticleBuildError, defn: any): Attribute
    {
        var name = Parser.stringField(error, "system attribute", defn, "name");
        if (name !== null && name.length > 14 && name.substr(name.length - 14) === "-interpolation")
        {
            error.error("System attribute cannot have '-interpolation' as a suffix (" + name + ")");
            name = null;
        }
        var printName  = (name === null) ? "" : " '"+name+"'";
        var printNames = (name === null) ? "'s" : " '"+name+"'s";

        var stringField = Parser.stringField.bind(null, error, "system attribute" + printName);
        var parseInterpolator =
            Parser.parseInterpolator.bind(null, error, "system attribute" + printNames +
                                                       " default-interpolation field");

        var typeName = stringField(defn, "type");
        var type = null;
        if (typeName !== null)
        {
            switch (typeName) {
                case "float":
                    type = "tFloat";
                    break;
                case "float2":
                    type = "tFloat2";
                    break;
                case "float4":
                    type = "tFloat4";
                    break;
                default:
                    if (typeName.substr(0, 7) === "texture")
                    {
                        type = parseFloat(typeName.substr(7));
                    }
                    else
                    {
                        error.error("Unknown attribute type '" + typeName + "' for system attribute" + printName);
                    }
            }
        }
        var typeAttr = function (n)
            {
                return Parser.typeAttr.bind(null, error, "system attribute" + printNames + " " + n + " field", type);
            };

        var defaultValue = Parser.maybeField(defn, "default", typeAttr("default").bind(null, false),
                                     Parser.defaultAttr.bind(null, type, 0));
        var defaultInterpolator = Parser.maybeField(defn, "default-interpolation", parseInterpolator,
                                     Parser.interpolators["linear"].bind(null));

        var parseMinMax = function (n)
            {
                // Can't type check for null type.
                if (type === null)
                {
                    return null;
                }

                switch (type)
                {
                    case "tFloat":
                    case "tFloat2":
                    case "tFloat4":
                        return Parser.maybeField(defn, n, typeAttr(n).bind(null, true),
                                                 Parser.defaultAttr.bind(null, type, null));
                    default:
                        if (defn.hasOwnProperty(n))
                        {
                            error.error(n + " is not accepted for system texture attribute" + printName);
                            return null;
                        }
                }
            };
        var minValue = parseMinMax("min");
        var maxValue = parseMinMax("max");

        var compress = Parser.maybeField(defn, "compress",
            function (val)
            {
                switch (val)
                {
                    case "none":
                        return AttributeCompress.cNone;
                    case "half":
                        return AttributeCompress.cHalf;
                    case "full":
                        return AttributeCompress.cFull;
                    default:
                        error.error("Unknown compression type '" + val + "' for system attribute " + printName);
                        return null;
                }
            },
            function ()
            {
                return AttributeCompress.cFull;
            });

        // can't check for null type
        var storage = null;
        if (type !== null)
        {
            switch (type)
            {
                case "tFloat":
                case "tFloat2":
                case "tFloat4":
                    storage = Parser.maybeField(defn, "storage",
                        function (val)
                        {
                            switch (val)
                            {
                                case "direct":
                                    return AttributeStorage.sDirect;
                                case "normalized":
                                    return AttributeStorage.sNormalized;
                                default:
                                    error.error("Unknown storage type '" + val + "' for system attribute " + printName);
                                    return null;
                            }
                        },
                        function ()
                        {
                            return AttributeStorage.sNormalized;
                        });
                    break;
                default: // tTexture(n)
                    if (defn.hasOwnProperty("storage"))
                    {
                        error.error("Storage type is not accepted for system texture attribute" + printName);
                    }
            }
        }

        Parser.extraFields(error, "system attribute" + printName, defn,
            ["name", "type", "default", "default-interpolation", "min", "max", "storage", "compress"]);

        return {
            name               : name,
            type               : type,
            defaultValue       : defaultValue,
            defaultInterpolator: defaultInterpolator,
            minValue           : minValue,
            maxValue           : maxValue,
            compress           : compress,
            storage            : storage
        };
    }

    // Parse attribute interpolator definition
    static parseInterpolator(error: ParticleBuildError, obj: string, defn: any): Interpolator
    {
        if (Types.isString(defn))
        {
            var defnString = <string>defn;
            switch (defnString)
            {
                case "none":
                    return Parser.interpolators["none"](null);
                case "linear":
                    return Parser.interpolators["linear"](null);
                case "catmull":
                    return Parser.interpolators["catmull"](null);
                default:
                    error.error("Unknown interpolator type '" + defnString + "' for " + obj);
                    return null;
            }
        }
        else if (defn === null)
        {
            error.error("Interpolator cannot be null for " + obj);
            return null;
        }
        else if (Types.isObject(defn))
        {
            var defnObj = <Object>(defn);
            var type = Parser.stringField(error, obj, defnObj, "type");
            if (type === null)
            {
                error.error("complex interpolator type cannot be null for " + obj);
                return null;
            }
            switch (type)
            {
                case "none":
                    Parser.extraFields(error, obj, defnObj, ["type"]);
                    return Parser.interpolators["none"](null);
                case "linear":
                    Parser.extraFields(error, obj, defnObj, ["type"]);
                    return Parser.interpolators["linear"](null);
                case "catmull":
                    Parser.extraFields(error, obj, defnObj, ["type"]);
                    return Parser.interpolators["catmull"](null);
                case "cardinal":
                    Parser.extraFields(error, obj, defnObj, ["type", "tension"]);
                    var tension = Parser.numberField(error, obj, defnObj, "tension");
                    return Parser.interpolators["cardinal"]({ tension: tension });
                default:
                    error.error("Unknown complex interpolator type '" + type + "' for " + obj);
                    return null;
            }
        }
        else
        {
            error.error("Invalid interpolator for " + obj +
                        ". Should be an interpolator name, or complex interpolator definition, not " +
                        ParticleBuildError.wrap(defn));
            return null;
        }
    }

    // avoid creating in loops.
    private static zero(): number
    {
        return 0;
    }
    static parseParticle(error: ParticleBuildError, defn: any): Particle
    {
        if (defn === null)
        {
            error.error("particle definition cannot be null");
            error.checkErrorState("Particle parse failed!");
            return null;
        }

        var name = Parser.stringField(error, "particle", defn, "name");
        var printName  = (name === null) ? "" : " '"+name+"'";
        var printNames = (name === null) ? "'s" : " '"+name+"'s";

        var stringField = Parser.stringField.bind(null, error, "particle" + printName);
        var numberField = Parser.numberField.bind(null, error, "particle" + printName);

        var fps =
            Parser.maybeField(defn, "fps",
                              Parser.checkNumber.bind(null, error, "particle" + printName, "fps"),
                              function () { return 30; });
        if (fps !== null && fps <= 0.0)
        {
            error.error("particle" + printNames + " fps (" + fps + ") must be > 0");
            fps = null;
        }

        var textures = [];
        for (var f in defn)
        {
            if (!defn.hasOwnProperty(f))
            {
                continue;
            }

            if (f.substr(0, 7) === "texture")
            {
                if (f.substr(f.length - 5) === "-size")
                {
                    textures.push(f.substr(0, f.length - 5));
                }
                else
                {
                    textures.push(f);
                }
            }
        }
        var textureUVs = {};
        var textureSizes = {};
        var count = textures.length;
        var i, j;
        for (i = 0; i < count; i += 1)
        {
            var tex = textures[i];
            if (defn.hasOwnProperty(tex) && !Types.isArray(defn[tex]))
            {
                error.error("particle" + printNames + " " + f + " should be an Array");
            }
            else if (defn.hasOwnProperty(tex))
            {
                var uvs = <Array<any>>defn[tex];
                var fcount = uvs.length;
                var outUVs = [];
                for (j = 0; j < fcount; j += 1)
                {
                    outUVs.push(Parser.typeAttr(error, "element of particle" + printNames + " " + f,
                                                "tFloat4", false, uvs[j]));
                }
                textureUVs[tex] = outUVs.concat();
            }
            if (defn.hasOwnProperty(tex + "-size"))
            {
                textureSizes[tex] = Parser.typeAttr(error, "particle" + printNames + " " + f + "-size",
                                                "tFloat2", false, defn[tex + "-size"]);
            }
        }

        var animation = Parser.field(error, "particle" + printName, defn, "animation");
        if (defn.hasOwnProperty("animation") && !Types.isArray(animation))
        {
            error.error("particle" + printNames + " animation must be an array");
            animation = null;
        }
        var animationOut = null;
        if (animation !== null)
        {
            var animationArr = <Array<any>>animation;
            if (animationArr.length === 0)
            {
                error.error("particle" + printNames + " animation is empty");
                animationOut = null;
            }
            else
            {
                animationOut = [];
                count = animationArr.length;
                for (i = 0; i < count; i += 1)
                {
                    var snap = animationArr[i];
                    var obj = "particle" + printNames + " animation snapshot";
                    if (!Types.isObject(snap))
                    {
                        error.error(obj + " should be an object");
                        animationOut[i] = null;
                        continue;
                    }

                    var snapObj = <Object>snap;
                    var time;
                    if (i === 0)
                    {
                        time = Parser.maybeField(snapObj, "time",
                                                 Parser.checkNumber.bind(null, error, obj, "time"),
                                                 Parser.zero);
                        if (time !== 0)
                        {
                            error.error("first " + obj + " time must be 0");
                            time = null;
                        }
                    }
                    else
                    {
                        time = Parser.numberField(error, obj, snapObj, "time");
                        if (time !== null && time <= 0)
                        {
                            error.error(obj + " time must be positive");
                            time = null;
                        }
                    }

                    var attributes = {};
                    var interpolators = {};
                    for (var f in snapObj)
                    {
                        if (!snapObj.hasOwnProperty(f) || f === "time")
                        {
                            continue;
                        }
                        if (f.length > 14 && f.substr(f.length - 14) === "-interpolation")
                        {
                            var attr = f.substr(0, f.length - 14);
                            interpolators[attr] =
                                Parser.parseInterpolator(error, obj + " attribute '" + attr + "'", snapObj[f]);
                        }
                        else
                        {
                            attributes[f] =
                                Parser.parseAttributeValue(error, obj + " attribute '" + f + "'", snapObj[f]);
                        }
                    }

                    animationOut[i] = {
                        time         : time,
                        attributes   : attributes,
                        interpolators: interpolators
                    };
                }
            }
        }

        var sizes = [];
        count = textures.length;
        for (i = 0; i < count; i += 1)
        {
            sizes.push(textures[i] + "-size");
        }
        Parser.extraFields(error, "particle" + printName, defn,
                           textures.concat(sizes).concat(["name", "fps", "animation"]));

        if (error.checkErrorState("Particle" + printName + " parse failed!"))
        {
            return null;
        }
        else
        {
            return {
                name        : name,
                fps         : fps,
                animation   : animationOut,
                textureUVs  : textureUVs,
                textureSizes: textureSizes
            };
        }
    }

    static parseAttributeValue(error: ParticleBuildError, obj: string, def: any): Array<number>
    {
        if (def === null)
        {
            error.error(obj + " cannot be null");
            return null;
        }

        if (Types.isNumber(def))
        {
            return [<number>def];
        }

        if (Types.isArray(def))
        {
            // At this point, can assume we have tFloat2 or tFloat4 only as no
            // interpolator uses an array definition.
            var defArr = <Array<any>>def;
            var count = defArr.length;
            var i;
            for (i = 0; i < count; i += 1)
            {
                var val = defArr[i];
                if (!Types.isNumber(val))
                {
                    error.error("Element of " + obj + " has none number value (" + val + ")");
                    return null;
                }

            }
            if (defArr.length !== 2 && defArr.length !== 4)
            {
                error.error(obj + " should have either 2 or 4 elements for float2/float4 value");
                return null;
            }
            return defArr;
        }

        error.error(obj + " has unrecognised value type");
        return null;
    }
}

//
// ParticleBuilder
//
class ParticleBuilder
{
    private static buildAnimationTexture(
        graphicsDevice: GraphicsDevice,
        width         : number,
        height        : number,
        data          : Uint8Array
    ): Texture
    {
        return graphicsDevice.createTexture({
            name      : "ParticleBuilder AnimationTexture",
            width     : width,
            height    : height,
            depth     : 1,
            format    : graphicsDevice.PIXELFORMAT_R8G8B8A8,
            mipmaps   : false,
            cubemap   : false,
            renderable: false,
            dynamic   : false,
            data      : data
        });
    }

    private static nearPow2Geq(x)
    {
        return (1 << Math.ceil(Math.log(x) / Math.log(2)));
    }

    private static packedTextureVertices : VertexBuffer;
    private static packedTextureSemantics: Semantics;
    private static packedCopyParameters  : TechniqueParameters;
    private static packedCopyTechnique   : Technique;
    static packTextures(params: {
        graphicsDevice: GraphicsDevice;
        textures      : Array<Texture>;
        borderShrink? : number;
    }): { texture: () => Texture; uvMap : Array<Array<number>> }
    {
        var graphicsDevice = params.graphicsDevice;
        var textures = params.textures;
        var borderShrink = params.borderShrink;
        if (borderShrink === undefined)
        {
            borderShrink = 4;
        }
        // Init vertexBuffer/semantics/shader technique if required.
        var vertices, semantics, parameters, technique;
        if (!ParticleBuilder.packedTextureVertices)
        {
            vertices = ParticleBuilder.packedTextureVertices =
                graphicsDevice.createVertexBuffer({
                    numVertices: 4,
                    attributes : [graphicsDevice.VERTEXFORMAT_FLOAT2],
                    dynamic    : false,
                    data       : [0,0, 1,0, 0,1, 1,1]
                });
            semantics = ParticleBuilder.packedTextureSemantics =
                graphicsDevice.createSemantics([
                    graphicsDevice.SEMANTIC_POSITION
                ]);
            parameters = ParticleBuilder.packedCopyParameters =
                graphicsDevice.createTechniqueParameters({
                    dim: [0, 0],
                    dst: [0, 0, 0, 0]
                });

            // Shader embedded from assets/shaders/particles-packer.cgfx
            var shader = graphicsDevice.createShader({"version":1,"name":"particles-packer.cgfx","samplers":{"src":{"MinFilter":9728,"MagFilter":9728,"WrapS":33071,"WrapT":33071}},"parameters":{"src":{"type":"sampler2D"},"dim":{"type":"float","columns":2},"dst":{"type":"float","columns":4},"border":{"type":"float"}},"techniques":{"pack":[{"parameters":["dim","dst","border","src"],"semantics":["POSITION"],"states":{"DepthTestEnable":false,"DepthMask":false,"CullFaceEnable":false,"BlendEnable":false},"programs":["vp_pack","fp_pack"]}]},"programs":{"fp_pack":{"type":"fragment","code":"#ifdef GL_ES\n#define TZ_LOWP lowp\nprecision mediump float;\nprecision mediump int;\n#else\n#define TZ_LOWP\n#endif\nvarying vec4 tz_TexCoord[1];\nvec4 _ret_0;uniform sampler2D src;void main()\n{_ret_0=texture2D(src,tz_TexCoord[0].xy);gl_FragColor=_ret_0;}"},"vp_pack":{"type":"vertex","code":"#ifdef GL_ES\n#define TZ_LOWP lowp\nprecision mediump float;\nprecision mediump int;\n#else\n#define TZ_LOWP\n#endif\nvarying vec4 tz_TexCoord[1];attribute vec4 ATTR0;\nvec4 _outPosition1;vec2 _outUV1;uniform vec2 dim;uniform vec4 dst;uniform float border;void main()\n{vec2 _xy;vec2 _wh;vec2 _TMP4;_xy=dst.xy*2.0-1.0;_wh=(dst.zw*2.0-1.0)-_xy;_TMP4=_xy+_wh*ATTR0.xy;_outPosition1=vec4(_TMP4.x,_TMP4.y,0.0,1.0);_outUV1=ATTR0.xy+((ATTR0.xy*2.0-1.0)*border)/dim;tz_TexCoord[0].xy=_outUV1;gl_Position=_outPosition1;}"}}});
            technique = ParticleBuilder.packedCopyTechnique = shader.getTechnique("pack");
        }
        else
        {
            vertices   = ParticleBuilder.packedTextureVertices;
            semantics  = ParticleBuilder.packedTextureSemantics;
            parameters = ParticleBuilder.packedCopyParameters;
            technique  = ParticleBuilder.packedCopyTechnique;
        }

        // Determine the unique textures in those supplied
        // keeping track of input indices from unique index.
        var unique  = [];
        var count = textures.length;
        var i;
        for (i = 0; i < count; i += 1)
        {
            var tex = textures[i];
            var index = unique.indexOf(tex);
            if (index !== -1)
            {
                unique[index].mapping.push(i);
            }
            else
            {
                unique.push({
                    texture: tex,
                    mapping: [i],
                    store: null
                });
            }
        }

        // Sort textures decreasing to improve packing quality.
        unique.sort(function (x, y)
            {
                return (y.texture.width + y.texture.height) - (x.texture.width + x.texture.height);
            });

        // Pack textures.
        var max = graphicsDevice.maxSupported("TEXTURE_SIZE");
        var packer = new OnlineTexturePacker(max, max);
        var ref;
        var refCount = unique.length;
        for (i = 0; i < refCount; i += 1)
        {
            ref = unique[i];
            ref.store = packer.pack(ref.texture.width, ref.texture.height);
            if (ref.store.bin !== 0)
            {
                throw "Packing textures would require more than the maximum size possible";
            }
        }

        // Create texture required with size as the next >= powers of 2 for mip-mapping.
        var bin = packer.bins[0];
        var w = ParticleBuilder.nearPow2Geq(bin.w);
        var h = ParticleBuilder.nearPow2Geq(bin.h);
        var iw = 1 / w;
        var ih = 1 / h;

        var borderW = borderShrink * iw;
        var borderH = borderShrink * ih;

        var j;
        var maps = [];
        var dsts = [];
        for (j = 0; j < refCount; j += 1)
        {
            ref = unique[j];
            var store = ref.store;
            var mx = store.x * iw;
            var my = store.y * ih;
            var mw = store.w * iw;
            var mh = store.h * ih;
            var map = VMath.v4Build(
                mx + borderW,
                my + borderH,
                mw - 2 * borderW,
                mh - 2 * borderH
            );
            var mapCount = ref.mapping.length;
            var k;
            for (k = 0; k < mapCount; k += 1)
            {
                maps[ref.mapping[k]] = map;
            }
            dsts[j] = VMath.v4Build(mx, my, mx + mw, my + mh);
        }

        var generator = function ()
        {
            graphicsDevice.setStream(vertices, semantics);
            graphicsDevice.setTechnique(technique);
            parameters["border"] = borderShrink;

            var tex = graphicsDevice.createTexture({
                name      : "ParticleBuilder Packed-Texture",
                width     : w,
                height    : h,
                depth     : 1,
                format    : graphicsDevice.PIXELFORMAT_R8G8B8A8,
                mipmaps   : true,
                cubemap   : false,
                renderable: true,
                dynamic   : true
            });
            var target = graphicsDevice.createRenderTarget({
                colorTexture0: tex
            });
            graphicsDevice.beginRenderTarget(target);

            var j;
            var dim = parameters["dim"];
            for (j = 0; j < refCount; j += 1)
            {
                ref = unique[j];
                parameters["dst"] = dsts[j];
                dim[0] = ref.texture.width;
                dim[1] = ref.texture.height;
                parameters["src"]    = ref.texture;
                graphicsDevice.setTechniqueParameters(parameters);
                graphicsDevice.draw(graphicsDevice.PRIMITIVE_TRIANGLE_STRIP, 4, 0);
            }

            graphicsDevice.endRenderTarget();
            target.destroy();

            return tex;
        };

        return {
            texture: generator,
            uvMap  : maps
        };
    }

    // alreadyParsed is a private parameter to compile.
    //
    // When true, the input particles and systems are presumed to be pre-parsed.
    // and with particles attributes checked against the system. (relavent calls
    // made to parseSystem, parseParticle and checkAttributes)
    static compile(params: {
        graphicsDevice : GraphicsDevice;
        particles      : Array<any>;
        system         : any;
        alreadyParsed? : boolean;
        uvMap?         : { [name: string]: Array<Array<number>> };
        tweaks?        : Array<{ [name: string]: any }>; // any = number | Array<number>
        failOnWarnings?: boolean;
    }): ParticleSystemAnimation
    {
        var graphicsDevice = params.graphicsDevice;
        var particles = params.particles;
        var system = params.system;
        var uvMap = params.uvMap;
        var tweaks = params.tweaks;
        var failOnWarnings = params.failOnWarnings;
        if (failOnWarnings === undefined)
        {
            failOnWarnings = true;
        }

        var error = new ParticleBuildError();
        var sys, parts;
        var count = particles.length;
        var i;
        if (params.alreadyParsed)
        {
            sys = system;
            parts = [];
            // copy over whatever fields are mutated by compilation process.
            // This is still far more efficient than parsing from scratch!
            for (i = 0; i < count; i += 1)
            {
                var part = particles[i];
                // deep copy.
                var textureUVs = Types.copy(part.textureUVs);
                // shallow copy. dont want to try and copy interpolator objects.
                var anim = [];
                var animation = part.animation;
                var animCount = animation.length;
                var j;
                for (j = 0; j < animCount; j += 1)
                {
                    var snap = animation[j];
                    var interpolators = snap.interpolators;
                    var interps = {};
                    for (var f in interpolators)
                    {
                        if (interpolators.hasOwnProperty(f))
                        {
                            interps[f] = interpolators[f];
                        }
                    }
                    anim.push({
                        time         : snap.time,
                        attributes   : Types.copy(snap.attributes),
                        interpolators: interps
                    });
                }

                parts.push({
                    name        : part.name,
                    fps         : part.fps,
                    animation   : anim,
                    textureUVs  : textureUVs,
                    textureSizes: part.textureSizes
                });
            }
        }
        else
        {
            sys = Parser.parseSystem(error, system);
            parts = [];
            for (i = 0; i < count; i += 1)
            {
                parts[i] = Parser.parseParticle(error, particles[i]);
            }
        }

        // Can't go any further in the compile to gather more errors.
        if (sys === null)
        {
            throw error.fail("Build failed!");
        }

        // Normalise particle UV's based on texture sizes in particle.
        for (i = 0; i < count; i += 1)
        {
            if (parts[i])
            {
                ParticleBuilder.normalizeParticleUVs(parts[i]);
            }
        }

        // Check attribute of particles against system attributes
        if (!params.alreadyParsed)
        {
            for (i = 0; i < count; i += 1)
            {
                if (parts[i])
                {
                    ParticleBuilder.checkAttributes(error, parts[i], sys);
                }
            }
        }

        // Perform UV-remapping of particles
        var sysCount = sys.length;
        var attr;
        if (uvMap)
        {
            // Sanity check the maps
            for (var f in uvMap)
            {
                if (uvMap.hasOwnProperty(f))
                {
                    var map = uvMap[f];
                    if (map.length !== parts.length)
                    {
                        error.error("UV-remapping of " + f + " does not specify the correct number of maps");
                    }
                    var found = false;
                    for (i = 0; i < sysCount; i += 1)
                    {
                        attr = sys[i];
                        if (Types.isNumber(attr.type) && f.substr(7) === ""+attr.type)
                        {
                            found = true;
                            break;
                        }
                    }
                    if (!found)
                    {
                        error.warning("UV-mapping is defined for " + f + " which is not used by system");
                    }
                }
            }
            for (i = 0; i < count; i += 1)
            {
                if (parts[i])
                {
                    ParticleBuilder.remapUVs(parts[i], uvMap, i);
                }
            }
        }

        // Can't reasonably go further in the compile if any errors have occured.
        if (!error.empty(failOnWarnings))
        {
            throw error.fail("Build failed!");
        }

        // Set default attributes and interpolators for first snapshot when not defined.
        for (i = 0; i < count; i += 1)
        {
            ParticleBuilder.setDefaults(parts[i], sys);
        }

        // Perform linear remaps of attributes.
        if (tweaks)
        {
            var exclude = [];
            var excludeTypes = [];
            for (i = 0; i < sysCount; i += 1)
            {
                attr = sys[i];
                exclude.push(attr.name + "-scale");
                exclude.push(attr.name + "-offset");
                excludeTypes.push(attr.type);
            }
            var tweakCount = tweaks.length;
            if (tweakCount !== parts.length)
            {
                error.error("Not enough tweaks specified to match particle count");
            }
            for (i = 0; i < tweakCount; i += 1)
            {
                var tweak = tweaks[i];

                // check for extra fields
                Parser.extraFields(error, "animation tweaks", tweak, exclude);

                // check type of expected fields
                for (var f in tweak)
                {
                    var ind = exclude.indexOf(f);
                    if (ind === -1)
                    {
                        continue;
                    }
                    if (Types.isNumber(tweak[f]))
                    {
                        tweak[f] = [tweak[f]];
                    }
                    ParticleBuilder.checkAssignment(error, "particle " + parts[i].name, "tweak '" + f + "'",
                                                    tweak[f], excludeTypes[ind >>> 1]);
                }
            }

            // Can't reasonably go further in the compile if any errors have occured.
            if (error.checkErrorState())
            {
                throw error.fail("Build failed!");
            }

            for (i = 0; i < tweakCount; i += 1)
            {
                ParticleBuilder.applyTweak(sys, parts[i], tweaks[i]);
            }
        }

        // Check for any warnings at any point during compile
        if (!error.empty(failOnWarnings))
        {
            throw error.fail("Build failed!");
        }

        // ----------------------------------------------------
        // No errors/warnings are generated from this point on.

        // Discretise for each output frame of animation texture.
        for (i = 0; i < count; i += 1)
        {
            ParticleBuilder.discretize(sys, parts[i]);
        }

        // Clamp attributes of animation frames.
        for (i = 0; i < count; i += 1)
        {
            ParticleBuilder.clampAttributes(sys, parts[i]);
        }

        // Compute min/max for normalized attribute storages.
        var minDelta = ParticleBuilder.attributesMapping(sys, parts);

        // Normalise attributes if required
        for (i = 0; i < count; i += 1)
        {
            ParticleBuilder.normalizeAttributes(sys, parts[i], minDelta);
        }

        // Build texture data
        var width = 0;
        for (i = 0; i < count; i += 1)
        {
            width += parts[i].animation.length;
        }
        var data = ParticleBuilder.compileData(sys, width, parts);

        // Build output maps
        var particleDefns = [];
        var maxLifeTime = 0;
        var prev = 0;
        for (i = 0; i < count; i += 1)
        {
            var particle = parts[i];
            var seq = particle.animation;
            var lifeTime = seq[seq.length - 1].time;
            if (lifeTime > maxLifeTime)
            {
                maxLifeTime = lifeTime;
            }
            particleDefns.push({
                lifeTime: lifeTime,
                animationRange: [(prev + 0.5) / width, (prev + seq.length - 0.5) / width]
            });
            prev += seq.length;
        }

        return {
            maxLifeTime: maxLifeTime,
            animation: ParticleBuilder.buildAnimationTexture(graphicsDevice, width, sys.length, data),
            particle: particleDefns,
            attribute: minDelta
        };
    }

    private static checkAssignment(error: ParticleBuildError, objx: string, objt: string, value: Array<number>, type: any): void
    {
        if (type === null)
        {
            return;
        }
        switch (type)
        {
            case "tFloat":
                if (value.length !== 1)
                {
                    error.error("Cannot type " + ParticleBuildError.wrap(value) + " with type float for " +
                                objt + " in " + objx);
                }
                break;
            case "tFloat2":
                if (value.length !== 2)
                {
                    error.error("Cannot type " + ParticleBuildError.wrap(value) + " with type float2 for " +
                                objt + " in " + objx);
                }
                break;
            case "tFloat4":
                if (value.length !== 4)
                {
                    error.error("Cannot type " + ParticleBuildError.wrap(value) + " with type float4 for " +
                                objt + " in " + objx);
                }
                break;
            default: // tTexture(n)
                if (value.length !== 1)
                {
                    error.error("Cannot type " + ParticleBuildError.wrap(value) + " with type texture" + <number>type +
                                " for " + objt + " in " + objx);
                }
        }
    }

    private static compileData(system: Array<Attribute>, width: number, particles: Array<Particle>): Uint8Array
    {
        var height = 0;
        var sysCount = system.length;
        var i;
        for (i = 0; i < sysCount; i += 1)
        {
            var attr = system[i];
            var dim = (Types.isNumber(attr.type) ? 4 : attr.defaultValue.length);
            switch (attr.compress)
            {
                case AttributeCompress.cHalf:
                    // 1 -> 1, 2 -> 1, 4 -> 2
                    dim = Math.ceil(dim / 2);
                    break;
                case AttributeCompress.cFull:
                    // _ -> 1
                    dim = Math.ceil(dim / 4);
                    break;
                default:
                    // _ -> _
            }
            height += dim;
        }

        var count = width * height;
        var data = new Uint32Array(count);
        var store = 0;

        var partCount = particles.length;
        for (i = 0; i < sysCount; i += 1)
        {
            var attr = system[i];
            var j;
            for (j = 0; j < partCount; j += 1)
            {
                var particle = particles[j];
                var seq = particle.animation;
                var seqCount = seq.length;
                var k;
                for (k = 0; k < seqCount; k += 1)
                {
                    var value = seq[k].attributes[attr.name];
                    switch (attr.type)
                    {
                        case "tFloat":
                            data[store] = TextureEncode.encodeUnsignedFloat(value[0]);
                            break;
                        case "tFloat2":
                            if (attr.compress !== AttributeCompress.cNone)
                            {
                                data[store] = TextureEncode.encodeUnsignedFloat2(value);
                            }
                            else
                            {
                                data[store + (width * 0)] = TextureEncode.encodeUnsignedFloat(value[0]);
                                data[store + (width * 1)] = TextureEncode.encodeUnsignedFloat(value[1]);
                            }
                            break;
                        default:
                            if (attr.type !== "tFloat4")
                            {
                                var uvs = particle.textureUVs["texture" + <number>attr.type];
                                var ind = (value[0] | 0);
                                value = uvs[ind];
                            }
                            if (attr.compress === AttributeCompress.cFull)
                            {
                                data[store] = TextureEncode.encodeUnsignedFloat4(value);
                            }
                            else if (attr.compress === AttributeCompress.cNone)
                            {
                                data[store + (width * 0)] = TextureEncode.encodeUnsignedFloat(value[0]);
                                data[store + (width * 1)] = TextureEncode.encodeUnsignedFloat(value[1]);
                                data[store + (width * 2)] = TextureEncode.encodeUnsignedFloat(value[2]);
                                data[store + (width * 3)] = TextureEncode.encodeUnsignedFloat(value[3]);
                            }
                            else
                            {
                                data[store + (width * 0)] = TextureEncode.encodeUnsignedFloat2(value.slice(0, 2));
                                data[store + (width * 1)] = TextureEncode.encodeUnsignedFloat2(value.slice(2, 4));
                            }
                    }
                    store += 1;
                }
            }
        }
        return new Uint8Array(data.buffer);
    }

    private static normalizeAttributes(
        system: Array<Attribute>, particle: Particle, minDelta: { [name: string]: AttributeRange }): void
    {
        var res: { [name: string]: AttributeRange } = {};
        var inf = Number.POSITIVE_INFINITY;

        var sysCount = system.length;
        var i;
        for (i = 0; i < sysCount; i += 1)
        {
            var attr = system[i];
            if (attr.storage !== AttributeStorage.sNormalized)
            {
                continue;
            }

            var md = minDelta[attr.name];
            var dim = md.min.length;
            var seq = particle.animation;
            var seqCount = seq.length;
            var j;
            for (j = 0; j < seqCount; j += 1)
            {
                var value = seq[j].attributes[attr.name];
                var k;
                for (k = 0; k < dim; k += 1)
                {
                    value[k] = (value[k] - md.min[k]) * (md.delta[k] === 0 ? 1 : (1 / md.delta[k]));
                }
            }
        }
    }

    private static attributesMapping(system: Array<Attribute>, particles: Array<Particle>)
    {
        var res: { [name: string]: AttributeRange } = {};
        var inf = Number.POSITIVE_INFINITY;

        var sysCount = system.length;
        var i;
        for (i = 0; i < sysCount; i += 1)
        {
            var attr = system[i];
            if (attr.storage !== AttributeStorage.sNormalized)
            {
                continue;
            }

            var min, max, dim;
            switch (attr.type)
            {
                case "tFloat2":
                    min = [inf, inf];
                    max = [-inf, -inf];
                    dim = 2;
                    break;
                case "tFloat4":
                    min = [inf, inf, inf, inf];
                    max = [-inf, -inf, -inf, -inf];
                    dim = 4;
                    break;
                default: // tFloat | tTexture(n) <-- unused, textures can never be normalized.
                    min = [inf];
                    max = [-inf];
                    dim = 1;
            }

            var count = particles.length;
            var j;
            for (j = 0; j < count; j += 1)
            {
                var particle = particles[j];
                var seq = particle.animation;
                var seqCount = seq.length;
                var k;
                for (k = 0; k < seqCount; k += 1)
                {
                    var value = seq[k].attributes[attr.name];
                    var r;
                    for (r = 0; r < dim; r += 1)
                    {
                        if (value[r] < min[r])
                        {
                            min[r] = value[r];
                        }
                        if (value[r] > max[r])
                        {
                            max[r] = value[r];
                        }
                    }
                }
            }

            var delta = [];
            for (j = 0; j < dim; j += 1)
            {
                delta[j] = (max[j] - min[j]);
            }

            res[attr.name] = {
                min: min,
                delta: delta
            };
        }
        return res;
    }

    private static clampAttributes(system: Array<Attribute>, particle: Particle): void
    {
        var seq = particle.animation;
        var seqCount = seq.length;
        if (seqCount === 0)
        {
            return;
        }

        var sysCount = system.length;
        var i;
        for (i = 0; i < sysCount; i += 1)
        {
            var attr = system[i];
            var min = attr.minValue;
            var max = attr.maxValue;
            if (Types.isNumber(attr.type))
            {
                // tTexture(n)
                min = [0];
                max = [particle.textureUVs["texture"+(<number>attr.type)].length - 1];
            }

            var dim = seq[0].attributes[attr.name].length;
            var j;
            for (j = 0; j < seqCount; j += 1)
            {
                var snap = seq[j].attributes[attr.name];
                var k;
                for (k = 0; k < dim; k += 1)
                {
                    if (min[k] !== null && snap[k] < min[k])
                    {
                        snap[k] = min[k];
                    }
                    if (max[k] !== null && snap[k] > max[k])
                    {
                        snap[k] = max[k];
                    }
                }
            }
        }
    }

    private static setDefaults(particle: Particle, system: Array<Attribute>): void
    {
        if (particle.animation.length === 0)
        {
            return;
        }

        var snap = particle.animation[0];
        var count = system.length;
        var i;
        for (i = 0; i < count; i += 1)
        {
            var attr = system[i];
            if (!snap.attributes.hasOwnProperty(attr.name))
            {
                snap.attributes[attr.name] = Types.copy(attr.defaultValue);
            }
            if (!snap.interpolators.hasOwnProperty(attr.name))
            {
                snap.interpolators[attr.name] = attr.defaultInterpolator;
            }
        }
    }

    private static applyTweak(
        system  : Array<Attribute>,
        particle: Particle,
        tweak   : { [name: string]: Array<number> }
    ): void
    {
        var sysCount = system.length;
        var i;
        for (i = 0; i < sysCount; i += 1)
        {
            var attr = system[i];
            var scaleName = attr.name + "-scale";
            var offsetName = attr.name + "-offset";
            var scale = null, offset = null;
            if (tweak.hasOwnProperty(scaleName))
            {
                scale = tweak[scaleName];
            }
            if (tweak.hasOwnProperty(offsetName))
            {
                offset = tweak[offsetName];
            }

            if (!scale && !offset)
            {
                continue;
            }

            var seq = particle.animation;
            var seqCount = seq.length;
            var dim = scale ? scale.length : offset.length;
            var j;
            for (j = 0; j < seqCount; j += 1)
            {
                if (!seq[j].attributes.hasOwnProperty(attr.name))
                {
                    continue;
                }
                var snap = seq[j].attributes[attr.name];
                var k;
                for (k = 0; k < dim; k += 1)
                {
                    if (scale)
                    {
                        snap[k] *= scale[k];
                    }
                    if (offset)
                    {
                        snap[k] += offset[k];
                    }
                }
            }
        }
    }

    private static remapUVs(particle: Particle, uvMap: { [name: string]: Array<Array<number>> }, index: number): void
    {
        for (var f in particle.textureUVs)
        {
            if (particle.textureUVs.hasOwnProperty(f) && uvMap.hasOwnProperty(f))
            {
                var uvs = particle.textureUVs[f];
                var count = uvs.length;
                var maps = uvMap[f];
                if (maps.length <= index)
                {
                    continue;
                }

                var map = maps[index];
                var i;
                for (i = 0; i < count; i += 1)
                {
                    var uv = uvs[i];
                    uv[0] = map[0] + (uv[0] * map[2]);
                    uv[1] = map[1] + (uv[1] * map[3]);
                    uv[2] *= map[2];
                    uv[3] *= map[3];
                }
            }
        }
    }

    // Interpolate for value of attribute 'attr' at time 'time'
    // using whatever snapshots are defined before and after the given time and
    // define the attribute, using the interpolator defined on the preceeding
    // snapshot defining an interpolator.
    //
    // Assume there is at least 1 snapshot <= time defining the attribute
    // and atleast 1 snapshot <= time defining an interpolator.
    private static interpolate(
        snaps: Array<Snapshot>,
        attr : Attribute,
        time : number
    ): Array<number>
    {
        var intp = null;
        var back = [];
        var forth = [];

        var count = snaps.length;
        var i;
        for (i = 0; i < count; i += 1)
        {
            var snap = snaps[i];
            if (snap.time <= time)
            {
                if (snap.attributes.hasOwnProperty(attr.name))
                {
                    back.push(snap);
                }
                if (snap.interpolators.hasOwnProperty(attr.name))
                {
                    intp = snap.interpolators[attr.name];
                }
            }
            else
            {
                if (snap.attributes.hasOwnProperty(attr.name))
                {
                    forth.push(snap);
                }
            }
        }

        var ts = [];
        var vs = [];
        var offsets = intp.offsets;
        count = offsets.length;
        for (i = 0; i < count; i += 1)
        {
            var offset = offsets[i];
            // assume offset <> 0
            if (offset > 0)
            {
                offset -= 1;
                if (offset < forth.length)
                {
                    ts.push(forth[offset].time);
                    vs.push(forth[offset].attributes[attr.name]);
                }
                else
                {
                    ts.push(null);
                    vs.push(null);
                }
            }
            else
            {
                offset += back.length;
                if (offset >= 0)
                {
                    ts.push(back[offset].time);
                    vs.push(back[offset].attributes[attr.name]);
                }
                else
                {
                    ts.push(null);
                    vs.push(null);
                }
            }
        }

        var t;
        if (forth.length === 0)
        {
            t = 0;
        }
        else
        {
            var prev = back[back.length - 1];
            var next = forth[0];
            t = (time - prev.time) / (next.time - prev.time);
        }

        return intp.fun(vs, ts, t);
    }

    // Discretise particle animation to have exact (interpolated) snapshots in its single sequence
    // based on fps.
    //
    // pre: animation has been flattened
    private static discretize(system: Array<Attribute>, particle: Particle): void
    {
        var disc = [];
        var snaps = particle.animation;
        var seqLength = snaps.length;
        var count = system.length;
        var attr, i, chunk;
        if (seqLength === 0)
        {
            // Get defaults from system
            // No longer care about interpolators being defined.
            chunk = {
                time: 0.0,
                attributes: {},
                interpolators: {}
            };

            for (i = 0; i < count; i += 1)
            {
                attr = system[i];
                chunk.attributes[attr.name] = attr.defaultValue.concat();
            }

            disc = [chunk];
        }
        else if (seqLength === 1)
        {
            disc = snaps;
        }
        else
        {
            var time = 0.0;
            // convert relative times to absolute times for snapshot interpolation.
            for (i = 0; i < seqLength; i += 1)
            {
                snaps[i].time += time;
                time = snaps[i].time;
            }
            var lastTime = time;

            time = 0.0;
            var granularity = 1 / particle.fps;
            while (disc.length === 0 || disc[disc.length - 1].time < lastTime)
            {
                // No longer care about interpolators being defined.
                chunk = {
                    time: time,
                    attributes: {},
                    interpolators: {}
                };

                var i;
                for (i = 0; i < count; i += 1)
                {
                    attr = system[i];
                    chunk.attributes[attr.name] =
                        ParticleBuilder.interpolate(snaps, attr, time);
                }

                disc.push(chunk);
                time += granularity;
            }
        }
        particle.animation = disc;
    }

    static checkAttributes(error: ParticleBuildError, particle: Particle, system: Array<Attribute>): void
    {
        var sysAttr;
        var seq = particle.animation;
        if (!seq)
        {
            return;
        }

        var count = seq.length;
        var i;
        for (i = 0; i < count; i += 1)
        {
            var snap = seq[i];
            var interpolators = snap.interpolators;
            for (var attr in interpolators)
            {
                if (interpolators.hasOwnProperty(attr) &&
                    !ParticleBuilder.getAttribute(system, attr))
                {
                    error.warning("particle " + particle.name + " references attribute '" + attr +
                                  "' not defined in system");
                }
            }
            var attributes = snap.attributes;
            for (var attr in attributes)
            {
                if (!attributes.hasOwnProperty(attr))
                {
                    continue;
                }
                sysAttr = ParticleBuilder.getAttribute(system, attr);
                if (!sysAttr)
                {
                    error.warning("particle " + particle.name + " references attribute '" + attr +
                                  "' not defined in system");
                }
                else
                {
                    var value = attributes[attr];
                    ParticleBuilder.checkAssignment(error, "particle " + particle.name, "attribute '" + attr + "'",
                                                    value, sysAttr.type);
                }
            }
        }
        count = system.length;
        for (i = 0; i < count; i += 1)
        {
            sysAttr = system[i];
            switch (sysAttr.type)
            {
                case "tFloat": case "tFloat2": case "tFloat4": break;
                default: // tTexture(n)
                    if (!particle.textureUVs.hasOwnProperty("texture" + (<number>sysAttr.type)))
                    {
                        particle.textureUVs["texture" + (<number>sysAttr.type)] = [[0, 0, 1, 1]];
                    }
            }
        }
    }

    private static getAttribute(system: Array<Attribute>, name: string): Attribute
    {
        var ret = null;
        var count = system.length;
        var i;
        for (i = 0; i < count; i += 1)
        {
            var attr = system[i];
            if (attr.name === name)
            {
                ret = attr;
                break;
            }
        }
        return ret;
    }

    private static normalizeParticleUVs(particle: Particle): void
    {
        for (var f in particle.textureUVs)
        {
            if (!particle.textureUVs.hasOwnProperty(f) || !particle.textureSizes.hasOwnProperty(f))
            {
                continue;
            }

            // normalize
            var uvs = particle.textureUVs[f];
            var size = particle.textureSizes[f];
            var invSizeX = 1 / size[0];
            var invSizeY = 1 / size[1];
            var uvCount = uvs.length;
            var j;
            for (j = 0; j < uvCount; j += 1)
            {
                uvs[j][0] *= invSizeX;
                uvs[j][1] *= invSizeY;
                uvs[j][2] *= invSizeX;
                uvs[j][3] *= invSizeY;
            }
        }
    }
}



//
// SharedRenderContext
//
// Deals with allocating texture stores for particle states/mapping tables
// and invalidating systems/views when stores are resized.
//
interface Context
{
    width        : number;
    height       : number;
    renderTargets: Array<RenderTarget>;
    store        : Array<{
        fit: PackedRect;
        set: (ctx: AllocatedContext) => void;
        ctx: AllocatedContext;
    }>
}
interface AllocatedContext
{
    renderTargets: Array<RenderTarget>;
    uvRectangle  : Array<number>;
    bin          : number;
}
class SharedRenderContext
{
    private graphicsDevice: GraphicsDevice;
    private contexts      : Array<Context>;
    private packer        : OnlineTexturePacker;

    private static textureVertices : VertexBuffer;
    private static textureSemantics: Semantics;
    private static copyParameters  : TechniqueParameters;
    private static copyTechnique   : Technique;
    private static init(graphicsDevice: GraphicsDevice): void
    {
        if (!SharedRenderContext.textureVertices)
        {
            SharedRenderContext.textureVertices =
                graphicsDevice.createVertexBuffer({
                    numVertices: 4,
                    attributes : [graphicsDevice.VERTEXFORMAT_FLOAT2],
                    dynamic    : false,
                    data       : [0,0, 1,0, 0,1, 1,1]
                });
            SharedRenderContext.textureSemantics =
                graphicsDevice.createSemantics([
                    graphicsDevice.SEMANTIC_POSITION
                ]);
            SharedRenderContext.copyParameters =
                graphicsDevice.createTechniqueParameters({
                    dim: [0, 0],
                    dst: [0, 0, 0, 0]
                });

            // Shader embedded from assets/shaders/particles-copy.cgfx
            var shader = graphicsDevice.createShader({"version": 1,"name": "particles-copy.cgfx","samplers":{"src":{"MinFilter": 9728,"MagFilter": 9728,"WrapS": 33071,"WrapT": 33071}},"parameters":{"src":{"type": "sampler2D"},"dim":{"type": "float","columns": 2},"dst":{"type": "float","columns": 4}},"techniques":{"copy":[{"parameters": ["dst","src"],"semantics": ["POSITION"],"states":{"DepthTestEnable": false,"DepthMask": false,"CullFaceEnable": false,"BlendEnable": false},"programs": ["vp_copy","fp_copy"]}]},"programs":{"fp_copy":{"type": "fragment","code": "#ifdef GL_ES\n#define TZ_LOWP lowp\nprecision mediump float;\nprecision mediump int;\n#else\n#define TZ_LOWP\n#endif\nvarying vec4 tz_TexCoord[1];\nvec4 _ret_0;uniform sampler2D src;void main()\n{_ret_0=texture2D(src,tz_TexCoord[0].xy);gl_FragColor=_ret_0;}"},"vp_copy":{"type": "vertex","code": "#ifdef GL_ES\n#define TZ_LOWP lowp\nprecision mediump float;\nprecision mediump int;\n#else\n#define TZ_LOWP\n#endif\nvarying vec4 tz_TexCoord[1];attribute vec4 ATTR0;\nvec4 _outPosition1;vec2 _outUV1;uniform vec4 dst;void main()\n{vec2 _xy;vec2 _wh;vec2 _TMP3;_xy=dst.xy*2.0-1.0;_wh=(dst.zw*2.0-1.0)-_xy;_TMP3=_xy+_wh*ATTR0.xy;_outPosition1=vec4(_TMP3.x,_TMP3.y,0.0,1.0);_outUV1=ATTR0.xy;tz_TexCoord[0].xy=ATTR0.xy;gl_Position=_outPosition1;}"}}});
            SharedRenderContext.copyTechnique = shader.getTechnique("copy");
        }
    }

    static create(params: {
        graphicsDevice: GraphicsDevice
    }): SharedRenderContext
    {
        return new SharedRenderContext(params);
    }

    constructor(params: {
        graphicsDevice: GraphicsDevice
    })
    {
        this.graphicsDevice = params.graphicsDevice;
        SharedRenderContext.init(this.graphicsDevice);
        var max = this.graphicsDevice.maxSupported("TEXTURE_SIZE");
        this.packer = new OnlineTexturePacker(max, max);
        this.contexts = [];
    }

    destroy(): void
    {
        var contexts = this.contexts;
        var count = contexts.length;
        while (count > 0)
        {
            count -= 1;
            var ctx = contexts[count];
            ctx.renderTargets[0].colorTexture0.destroy();
            ctx.renderTargets[1].colorTexture0.destroy();
            ctx.renderTargets[0].destroy();
            ctx.renderTargets[1].destroy();
        }
        this.graphicsDevice = null;
        this.packer = null;
        this.contexts = null;
    }

    release(ctx: AllocatedContext): void
    {
        var context = this.contexts[ctx.bin];
        var store = context.store;
        var count = store.length;
        var i;
        for (i = 0; i < count; i += 1)
        {
            var elt = store[i];
            if (elt.ctx === ctx)
            {
                store[i] = store[count - 1];
                store.pop();
                this.packer.release(elt.fit);
                break;
            }
        }
    }

    allocate(params: {
        set: (ctx: AllocatedContext) => void;
        width: number;
        height: number;
    }): AllocatedContext
    {
        var fit = this.packer.pack(params.width, params.height);
        if (!fit)
        {
            return null;
        }

        var bin = fit.bin;
        var binRect = this.packer.bins[bin];
        var ctxW = binRect.w;
        var ctxH = binRect.h;
        if (bin >= this.contexts.length)
        {
            this.contexts[bin] = SharedRenderContext.createContext(this.graphicsDevice, ctxW, ctxH);
        }

        var ctx = this.contexts[bin];
        if (ctxW > ctx.width || ctxH > ctx.height)
        {
            ctx = this.contexts[bin] = this.resizeContext(ctx, ctxW, ctxH);
        }
        var invW = (1 / ctx.width);
        var invH = (1 / ctx.height);

        var ret = {
            renderTargets: ctx.renderTargets,
            uvRectangle: [
                fit.x * invW,
                fit.y * invH,
                fit.w * invW,
                fit.h * invH
            ],
            bin: fit.bin
        };
        ctx.store.push({
            set: params.set,
            fit: fit,
            ctx: ret
        });
        return ret;
    }

    private resizeContext(ctx: Context, w, h)
    {
        // don't resize to exactly the required size.
        // instead scale up to a larger size to reduce
        // the number of times we need to resize.
        //
        // whilst multiplication by 2 is optimal in terms of resize counts
        // we don't want to waste too much texture space.
        var newW = ctx.width;
        var newH = ctx.height;
        while (newW < w)
        {
            newW = Math.ceil(newW * 1.25);
        }
        while (newH < h)
        {
            newH = Math.ceil(newH * 1.25);
        }
        if (newW > this.packer.maxWidth)
        {
            newW = this.packer.maxWidth;
        }
        if (newH > this.packer.maxHeight)
        {
            newH = this.packer.maxHeight;
        }
        w = newW;
        h = newH;

        var gd = this.graphicsDevice;
        var newCtx = SharedRenderContext.createContext(gd, w, h);
        SharedRenderContext.copyTexture(gd, ctx.renderTargets[0], newCtx.renderTargets[0]);
        SharedRenderContext.copyTexture(gd, ctx.renderTargets[1], newCtx.renderTargets[1]);
        ctx.renderTargets[0].colorTexture0.destroy();
        ctx.renderTargets[1].colorTexture0.destroy();
        ctx.renderTargets[0].destroy();
        ctx.renderTargets[1].destroy();

        var invW = (1 / w);
        var invH = (1 / h);

        var store = ctx.store;
        var newStore = newCtx.store;
        var count = store.length;
        var i;
        for (i = 0; i < count; i += 1)
        {
            var elt = store[i];
            var fit = elt.fit;
            newStore.push(elt);
            elt.ctx = {
                renderTargets: newCtx.renderTargets,
                uvRectangle: [
                    fit.x * invW,
                    fit.y * invH,
                    fit.w * invW,
                    fit.h * invH
                ],
                bin: fit.bin
            };
            elt.set(elt.ctx);
        }
        return newCtx;
    }

    private static copyTexture(gd: GraphicsDevice, from: RenderTarget, to: RenderTarget): void
    {
        var parameters = SharedRenderContext.copyParameters;
        var technique  = SharedRenderContext.copyTechnique;
        var vertices   = SharedRenderContext.textureVertices;
        var semantics  = SharedRenderContext.textureSemantics;

        parameters["src"] = from.colorTexture0;
        parameters["dst"] = [
            0, 0,
            from.colorTexture0.width / to.colorTexture0.width,
            from.colorTexture0.height / to.colorTexture0.height
        ];

        gd.beginRenderTarget(to);
        gd.setStream(vertices, semantics);
        gd.setTechnique(technique);
        gd.setTechniqueParameters(parameters);
        gd.draw(gd.PRIMITIVE_TRIANGLE_STRIP, 4, 0);
        gd.endRenderTarget();
    }

    private static createContext(gd: GraphicsDevice, w, h)
    {
        var targets = [];
        var i;
        for (i = 0; i < 2; i += 1)
        {
            var tex = gd.createTexture({
                name      : "SharedRenderContext Context Texture " + i,
                width     : w,
                height    : h,
                depth     : 1,
                format    : gd.PIXELFORMAT_R8G8B8A8,
                mipmaps   : false,
                cubemap   : false,
                dynamic   : true,
                renderable: true
            });
            targets.push(gd.createRenderTarget({ colorTexture0: tex }));
        }

        return {
            width        : w,
            height       : h,
            renderTargets: targets,
            store        : [],
        };
    }
}

//
// ParticleGeometry
//
class ParticleGeometry
{
    vertexBuffer  : VertexBuffer;
    particleStride: number;
    semantics     : Semantics;
    attributes    : Array<any>;
    primitive     : any;

    maxParticles  : number;
    shared        : boolean;

    private graphicsDevice: GraphicsDevice;
    private template: Array<number>;

    private handlers: Array<() => void>;
    register(cb: () => void)
    {
        if (this.handlers.indexOf(cb) === -1)
        {
            this.handlers.push(cb);
        }
    }
    unregister(cb: () => void)
    {
        var index = this.handlers.indexOf(cb);
        if (index !== -1)
        {
            this.handlers.splice(index, 1);
        }
    }

    resize(maxParticles: number)
    {
        if (maxParticles <= this.maxParticles)
        {
            return;
        }

        var template       = this.template;
        var templateLength = template.length;
        var particleData   = new Uint16Array(maxParticles * templateLength);

        var i;
        for (i = 0; i < maxParticles; i += 1)
        {
            var index = (i * templateLength);
            var j;
            for (j = 0; j < templateLength; j += 1)
            {
                particleData[index + j] = (template[j] === null ? i : template[j]);
            }
        }

        this.maxParticles = maxParticles;
        if (this.vertexBuffer)
        {
            this.vertexBuffer.destroy();
        }
        this.vertexBuffer = this.graphicsDevice.createVertexBuffer({
            numVertices: maxParticles * this.particleStride,
            attributes : this.attributes,
            dynamic    : false,
            data       : particleData
        });

        var handlers = this.handlers;
        var count = handlers.length;
        for (i = 0; i < count; i += 1)
        {
            handlers[i]();
        }
    }

    constructor() {}
    static create(params: {
        graphicsDevice: GraphicsDevice;
        maxParticles  : number;
        template      : Array<number>;
        attributes    : Array<any>; // VERTEXFORMAT
        stride        : number;
        semantics     : Semantics;
        primitive?    : any; // PRIMITIVE
        shared?       : boolean;
    }): ParticleGeometry
    {
        var maxParticles   = params.maxParticles;
        var template       = params.template;
        var templateLength = template.length;

        var particleStride = (templateLength / params.stride) | 0;
        var primitive = params.primitive;
        if (primitive === undefined)
        {
            primitive = params.graphicsDevice.PRIMITIVE_TRIANGLES;
        }

        var ret = new ParticleGeometry();
        ret.handlers       = [];
        ret.graphicsDevice = params.graphicsDevice;
        ret.particleStride = particleStride;
        ret.semantics      = params.semantics;
        ret.primitive      = primitive;
        ret.shared         = (params.shared === undefined ? false : params.shared);
        ret.template       = template.concat();
        ret.attributes     = params.attributes.concat();
        ret.resize(params.maxParticles);
        return ret;
    }

    destroy(): void
    {
        this.vertexBuffer.destroy();
    }
}

//
// ParticleUpdater
//
interface ParticleUpdater
{
    technique : Technique;
    parameters: { [name: string]: any };
    update?(parameters: TechniqueParameters,
            data      : Float32Array,
            dataI     : Uint32Array,
            tracked   : Uint16Array,
            numTracked: number): void;
    predict?(parameters: TechniqueParameters,
             position  : FloatArray,
             velocity  : FloatArray,
             userData  : number,
             time      : number): number;
    createUserDataSeed(): number;
    createUserData    (params: { [name: string]: any }): number;
    applyArchetype(textureManager: TextureManager,
                   system        : ParticleSystem,
                   archetype     : ParticleArchetype): void;
}

//
// DefaultParticleUpdater
//
interface DefaultUpdaterArchetype
{
    acceleration          : FloatArray;
    drag                  : number;
    noiseTexture          : string;
    randomizedAcceleration: FloatArray;
}
class DefaultParticleUpdater
{
    technique: Technique;
    parameters: { [name: string]: any };

    static template = {
        acceleration          : [0, 0, 0],
        drag                  : 0,
        noiseTexture          : <string>null,
        randomizedAcceleration: [0, 0, 0]
    };
    static load(archetype: DefaultUpdaterArchetype, shaderLoad, textureLoad): void
    {
        shaderLoad("shaders/particles-default-update.cgfx");
        if (archetype.noiseTexture)
        {
            textureLoad(archetype.noiseTexture);
        }
    }
    static compressArchetype(archetype: DefaultUpdaterArchetype): any
    {
        return ParticleManager.recordDelta(DefaultParticleUpdater.template, archetype);
    }
    static parseArchetype(error: ParticleBuildError, delta: any): DefaultUpdaterArchetype
    {
        if (Types.isNullUndefined(delta))
        {
            return Types.copy(DefaultParticleUpdater.template);
        }

        if (!Types.isObject(delta))
        {
            error.error("updater archetype should be an object");
            return null;
        }

        function checkV3(n): (_: any) => FloatArray
        {
            return Parser.checkVector.bind(null, error, "default updater archetype", n, 3);
        }
        function checkNumber(n): (_: any) => number
        {
            return Parser.checkNumber.bind(null, error, "default updater archetype", n);
        }
        function checkString(n): (_: any) => string
        {
            return Parser.checkString.bind(null, error, "default updater archetype", n);
        }
        function val<R>(x: R): () => R
        {
            return function () { return x; };
        }
        function maybe<R>(n, x: (_: string) => (_: any) => R, y: () => R): R
        {
            return Parser.maybeField(delta, n, x(n), y);
        }

        Parser.extraFields(error, "default updater archetype", delta,
            ["acceleration", "drag", "noiseTexture", "randomizedAcceleration"]);

        return {
            acceleration          : maybe("acceleration"          , checkV3    , VMath.v3BuildZero),
            drag                  : maybe("drag"                  , checkNumber, val(0)),
            noiseTexture          : maybe("noiseTexture"          , checkString, val(null)),
            randomizedAcceleration: maybe("randomizedAcceleration", checkV3    , VMath.v3BuildZero)
        };
    }
    applyArchetype(textureManager, system, archetype)
    {
        var parameters = system.updateParameters;
        VMath.v3Copy(archetype.acceleration, parameters["acceleration"]);
        parameters["drag"] = archetype.drag;
        parameters["noiseTexture"] = textureManager.get(archetype.noiseTexture);
        VMath.v3Copy(archetype.randomizedAcceleration, parameters["randomizedAcceleration"]);
    }

    createUserDataSeed()
    {
        return (Math.random() * 0xff) << 16;
    }
    createUserData(params: {
        randomizeAcceleration?: boolean;
        seed?                 : number;
    })
    {
        return ((params.randomizeAcceleration !== undefined ? <any>params.randomizeAcceleration : 0) << 24) |
               ((params.seed !== undefined ? params.seed : 0) << 16);
    }

    predict(
        parameters: TechniqueParameters,
        pos       : FloatArray,
        vel       : FloatArray,
        userData  : number,
        time      : number
    ): number
    {
        // A rough approximation only!
        // Not possibly to determine analytically
        // especcially since non-constant step sizes would just not be possible to analyse.

        // To permit approximation, we assume a particles position/velocity
        // does not reach maximum values at any point
        // We assume that the randomised acceleration is uniformnly random
        // and can be disregarded.
        // We assume that the system is updated with a constant timestep of 'h'
        // In this case, we can deduce analytically:
        // v(t) = d^(t/h)v + ah(sum(t/h))
        //     where d = 1 - min(1, drag.h)
        //     and sum(n) = if (d <> 1) d(d^n-1)/(d-1) else nd

        // if d = 1, we have uniform acceleration and
        // p(t) ~= p(0) + v(0)*t + at^2/2
        //
        // if d <> 1, then by wolfram alpha
        // p(t) ~= p(0) + h(d^(t/h) -1)/(log d)*v + (h(d^(t/h) -1) - log d)/((d-1)log d)adh
        //
        // we note that using integration to compute position estimate is not strictly
        // correct due to euler integration used in actual simulation.

        var h = 1/60; // a reasonable guess at time step I would say in ideal circumstances.
        var acceleration: FloatArray = parameters["acceleration"];
        var ax = acceleration[0];
        var ay = acceleration[1];
        var az = acceleration[2];
        var drag = (1 - Math.min(1, parameters["drag"] * h));
        var coef;
        if (drag === 1)
        {
            coef = 0.5 * (time - h);
            pos[0] += time * (vel[0] + (coef * ax));
            pos[1] += time * (vel[1] + (coef * ay));
            pos[2] += time * (vel[2] + (coef * az));
            vel[0] += time * ax;
            vel[1] += time * ay;
            vel[2] += time * az;
        }
        else
        {
            var pow = Math.pow(drag, time / h);
            var log = Math.log(drag);
            coef = h * (pow - 1) / log;
            var coef2 = ((h * (pow - 1)) - (time * log)) / ((drag - 1) * log) * drag * h;
            var coef3 = h * drag * (pow - 1) / (drag - 1);
            pos[0] += (coef * vel[0]) + (coef2 * ax);
            pos[1] += (coef * vel[1]) + (coef2 * ay);
            pos[2] += (coef * vel[2]) + (coef2 * az);
            vel[0] =  (pow  * vel[0]) + (coef3 * ax);
            vel[1] =  (pow  * vel[1]) + (coef3 * ay);
            vel[2] =  (pow  * vel[2]) + (coef3 * az);
        }

        return userData;
    }

    update(
        parameters: TechniqueParameters,
        dataF     : Float32Array,
        dataI     : Uint32Array,
        tracked   : Uint16Array,
        numTracked: number
    ) {
        var timeStep    : number     = parameters["timeStep"];
        var lifeStep    : number     = parameters["lifeStep"];
        var acceleration: FloatArray = parameters["acceleration"];
        var drag        : number     = parameters["drag"];
        var halfExtents : FloatArray = parameters["halfExtents"];
        var shift       : FloatArray = parameters["shift"];
        var maxSpeed    : number     = parameters["maxSpeed"];

        drag = (1 - Math.min(1, timeStep * drag));

        var h0 = maxSpeed / halfExtents[0];
        var h1 = maxSpeed / halfExtents[1];
        var h2 = maxSpeed / halfExtents[2];

        var im = maxSpeed === 0 ? 0 : (1 / maxSpeed);
        var ax = acceleration[0] * im;
        var ay = acceleration[1] * im;
        var az = acceleration[2] * im;

        var sx = shift[0];
        var sy = shift[1];
        var sz = shift[2];

        var SPAN = ParticleSystem.PARTICLE_SPAN;
        var LIFE = ParticleSystem.PARTICLE_LIFE;
        var VEL  = ParticleSystem.PARTICLE_VEL;
        var POS  = ParticleSystem.PARTICLE_POS;

        var decodeHalfUnsignedFloat = TextureEncode.decodeHalfUnsignedFloat;
        var encodeHalfUnsignedFloat = TextureEncode.encodeHalfUnsignedFloat;

        var i;
        for (i = 0; i < numTracked; i += 1)
        {
            var index = tracked[i] * SPAN;

            // Compute next life, if particle is dead, skip simulation
            // Also prevent 'too much' time being simulated so that tracked
            // particles stop simulation exactly at death.
            var oldLife = decodeHalfUnsignedFloat(dataI[index + LIFE] >>> 16);
            if (oldLife <= 0)
            {
                continue;
            }
            var life = oldLife - lifeStep;
            var time = timeStep;
            if (lifeStep !== 0)
            {
                time *= Math.min(lifeStep, oldLife) / lifeStep;
            }

            var vx = dataF[index + VEL];
            var vy = dataF[index + VEL + 1];
            var vz = dataF[index + VEL + 2];

            // Update position
            var x = dataF[index + POS]     + (vx * time * h0) + sx;
            var y = dataF[index + POS + 1] + (vy * time * h1) + sy;
            var z = dataF[index + POS + 2] + (vz * time * h2) + sz;
            dataF[index + POS]     = (x < -1 ? -1 : x > 1 ? 1 : x);
            dataF[index + POS + 1] = (y < -1 ? -1 : y > 1 ? 1 : y);
            dataF[index + POS + 2] = (z < -1 ? -1 : z > 1 ? 1 : z);

            // Update velocity
            x = drag * (vx + (ax * time));
            y = drag * (vy + (ay * time));
            z = drag * (vz + (az * time));
            dataF[index + VEL]     = (x < -1 ? -1 : x > 1 ? 1 : x);
            dataF[index + VEL + 1] = (y < -1 ? -1 : y > 1 ? 1 : y);
            dataF[index + VEL + 2] = (z < -1 ? -1 : z > 1 ? 1 : z);

            // Update life
            dataI[index + LIFE] = (encodeHalfUnsignedFloat(life) << 16) |
                                  (0xffff & dataI[index + LIFE]);
        }
    }

    constructor() {}
    static create(graphicsDevice: GraphicsDevice, shaderManager: ShaderManager): DefaultParticleUpdater
    {
        var shader = shaderManager.get("shaders/particles-default-update.cgfx");
        var ret = new DefaultParticleUpdater();
        ret.technique = shader.getTechnique("update");
        ret.parameters = {
            acceleration          : new Float32Array(3),
            drag                  : 0,
            noiseTexture          : ParticleSystem.getDefaultNoiseTexture(graphicsDevice),
            randomizedAcceleration: new Float32Array(3)
        };
        return ret;
    }
}

//
// ParticleRenderer
//
interface ParticleGeometryFn
{
    (graphicsDevice: GraphicsDevice, maxParticles: number, shared?: boolean): ParticleGeometry;
}
interface ParticleRenderer
{
    technique : Technique;
    parameters: { [name: string]: any };
    createGeometry(graphicsDevice: GraphicsDevice,
                   maxParticles  : number,
                   shared?       : boolean): ParticleGeometry;
    setAnimationParameters(
        system: ParticleSystem,
        definition: { attribute: { [name: string]: AttributeRange } }
    ): void;
    createUserDataSeed(): number;
    createUserData    (params: { [name: string]: any }): number;
    applyArchetype(textureManager: TextureManager,
                   system        : ParticleSystem,
                   archetype     : ParticleArchetype,
                   textures      : (name: string) => Texture): void;
}

//
// DefaultParticleRenderer
//
interface DefaultRendererArchetype
{
    noiseTexture         : string;
    randomizedRotation   : number;
    randomizedOrientation: FloatArray;
    randomizedScale      : FloatArray;
    randomizedAlpha      : number;
    animatedRotation     : boolean;
    animatedOrientation  : boolean;
    animatedScale        : boolean;
    animatedAlpha        : boolean;
}
class DefaultParticleRenderer
{
    technique : Technique;
    parameters: { [name: string]: any };

    // For ParticleArchetype
    static template = {
        noiseTexture         : <string>null,
        randomizedRotation   : 0.0,
        randomizedOrientation: [0.0, 0.0],
        randomizedScale      : [0.0, 0.0],
        randomizedAlpha      : 0.0,
        animatedRotation     : false,
        animatedOrientation  : false,
        animatedScale        : false,
        animatedAlpha        : false
    };
    static load(archetype: DefaultUpdaterArchetype, shaderLoad, textureLoad): void
    {
        shaderLoad("shaders/particles-default-render.cgfx");
        if (archetype.noiseTexture)
        {
            textureLoad(archetype.noiseTexture);
        }
    }
    static compressArchetype(archetype: DefaultRendererArchetype): any
    {
        return ParticleManager.recordDelta(DefaultParticleRenderer.template, archetype);
    }
    static parseArchetype(error: ParticleBuildError, delta: any): DefaultRendererArchetype
    {
        if (Types.isNullUndefined(delta))
        {
            return Types.copy(DefaultParticleRenderer.template);
        }

        if (!Types.isObject(delta))
        {
            error.error("renderer archetype should be an object");
            return null;
        }

        // Pre: delta is a non-null object. Manager will guarantee this.
        function checkV2(n): (_: any) => FloatArray
        {
            return Parser.checkVector.bind(null, error, "default renderer archetype", n, 2);
        }
        function checkNumber(n): (_: any) => number
        {
            return Parser.checkNumber.bind(null, error, "default renderer archetype", n);
        }
        function checkBoolean(n): (_: any) => boolean
        {
            return Parser.checkBoolean.bind(null, error, "default renderer archetype", n);
        }
        function checkString(n): (_: any) => string
        {
            return Parser.checkString.bind(null, error, "default renderer archetype", n);
        }
        function val<R>(x: R): () => R
        {
            return function () { return x; };
        }
        function maybe<R>(n, x: (string) => (_: any) => R, y: () => R): R
        {
            return Parser.maybeField(delta, n, x(n), y);
        }

        Parser.extraFields(error, "default renderer archetype", delta,
            ["animatedRotation", "animatedOrientation", "animatedScale", "animatedAlpha",
             "randomizedScale", "randomizedAlpha", "randomizedRotation", "randomizedOrientation",
             "noiseTexture"]);

        return {
            noiseTexture         : maybe("noiseTexture"         , checkString , val(null)),
            randomizedRotation   : maybe("randomizedRotation"   , checkNumber , val(0)),
            randomizedOrientation: maybe("randomizedOrientation", checkV2     , VMath.v2BuildZero),
            randomizedScale      : maybe("randomizedScale"      , checkV2     , VMath.v2BuildZero),
            randomizedAlpha      : maybe("randomizedAlpha"      , checkNumber , val(0)),
            animatedRotation     : maybe("animatedRotation"     , checkBoolean, val(false)),
            animatedOrientation  : maybe("animatedRotation"     , checkBoolean, val(false)),
            animatedScale        : maybe("animatedScale   "     , checkBoolean, val(false)),
            animatedAlpha        : maybe("animatedAlpha   "     , checkBoolean, val(false))
        };
    }
    applyArchetype(textureManager, system, archetype, textures)
    {
        var parameters = system.renderParameters;
        parameters["noiseTexture"] = textureManager.get(archetype.noiseTexture);
        parameters["randomizedRotation"] = archetype.randomizedRotation;
        VMath.v2Copy(archetype.randomizedOrientation, parameters["randomizedOrientation"]);
        VMath.v2Copy(archetype.randomizedScale, parameters["randomizedScale"]);
        parameters["randomizedAlpha"] = archetype.randomizedAlpha;
        parameters["animatedRotation"] = archetype.animatedRotation;
        parameters["animatedOrientation"] = archetype.animatedOrientation;
        parameters["animatedScale"] = archetype.animatedScale;
        parameters["animatedAlpha"] = archetype.animatedAlpha;
        parameters["texture"] = textures("texture0");
    }

    createUserDataSeed()
    {
        return (Math.random() * 0xff) << 16;
    }
    createUserData(params: {
        facing?              : string;
        randomizeOrientation?: boolean;
        randomizeScale?      : boolean;
        randomizeRotation?   : boolean;
        randomizeAlpha?      : boolean;
        seed?                : number;
        phi?                 : number;
        theta?               : number;
    })
    {
        var ret = 0;
        if (params.facing === "velocity")
        {
            ret |= (1 << 30);
        }
        if (params.facing === "custom")
        {
            ret |= (2 << 30);
        }
        ret |= (<any>params.randomizeRotation << 29);
        ret |= (<any>params.randomizeScale << 28);
        ret |= (<any>params.randomizeOrientation << 27);
        ret |= (<any>params.randomizeAlpha << 26);
        ret |= (params.seed << 16);

        // allow phi/theta to be given as arbitrary angles
        // mapped to appropriate bounded phi/theta before
        // eventual mappings to [0,1) ranges.
        var phiDelta = 0.0;
        if (params.theta !== undefined)
        {
            var theta = (params.theta % (Math.PI * 2));
            if (theta < 0)
            {
                theta += Math.PI * 2;
            }
            if (theta > Math.PI)
            {
                theta = (Math.PI * 2) - theta;
                phiDelta = Math.PI;
            }
            ret |= TextureEncode.encodeByteUnsignedFloat(theta / Math.PI) << 8;
        }
        if (params.phi !== undefined || phiDelta !== 0.0)
        {
            var phi = ((params.phi || 0.0) + phiDelta) % (Math.PI * 2);
            if (phi < 0)
            {
                phi += Math.PI * 2;
            }
            ret |= TextureEncode.encodeByteUnsignedFloat(phi / (Math.PI * 2));
        }
        return ret;
    }

    setAnimationParameters(
        system: ParticleSystem,
        definition: { attribute: { [name: string]: AttributeRange } }
    ): void
    {
        var parameters = system.renderParameters;

        var scale = parameters["animationScale"];
        var animScale = definition.attribute["scale"];
        scale[0] = animScale.min[0];
        scale[1] = animScale.min[1];
        scale[2] = animScale.delta[0];
        scale[3] = animScale.delta[1];

        var rotation = parameters["animationRotation"];
        var animRotation = definition.attribute["rotation"];
        rotation[0] = animRotation.min[0];
        rotation[1] = animRotation.delta[0];
    }

    createGeometry(
        graphicsDevice: GraphicsDevice,
        maxParticles  : number,
        shared        : boolean = false
    ): ParticleGeometry
    {
        return ParticleGeometry.create({
            graphicsDevice: graphicsDevice,
            maxParticles  : maxParticles,
            template      : [0, null,   1, null,   2, null,
                             0, null,   2, null,   3, null],
            attributes    : [graphicsDevice.VERTEXFORMAT_USHORT2],
            stride        : 2,
            semantics     : graphicsDevice.createSemantics([graphicsDevice.SEMANTIC_POSITION]),
            primitive     : graphicsDevice.PRIMITIVE_TRIANGLES,
            shared        : shared
        });
    }

    constructor() {}
    static create(
        graphicsDevice: GraphicsDevice,
        shaderManager : ShaderManager,
        blendMode = "alpha"
    ): DefaultParticleRenderer
    {
        var shader = shaderManager.get("shaders/particles-default-render.cgfx");
        var ret = new DefaultParticleRenderer();
        ret.technique  = shader.getTechnique(blendMode);
        ret.parameters = {
            animationScale       : new Float32Array(4),
            animationRotation    : new Float32Array(2),
            texture              : null,
            noiseTexture         : ParticleSystem.getDefaultNoiseTexture(graphicsDevice),
            randomizedOrientation: new Float32Array(2),
            randomizedScale      : new Float32Array(2),
            randomizedRotation   : 0,
            randomizedAlpha      : 0,
            animatedOrientation  : false,
            animatedScale        : false,
            animatedRotation     : false,
            animatedAlpha        : false
        };
        return ret;
    }
}

//
// ParticleSystem
//
interface ParticleSystemSynchronizer
{
    synchronize(system: ParticleSystem, timeStep: number): void;
}
interface ParticleSystemArchetype
{
    center         : FloatArray;
    halfExtents    : FloatArray;
    maxSpeed       : number;
    maxParticles   : number;
    zSorted        : boolean;
    maxSortSteps   : number;
    trackingEnabled: boolean;
    maxLifeTime    : number;
}
class ParticleSystem
{
    // dimension of particle in gpu memory.
    static PARTICLE_DIMX = 3;
    static PARTICLE_DIMY = 3;
    // size of particle in cpu memory (linear, column by column opposed to gpu)
    static PARTICLE_SPAN = 9;
    // offset to access position (+1, +2) in cpu memory
    static PARTICLE_POS = 0;
    // offset to access velocity (+1, +2) in cpu memory
    static PARTICLE_VEL = 3;
    // offset to access encoded (life | maxLife) in cpu memory
    static PARTICLE_LIFE = 6;
    // offset to access encoded (c0, c1) animation range coefficients
    static PARTICLE_ANIM = 7;
    // offset to access userData in cpu memory
    static PARTICLE_DATA = 8;

    static template = {
        center         : [0, 0, 0],
        halfExtents    : [1, 1, 1],
        maxSpeed       : <number>null,
        maxParticles   : <number>null,
        zSorted        : false,
        maxSortSteps   : 136,
        trackingEnabled: false,
        maxLifeTime    : <number>null
    };
    static compressArchetype(archetype: ParticleSystemArchetype): any
    {
        return ParticleManager.recordDelta(ParticleSystem.template, archetype);
    }
    static parseArchetype(error: ParticleBuildError, delta: any): ParticleSystemArchetype
    {
        if (Types.isNullUndefined(delta))
        {
            return Types.copy(ParticleSystem.template);
        }

        if (!Types.isObject(delta))
        {
            error.error("System archetype should be an object");
            return null;
        }

        function checkV3(n): (_: any) => FloatArray
        {
            return Parser.checkVector.bind(null, error, "system archetype", n, 3);
        }
        function checkNumber(n): (_: any) => number
        {
            return Parser.checkNumber.bind(null, error, "system archetype", n);
        }
        function checkBoolean(n): (_: any) => boolean
        {
            return Parser.checkBoolean.bind(null, error, "system archetype", n);
        }
        function val<R>(x: R): () => R
        {
            return function () { return x; };
        }
        function maybe<R>(n, x: (string) => (_: any) => R, y: () => R): R
        {
            return Parser.maybeField(delta, n, x(n), y);
        }

        Parser.extraFields(error, "system archetype", delta,
            ["center", "halfExtents", "maxSpeed", "maxParticles", "maxParticles", "zSorted",
             "maxSortSTeps", "trackingEnabled", "maxLifeTime"]);

        return {
            center         : maybe("center"         , checkV3     , VMath.v3BuildZero),
            halfExtents    : maybe("halfExtents"    , checkV3     , VMath.v3BuildOne),
            maxSpeed       : maybe("maxSpeed"       , checkNumber , val(null)),
            maxParticles   : maybe("maxParticles"   , checkNumber , val(null)),
            zSorted        : maybe("zSorted"        , checkBoolean, val(false)),
            maxSortSteps   : maybe("maxSortSteps"   , checkNumber , val(136)),
            trackingEnabled: maybe("trackingEnabled", checkBoolean, val(false)),
            maxLifeTime    : maybe("maxLifeTime"    , checkNumber , val(null))
        };
    }

    private static defaultNoiseTexture: Texture;
    static getDefaultNoiseTexture(graphicsDevice: GraphicsDevice): Texture
    {
        if (!ParticleSystem.defaultNoiseTexture)
        {
            var zero = TextureEncode.encodeByteSignedFloat(0.0);
            ParticleSystem.defaultNoiseTexture = graphicsDevice.createTexture({
                name      : "ParticleSystem defaultNoiseTeture",
                width     : 1,
                height    : 1,
                depth     : 1,
                format    : graphicsDevice.PIXELFORMAT_R8G8B8A8,
                mipmaps   : true,
                cubemap   : false,
                renderable: false,
                dynamic   : false,
                data      : [zero, zero, zero, zero]
            });
        }
        return ParticleSystem.defaultNoiseTexture;
    }

    private static computeMaxParticleDependents(maxParticles: number, zSorted: boolean)
    {
        var dimx, dimy;
        if (zSorted)
        {
            if (maxParticles <= 8)
            {
                return {
                    maxMergeStage: 2,
                    textureSize  : [4, 2],
                    capacity     : 8
                };
            }
            else
            {
                // Find best textureSize (most square-like) just large enough for
                // maxParticles, and with area as 8 * power of 2 for sorting.
                var n = Math.ceil(Math.log(maxParticles) / Math.log(2));
                if (n < 3)
                {
                    return {
                        maxMergeStage: 2,
                        textureSize  : [4, 2],
                        capacity     : 8
                    };
                }
                else if (n > 16)
                {
                    return {
                        maxMergeStage: 15,
                        textureSize  : [(1 << 8), (1 << 8)],
                        capacity     : (1 << 16)
                    };
                }
                else
                {
                    var dim = (n >>> 1);
                    dimx = (1 << (n - dim));
                    dimy = (1 << dim);
                    return {
                        maxMergeStage: (n - 1),
                        textureSize  : [dimx, dimy],
                        capacity     : (dimx * dimy)
                    };
                }
            }
        }
        else
        {
            // No restrictions for sorting, can make optimise use of space.
            // Find square like texture size fitting maxParticles
            // to aid in shared packing of textures.
            if (maxParticles > 66536)
            {
                maxParticles = 66536;
            }
            if (maxParticles <= 1)
            {
                return {
                    maxMergeStage: null,
                    textureSize  : [1, 1],
                    capacity     : 1
                };
            }
            dimx = Math.ceil(Math.sqrt(maxParticles));
            dimy = Math.ceil(maxParticles / dimx);
            return {
                maxMergeStage: null,
                textureSize  : [dimx, dimy],
                capacity     : (dimx * dimy)
            };
        }
    }

    private graphicsDevice: GraphicsDevice;

    // center and half-extents of valid (local) particle positions
    // and half-extents of valid (local) particle velocities.
    center     : FloatArray;
    halfExtents: FloatArray;
    private invHalfExtents: FloatArray;

    maxSpeed    : number;
    maxParticles: number;
    zSorted     : boolean;
    maxSortSteps: number;
    /*Used by ParticleView*/
    /*private*/ maxMergeStage: number;

    // when sharedAnimation is false, destruction of particle system will destroy animation texture.
    private animation: Texture;
    private sharedAnimation: boolean;
    maxLifeTime: number;

    private queue: ParticleQueue;
    /*Accessed by ParticleView*/
    /*private*/ particleSize: FloatArray; // [x, y] in particle counts.

    geometry: ParticleGeometry;

    private lastVisible: number;
    private lastTime   : number;
    synchronizer: ParticleSystemSynchronizer;
    timer: () => number;

    // particle states
    // renderContextShared is false, when no renderContext was supplied to particle system
    // and so on destruction, the (un)shared render context will be destroyed, otherwise
    // the stateContext will be released to the shared render context.
    private renderContextShared: boolean;
    private renderContext: SharedRenderContext;
    private stateContext: AllocatedContext;
    private currentState: number; // 0 | 1 index into stateContext for double buffering.

    updater : ParticleUpdater;
    renderer: ParticleRenderer;
    views   : Array<ParticleView>;

    updateParameters: TechniqueParameters;
    renderParameters: TechniqueParameters;

    // CPU particle states
    trackingEnabled: boolean;
    private numTracked: number;
    private tracked: Uint16Array; // mapping table index storing tracked particles only.
    // Linear storage of particle data on cpu side.
    //   some data on cpu side is kept as floats to avoid encode/decode cycles where unnecessary.
    private cpuF32: Float32Array;
    private cpuU32: Uint32Array;
    private addTracked(id: number): void
    {
        // Precondition: id is not already in trackedIndices.
        var numTracked = this.numTracked;
        var total = numTracked + 1;
        var tracked = this.tracked;
        if (total > tracked.length)
        {
            tracked = this.tracked =
                ParticleSystem.resizeUInt16(tracked, total, numTracked);
        }
        tracked[numTracked] = id;
        this.numTracked += 1;
    }

    /*Used by ParticleView*/
    /*private*/ static fullTextureVertices: VertexBuffer;
    /*private*/ static fullTextureSemantics: Semantics;

    // Shared between EVERY particle system.
    //
    // This can save a hella-lot of memory on the GPU and CPU, with the only restriction
    // induced, being that when particles are created in a system, that system must be
    // updated before any other system has particles created for it.
    //
    // number of particles created since last update
    // createdIndices is at least as long as numCreated and stores the indices of created
    // particles so that relevant data can be zero-ed following the update.
    //
    // particles are 'created' by storing new data in createdTexture via createdData with
    // createdData32 being a view onto createdData.
    private static numCreated       : number = 0;
    private static createdIndices   : Uint16Array;
    private static createdData      : Uint8Array;
    private static createdData32    : Uint32Array;
    private static createdTexture   : Texture;

    // region is clean, no need to flush when no particles were created and used region is smaller.
    private static createdValidWidth : number;
    private static createdValidHeight: number;

    private static addCreated(id: number): void
    {
        // we don't care about corner cases like id's being duplicated, the amount of work
        // done to clear the same particle more than once in stupidly rare circumstances
        // is irrelevant.
        var numCreated = ParticleSystem.numCreated;
        var total = numCreated + 1;
        var created = ParticleSystem.createdIndices;
        if (total > created.length)
        {
            created = ParticleSystem.createdIndices =
                ParticleSystem.resizeUInt16(created, total, numCreated);
        }
        created[numCreated] = id;
        ParticleSystem.numCreated += 1;
    }
    private static resizeUInt16(arr: Uint16Array, total: number, used: number): Uint16Array
    {
        var size = arr.length;
        // Resize list by doubling space to minimise resizes.
        // there is not a whole lot of data involved, so we scale up by the optimal
        // case of doubling as not much memory is wasted in worst-case anyways.
        while (size < total)
        {
            size *= 2;
        }

        // Copy old data to new array.
        var newArr = new Uint16Array(size);
        var i;
        for (i = 0; i < used; i += 1)
        {
            newArr[i] = arr[i];
        }
        return newArr;
    }
    private static sizeCreated(gd, particleSize): void
    {
        if (!ParticleSystem.createdIndices)
        {
            ParticleSystem.createdIndices = new Uint16Array(4);
        }
        // actual texture height is then (w, h) * PARTICLE_DIM
        // Assumption:
        //              this method is called before particles are created in a system
        //              and so we do not need to copy old data into newly allocated
        //              typed arrays / texture.
        var dimx = ParticleSystem.PARTICLE_DIMX;
        var dimy = ParticleSystem.PARTICLE_DIMY;
        var w = particleSize[0] * dimx;
        var h = particleSize[1] * dimy;
        var tex = ParticleSystem.createdTexture;
        if (!tex || (tex.width < w || tex.height < h))
        {
            // we scale up by 1.5 instead of allocating the exact new size needed
            // to avoid in general case, too many resizes, but without wasting too
            // much memory in worst-case.
            var newW = tex ? tex.width : w;
            var newH = tex ? tex.height : h;
            while (newW < w)
            {
                newW = (newW * 1.5) | 0;
            }
            while (newH < h)
            {
                newH = (newH * 1.5) | 0;
            }
            // particle system is limited to 65536 particles
            // => 256 * 256 particles
            var maxW = 256 * dimx;
            var maxH = 256 * dimy;
            if (newW > maxW)
            {
                newW = maxW;
            }
            if (newH > maxH)
            {
                newH = maxH;
            }
            if (tex)
            {
                tex.destroy();
            }
            ParticleSystem.createdTexture = gd.createTexture({
                name      : "ParticleSystem Shared Creation Texture",
                width     : newW,
                height    : newH,
                depth     : 1,
                format    : gd.PIXELFORMAT_R8G8B8A8,
                mipmaps   : false,
                cubemap   : false,
                renderable: false,
                dynamic   : true
            });
            ParticleSystem.createdValidWidth  = newW;
            ParticleSystem.createdValidHeight = newH;
            ParticleSystem.createdData    = new Uint8Array(newW * newH * 4); // rgba
            ParticleSystem.createdData32  = new Uint32Array(ParticleSystem.createdData.buffer);
        }
    }
    private static dispatchCreated(particleSize: FloatArray)
    {
        var dimx = ParticleSystem.PARTICLE_DIMX;
        var dimy = ParticleSystem.PARTICLE_DIMY;

        var validW = ParticleSystem.createdValidWidth;
        var validH = ParticleSystem.createdValidHeight;

        var usedW = particleSize[0] * dimx;
        var usedH = particleSize[1] * dimy;

        var numCreated = ParticleSystem.numCreated;
        if (numCreated !== 0 || (usedW > validW || usedH > validH))
        {
            // XXX requires SDK 0,27,0 :ref: polycraft benchmark.
            ParticleSystem.createdTexture.setData(ParticleSystem.createdData, 0, 0, 0, 0, usedW, usedH);
            if (numCreated === 0)
            {
                // Only expand valid region if it is contained in used region.
                // Particle states are 'square like' so this is almost always
                // the best decision.
                if (usedW >= validW && usedH >= validH)
                {
                    ParticleSystem.createdValidWidth = usedW;
                    ParticleSystem.createdValidHeight = usedH;
                }
            }
            else
            {
                ParticleSystem.createdValidWidth  = 0;
                ParticleSystem.createdValidHeight = 0;
            }
        }
        if (numCreated === 0)
        {
            return;
        }

        var data32 = ParticleSystem.createdData32;
        var indices = ParticleSystem.createdIndices;

        var sizeX = particleSize[0];
        var w = sizeX * dimx;
        var i;
        for (i = 0; i < numCreated; i += 1)
        {
            var id = indices[i];

            // Map Uint16 index back into a full index.
            var u = (id % sizeX);
            var v = ((id - u) / sizeX) | 0;
            var index = (v * dimy * w) + (u * dimx);

            data32[index] = data32[index + 1] = data32[index + 2] =
                data32[index + w] = data32[index + w + 1] = data32[index + w + 2] =
                data32[index + (w * 2)] = data32[index + (w * 2) + 1] = data32[index + (w * 2) + 2] = 0;
        }

        ParticleSystem.numCreated = 0;
    }

    private static sharedDefaultUpdater: ParticleUpdater;
    private static sharedDefaultRenderer: ParticleRenderer;

    private constructor() {}
    static create(params: {
        graphicsDevice      : GraphicsDevice;

        center?             : FloatArray;
        halfExtents         : FloatArray;

        maxSpeed            : number;
        maxParticles        : number;
        zSorted?            : boolean;
        maxSortSteps?       : number;
        geometry?           : ParticleGeometry;
        sharedRenderContext?: SharedRenderContext;

        maxLifeTime         : number;
        animation           : Texture;
        sharedAnimation?    : boolean;

        timer?              : () => number;
        synchronizer?       : ParticleSystemSynchronizer;

        trackingEnabled?    : boolean;

        updater?            : ParticleUpdater;
        renderer?           : ParticleRenderer;
        shaderManager?      : ShaderManager;
    }): ParticleSystem
    {
        var ret = new ParticleSystem();
        ret.graphicsDevice = params.graphicsDevice;

        ret.center = (params.center === undefined) ? VMath.v3BuildZero() : VMath.v3Copy(params.center);
        ret.halfExtents = VMath.v3Copy(params.halfExtents);
        ret.invHalfExtents = VMath.v3Reciprocal(ret.halfExtents);

        ret.maxLifeTime = params.maxLifeTime;
        ret.animation = params.animation;
        ret.sharedAnimation = (params.sharedAnimation === undefined) ? false : params.sharedAnimation;

        ret.timer = params.timer;
        if (ret.timer === undefined)
        {
            ret.timer = function ()
                {
                    return TurbulenzEngine.time;
                };
        }
        ret.synchronizer = params.synchronizer;
        if (!ret.synchronizer)
        {
            ret.synchronizer = DefaultParticleSynchronizer.create({});
        }
        ret.lastVisible = null;
        ret.lastTime = null;

        ret.zSorted = (params.zSorted === undefined) ? false : params.zSorted;
        var deps = ParticleSystem.computeMaxParticleDependents(params.maxParticles, ret.zSorted);
        ret.particleSize  = deps.textureSize;
        ret.maxParticles  = params.maxParticles;
        ret.maxMergeStage = deps.maxMergeStage;
        ret.maxSortSteps  = (params.maxSortSteps === undefined ? 136 : params.maxSortSteps);
        ret.maxSpeed      = params.maxSpeed;

        ret.views = [];

        ret.renderer = params.renderer;
        if (!ret.renderer)
        {
            if (!ParticleSystem.sharedDefaultRenderer)
            {
                ParticleSystem.sharedDefaultRenderer =
                    DefaultParticleRenderer.create(
                        params.graphicsDevice,
                        params.shaderManager,
                        "alpha"
                    );
            }
            ret.renderer = ParticleSystem.sharedDefaultRenderer;
        }

        ret.updater = params.updater;
        if (!ret.updater)
        {
            if (!ParticleSystem.sharedDefaultUpdater)
            {
                ParticleSystem.sharedDefaultUpdater =
                    DefaultParticleUpdater.create(
                        params.graphicsDevice,
                        params.shaderManager
                    );
            }
            ret.updater = ParticleSystem.sharedDefaultUpdater;
        }

        ret.geometry = params.geometry;
        if (!ret.geometry)
        {
            ret.geometry = params.renderer.createGeometry(ret.graphicsDevice, ret.maxParticles);
        }

        ParticleSystem.sizeCreated(ret.graphicsDevice, ret.particleSize);
        ret.queue = new ParticleQueue(ret.maxParticles);

        ret.trackingEnabled = (params.trackingEnabled === true) && (ret.updater !== undefined);
        if (ret.trackingEnabled)
        {
            ret.numTracked = 0;
            ret.tracked = new Uint16Array(4);
            ret.cpuF32 = new Float32Array(ret.maxParticles * ParticleSystem.PARTICLE_SPAN);
            ret.cpuU32 = new Uint32Array(ret.cpuF32.buffer);
        }

        // Add system defined parameters
        var parameters = Types.copyFields(ret.updater.parameters, null, false);
        parameters["lifeStep"]       = 0.0;
        parameters["timeStep"]       = 0.0;
        parameters["shift"]          = VMath.v3BuildZero();
        parameters["center"]         = ret.center;
        parameters["halfExtents"]    = ret.halfExtents;
        parameters["maxSpeed"]       = params.maxSpeed;
        parameters["maxLifeTime"]    = params.maxLifeTime;
        parameters["previousState"]  = null;
        parameters["creationState"]  = null;
        parameters["creationScale"]  = VMath.v2BuildZero();
        parameters["textureSize"]    = VMath.v2BuildZero();
        parameters["invTextureSize"] = VMath.v2BuildZero();
        parameters["regionSize"]     = VMath.v2BuildZero();
        parameters["invRegionSize"]  = VMath.v2BuildZero();
        parameters["regionPos"]      = VMath.v2BuildZero();
        ret.updateParameters = ret.graphicsDevice.createTechniqueParameters(parameters);

        // Add system defined parameters that are constant for all views onto the system.
        // (mapping table / transformation parameters are per-view)
        parameters = Types.copyFields(ret.renderer.parameters, null, false);
        parameters["center"]         = ret.center;
        parameters["halfExtents"]    = ret.halfExtents;
        parameters["zSorted"]        = ret.zSorted;
        parameters["vParticleState"] = null;
        parameters["fParticleState"] = null;
        parameters["maxLifeTime"]    = params.maxLifeTime;
        parameters["animation"]      = ret.animation;
        parameters["animationSize"]  = (ret.animation ? VMath.v2Build(ret.animation.width, ret.animation.height)
                                                      : VMath.v2BuildOne());
        parameters["textureSize"]    = VMath.v2BuildZero();
        parameters["invTextureSize"] = VMath.v2BuildZero();
        parameters["regionSize"]     = VMath.v2BuildZero();
        parameters["invRegionSize"]  = VMath.v2BuildZero();
        parameters["regionPos"]      = VMath.v2BuildZero();
        ret.renderParameters = ret.graphicsDevice.createTechniqueParameters(parameters);

        var sharedRenderContext = params.sharedRenderContext;
        ret.renderContextShared = <boolean><any>(sharedRenderContext);
        if (!ret.renderContextShared)
        {
            sharedRenderContext = new SharedRenderContext({ graphicsDevice: ret.graphicsDevice });
        }
        ret.renderContext = sharedRenderContext;
        ret.currentState = 0;
        ret.setStateContext(sharedRenderContext.allocate({
            width: ret.particleSize[0] * ParticleSystem.PARTICLE_DIMX,
            height: ret.particleSize[1] * ParticleSystem.PARTICLE_DIMY,
            set: ret.setStateContext.bind(ret)
        }));

        if (!ParticleSystem.fullTextureVertices)
        {
            ParticleSystem.fullTextureVertices = ret.graphicsDevice.createVertexBuffer({
                numVertices: 4,
                attributes : [ret.graphicsDevice.VERTEXFORMAT_FLOAT2],
                dynamic    : false,
                data       : [0,0, 1,0, 0,1, 1,1]
            });
            ParticleSystem.fullTextureSemantics =
                ret.graphicsDevice.createSemantics([ret.graphicsDevice.SEMANTIC_POSITION]);
        }

        return ret;
    }

    destroy()
    {
        if (!this.renderContextShared)
        {
            this.renderContext.destroy();
        }
        else
        {
            this.renderContext.release(this.stateContext);
        }
        this.renderContext = null;
        this.stateContext = null;
        this.queue = null;
        if (!this.geometry.shared)
        {
            this.geometry.destroy();
        }
        this.geometry = null;
        this.timer = null;
        this.synchronizer = null;
        if (!this.sharedAnimation && this.animation)
        {
            this.animation.destroy();
        }
        this.animation = null;
    }

    reset(lastTime?)
    {
        this.removeAllParticles();
        if (lastTime !== undefined)
        {
            this.lastVisible = -1;
            this.lastTime = lastTime;
        }
        else
        {
            this.lastVisible = null;
            this.lastTime = null;
        }
    }

    private setStateContext(ctx: AllocatedContext)
    {
        this.stateContext = ctx;
        if (!ctx)
        {
            return;
        }

        var tex = ctx.renderTargets[this.currentState].colorTexture0;
        var uv  = ctx.uvRectangle;
        var ts  = VMath.v2Build(tex.width, tex.height);
        var its = VMath.v2Reciprocal(ts);
        var rp  = VMath.v2Build(uv[0] * tex.width, uv[1] * tex.height);
        var rs  = VMath.v2Build(uv[2] * tex.width, uv[3] * tex.height);
        var irs = VMath.v2Reciprocal(rs);

        var parameters;
        parameters = this.updateParameters;
        VMath.v2Copy(ts,  parameters["textureSize"]);
        VMath.v2Copy(its, parameters["invTextureSize"]);
        VMath.v2Copy(rs,  parameters["regionSize"]);
        VMath.v2Copy(irs, parameters["invRegionSize"]);
        VMath.v2Copy(rp,  parameters["regionPos"]);

        parameters = this.renderParameters;
        VMath.v2Copy(ts,  parameters["textureSize"]);
        VMath.v2Copy(its, parameters["invTextureSize"]);
        VMath.v2Copy(rs,  parameters["regionSize"]);
        VMath.v2Copy(irs, parameters["invRegionSize"]);
        VMath.v2Copy(rp,  parameters["regionPos"]);
        parameters["vParticleState"] = tex;
        parameters["fParticleState"] = tex;
    }

    createParticle(params: {
        position      : FloatArray;
        velocity      : FloatArray;
        lifeTime      : number;
        animationRange: FloatArray;
        userData?     : number;
        forceCreation?: boolean;
        isTracked?    : boolean;
    }): number
    {
        var lifeTime = params.lifeTime;
        if (lifeTime <= 0)
        {
            return null;
        }
        if (lifeTime > this.maxLifeTime)
        {
            lifeTime = this.maxLifeTime;
        }

        var queueTime = lifeTime;
        if (params.isTracked && this.trackingEnabled)
        {
            queueTime = Number.POSITIVE_INFINITY;
        }

        var id = this.queue.create(queueTime, params.forceCreation);
        if (id === null)
        {
            return null;
        }

        var encodeSignedFloat      = TextureEncode.encodeSignedFloat;
        var encodeUnsignedFloat2xy = TextureEncode.encodeUnsignedFloat2xy;
        var index;

        var position = params.position;
        var velocity = params.velocity;
        var userData = (params.userData === undefined ? 0 : params.userData);

        var center = this.center;
        var invHalfExtents = this.invHalfExtents;

        var normalizedLife = lifeTime * (this.maxLifeTime === 0 ? 0 : 1 / (this.maxLifeTime));
        var range = params.animationRange;

        var posx = (position[0] - center[0]) * invHalfExtents[0];
        var posy = (position[1] - center[1]) * invHalfExtents[1];
        var posz = (position[2] - center[2]) * invHalfExtents[2];

        var im = this.maxSpeed === 0 ? 0 : (1 / this.maxSpeed);
        var velx = velocity[0] * im;
        var vely = velocity[1] * im;
        var velz = velocity[2] * im;

        var encodedLife  = encodeUnsignedFloat2xy(normalizedLife, normalizedLife);
        var encodedRange = encodeUnsignedFloat2xy(range[1], range[1] - range[0]);

        if (params.isTracked && this.trackingEnabled)
        {
            if (this.queue.wasForced)
            {
                // If particle creation was forced, then we may already track this particle id
                // and we cannot allow duplicates in the tracked list.
                //
                // Best we can do is a linear search sadly, but this is a very rare occurence.
                var found = false;
                var i;
                var numTracked = this.numTracked;
                var tracked = this.tracked;
                for (i = 0; i < numTracked; i += 1)
                {
                    if (tracked[i] === id)
                    {
                        found = true;
                        break;
                    }
                }
                if (!found)
                {
                    this.addTracked(id);
                }
            }
            else
            {
                this.addTracked(id);
            }

            var x, y, z;
            var cpuF = this.cpuF32;
            var cpuU = this.cpuU32;
            var pos = ParticleSystem.PARTICLE_POS;
            var vel = ParticleSystem.PARTICLE_VEL;
            index = id * ParticleSystem.PARTICLE_SPAN;

            // position and velocity do not need to be encoded, but they do need to be
            // normalised and clamped. We do not worry about the difference in representable
            // values as introduced errors are very, very small.
            cpuF[index + pos]     = (posx < -1 ? -1 : posx > 1 ? 1 : posx);
            cpuF[index + pos + 1] = (posy < -1 ? -1 : posy > 1 ? 1 : posy);
            cpuF[index + pos + 2] = (posz < -1 ? -1 : posz > 1 ? 1 : posz);

            cpuF[index + vel]     = (velx < -1 ? -1 : velx > 1 ? 1 : velx);
            cpuF[index + vel + 1] = (vely < -1 ? -1 : vely > 1 ? 1 : vely);
            cpuF[index + vel + 2] = (velz < -1 ? -1 : velz > 1 ? 1 : velz);

            // keeping code simple, we do use encoding for these values so that the exact same
            // logic can be used and avoid wasting memory.
            cpuU[index + ParticleSystem.PARTICLE_LIFE] = encodedLife;
            cpuU[index + ParticleSystem.PARTICLE_ANIM] = encodedRange;
            cpuU[index + ParticleSystem.PARTICLE_DATA] = userData;
        }

        // Determine index into creation texture
        var sizeX = this.particleSize[0];
        var u = (id % sizeX);
        var v = (((id - u) / sizeX) | 0);
        ParticleSystem.addCreated(id);

        var dimx = ParticleSystem.PARTICLE_DIMX;
        var dimy = ParticleSystem.PARTICLE_DIMY;
        var w = sizeX * dimx;
        index = (v * dimy * w) + (u * dimx);

        var data32 = ParticleSystem.createdData32;
        data32[index]               = encodeSignedFloat(posx);
        data32[index + w]           = encodeSignedFloat(posy);
        data32[index + (w * 2)]     = encodeSignedFloat(posz);
        data32[index + 1]           = encodeSignedFloat(velx);
        data32[index + w + 1]       = encodeSignedFloat(vely);
        data32[index + (w * 2) + 1] = encodeSignedFloat(velz);
        data32[index + 2]           = encodedLife;
        data32[index + w + 2]       = encodedRange;
        data32[index + (w * 2) + 2] = userData;

        return id;
    }

    removeAllParticles(): void
    {
        if (this.trackingEnabled)
        {
            this.numTracked = 0;
        }
        this.queue.clear();

        // create dead particles in all slots.
        var data = ParticleSystem.createdData32;
        var particleSize = this.particleSize;
        var numX = particleSize[0];
        var numY = particleSize[1];
        var dimx = ParticleSystem.PARTICLE_DIMX;
        var dimy = ParticleSystem.PARTICLE_DIMY;
        var w = numX * dimx;
        var u, v;
        for (v = 0; v < numY; v += 1)
        {
            for (u = 0; u < numX; u += 1)
            {
                var gpu = (v * dimy * w) + (u * dimx);
                data[gpu + 2] = 0x0000ffff; // life = 0, total life <> 0 signal to create.
                ParticleSystem.addCreated((v * particleSize[0]) + u);
            }
        }
    }

    removeParticle(id: number): void
    {
        this.queue.removeParticle(id);

        // Remove from tracked list if tracked.
        if (this.trackingEnabled)
        {
            // Shuffle back anything after.
            // (TODO) See updateParticle for reason 'swap-pop' is not performed.
            var i, j = 0;
            var tracked = this.tracked;
            var numTracked = this.numTracked;
            for (i = 0; i < numTracked; i += 1)
            {
                if (tracked[i] !== id)
                {
                    tracked[j] = tracked[i];
                    j += 1;
                }
                else
                {
                    this.numTracked -= 1;
                }
            }
        }

        // create a dead particle in its place.
        var sizeX = this.particleSize[0];
        var u = (id % sizeX);
        var v = (((id - u) / sizeX) | 0);

        var dimx = ParticleSystem.PARTICLE_DIMX;
        var dimy = ParticleSystem.PARTICLE_DIMY;
        var w = sizeX * dimx;
        var gpu = (v * dimy * w) + (u * dimx);
        ParticleSystem.createdData32[gpu + 2] = 0x0000ffff; // life = 0, total life <> 0 signal to create.
    }

    updateParticle(id: number, params: {
        position?      : FloatArray;
        velocity?      : FloatArray;
        animationRange?: FloatArray;
        userData?      : number;
        isTracked?     : boolean;
    }): void
    {
        if (!this.trackingEnabled)
        {
            return;
        }

        var cpuU = this.cpuU32;
        var cpuF = this.cpuF32;

        var POS = ParticleSystem.PARTICLE_POS;
        var VEL = ParticleSystem.PARTICLE_VEL;
        var LIFE = ParticleSystem.PARTICLE_LIFE;
        var ANIM = ParticleSystem.PARTICLE_ANIM;
        var DATA = ParticleSystem.PARTICLE_DATA;

        var decodeHalfUnsignedFloat = TextureEncode.decodeHalfUnsignedFloat;
        var encodeSignedFloat = TextureEncode.encodeSignedFloat;

        var cpu = id * ParticleSystem.PARTICLE_SPAN;

        var sizeX = this.particleSize[0];
        var u = (id % sizeX);
        var v = (((id - u) / sizeX) | 0);

        var dimx = ParticleSystem.PARTICLE_DIMX;
        var dimy = ParticleSystem.PARTICLE_DIMY;
        var w = sizeX * dimx;
        var gpu = (v * dimy * w) + (u * dimx);
        var data32 = ParticleSystem.createdData32;

        // Update position
        var x, y, z;
        var invHalfExtents = this.invHalfExtents;
        var position = params.position;
        if (position !== undefined)
        {
            var center = this.center;
            x = (position[0] - center[0]) * invHalfExtents[0];
            y = (position[1] - center[1]) * invHalfExtents[1];
            z = (position[2] - center[2]) * invHalfExtents[2];
            x = (x < -1 ? -1 : x > 1 ? 1 : x);
            y = (y < -1 ? -1 : y > 1 ? 1 : y);
            z = (z < -1 ? -1 : z > 1 ? 1 : z);
            cpuF[cpu + POS]     = x;
            cpuF[cpu + POS + 1] = y;
            cpuF[cpu + POS + 2] = z;
        }
        else
        {
            x = cpuF[cpu + POS];
            y = cpuF[cpu + POS + 1];
            z = cpuF[cpu + POS + 2];
        }
        data32[gpu]           = encodeSignedFloat(x);
        data32[gpu + w]       = encodeSignedFloat(y);
        data32[gpu + (w * 2)] = encodeSignedFloat(z);

        // Update velocity
        var velocity = params.velocity;
        if (velocity !== undefined)
        {
            var im = this.maxSpeed === 0 ? 0 : (1 / this.maxSpeed);
            x = velocity[0] * im;
            y = velocity[1] * im;
            z = velocity[2] * im;
            x = (x < -1 ? -1 : x > 1 ? 1 : x);
            y = (y < -1 ? -1 : y > 1 ? 1 : y);
            z = (z < -1 ? -1 : z > 1 ? 1 : z);
            cpuF[cpu + VEL]     = x;
            cpuF[cpu + VEL + 1] = y;
            cpuF[cpu + VEL + 2] = z;
        }
        else
        {
            x = cpuF[cpu + VEL];
            y = cpuF[cpu + VEL + 1];
            z = cpuF[cpu + VEL + 2];
        }
        data32[gpu + 1]           = encodeSignedFloat(x);
        data32[gpu + w + 1]       = encodeSignedFloat(y);
        data32[gpu + (w * 2) + 1] = encodeSignedFloat(z);

        // Update life.
        data32[gpu + 2] = cpuU[cpu + LIFE];

        // Update animation range.
        var range = params.animationRange;
        var encodedRange;
        if (range !== undefined)
        {
            encodedRange = TextureEncode.encodeUnsignedFloat2xy(range[1], range[1] - range[0]);
            cpuU[cpu + ANIM] = encodedRange;
        }
        else
        {
            encodedRange = cpuU[cpu + ANIM];
        }
        data32[gpu + w + 2] = encodedRange;

        // Update userData.
        var userData = params.userData;
        if (userData !== undefined)
        {
            cpuU[cpu + DATA] = userData;
        }
        else
        {
            userData = cpuU[cpu + DATA];
        }
        data32[gpu + (w * 2) + 2] = userData;
        ParticleSystem.addCreated(id);

        // Remove from tracked list if no longer tracked on CPU.
        if (params.isTracked !== undefined && !params.isTracked)
        {
            // Shuffle back anything after.
            // Not the fastest of operations, but should only occur very occasionaly
            // (TODO) Reason to shuffle back, instead of 'swap-popping' if for a full
            // cpu-fallback to work more efficiently for partial sorts, as swap-poppping
            // would mess up any particle sorting.
            var tracked = this.tracked;
            var numTracked = this.numTracked;
            var i, j = 0;
            for (i = 0; i < numTracked; i += 1)
            {
                if (tracked[i] !== id)
                {
                    tracked[j] = tracked[i];
                    j += 1;
                }
                else
                {
                    this.numTracked -= 1;
                }
            }
        }
    }

    sync(frameVisible: number)
    {
        if (this.lastVisible === null)
        {
            this.lastTime = this.timer();
        }
        else if (frameVisible !== this.lastVisible)
        {
            var currentTime = this.timer();
            this.synchronizer.synchronize(this, currentTime - this.lastTime);
            this.lastTime = currentTime;
        }
        this.lastVisible = frameVisible;
    }

    private shouldUpdate: boolean;
    /*Used by ParticleView*/
    /*private*/ hasLiveParticles: boolean;
    private updateTime: number;
    private updateShift: FloatArray;
    beginUpdate(deltaTime: number, shift?: FloatArray)
    {
        this.updateTime = deltaTime;
        this.updateShift = shift ? VMath.v3Copy(shift, this.updateShift) : VMath.v3BuildZero(this.updateShift);
        this.shouldUpdate = this.hasLiveParticles;
        this.hasLiveParticles = this.queue.update(deltaTime);
    }
    endUpdate(): boolean
    {
        this.hasLiveParticles = this.hasLiveParticles || (ParticleSystem.numCreated !== 0);
        if (this.shouldUpdate || this.hasLiveParticles)
        {
            this.updateParticleState(this.updateTime, this.updateShift);
        }
        return this.hasLiveParticles;
    }

    private updateParticleState(deltaTime: number, shift: FloatArray)
    {
        ParticleSystem.dispatchCreated(this.particleSize);

        var updater = this.updater;
        var parameters = this.updateParameters;
        var lifeStep = parameters["lifeStep"] = deltaTime * (this.maxLifeTime === 0 ? 0 : (1 / this.maxLifeTime));
        var timeStep = parameters["timeStep"] = deltaTime;
        parameters["creationState"] = ParticleSystem.createdTexture;

        var uShift: FloatArray = parameters["shift"];
        var invHalfExtents = this.invHalfExtents;
        uShift[0] = shift[0] * invHalfExtents[0];
        uShift[1] = shift[1] * invHalfExtents[1];
        uShift[2] = shift[2] * invHalfExtents[2];

        var gd = this.graphicsDevice;
        var targets = this.stateContext.renderTargets;
        var tex = parameters["previousState"] = targets[this.currentState].colorTexture0;
        var scale = parameters["creationScale"];
        scale[0] = this.particleSize[0] * ParticleSystem.PARTICLE_DIMX / ParticleSystem.createdTexture.width;
        scale[1] = this.particleSize[1] * ParticleSystem.PARTICLE_DIMY / ParticleSystem.createdTexture.height;

        gd.setStream(ParticleSystem.fullTextureVertices, ParticleSystem.fullTextureSemantics);
        gd.beginRenderTarget(targets[1 - this.currentState]);
        gd.setTechnique(updater.technique);
        gd.setTechniqueParameters(parameters);
        gd.draw(gd.PRIMITIVE_TRIANGLE_STRIP, 4, 0);
        gd.endRenderTarget();
        this.currentState = 1 - this.currentState;

        var tex = targets[this.currentState].colorTexture0;
        parameters = this.renderParameters;
        parameters["vParticleState"] = tex;
        parameters["fParticleState"] = tex;

        if (this.trackingEnabled)
        {
            updater.update(this.updateParameters, this.cpuF32, this.cpuU32, this.tracked, this.numTracked);
        }
    }

    queryPosition(id: number, dst?: FloatArray): FloatArray
    {
        if (dst === undefined)
        {
            dst = VMath.v3BuildZero();
        }
        var center = this.center;
        var halfExtents = this.halfExtents;
        var cpuF = this.cpuF32;
        var cpu = (id * ParticleSystem.PARTICLE_SPAN) + ParticleSystem.PARTICLE_POS;
        dst[0] = center[0] + (halfExtents[0] * cpuF[cpu]);
        dst[1] = center[1] + (halfExtents[1] * cpuF[cpu + 1]);
        dst[2] = center[2] + (halfExtents[2] * cpuF[cpu + 2]);
        return dst;
    }

    queryVelocity(id: number, dst?: FloatArray): FloatArray
    {
        if (dst === undefined)
        {
            dst = VMath.v3BuildZero();
        }
        var cpuF = this.cpuF32;
        var cpu = (id * ParticleSystem.PARTICLE_SPAN) + ParticleSystem.PARTICLE_VEL;
        dst[0] = this.maxSpeed * cpuF[cpu];
        dst[1] = this.maxSpeed * cpuF[cpu + 1];
        dst[2] = this.maxSpeed * cpuF[cpu + 2];
        return dst;
    }

    queryRemainingLife(id: number): number
    {
        var pix = this.cpuU32[(id * ParticleSystem.PARTICLE_SPAN) + ParticleSystem.PARTICLE_LIFE];
        return TextureEncode.decodeHalfUnsignedFloat(pix >>> 16) * this.maxLifeTime;
    }

    queryUserData(id: number): number
    {
        return this.cpuU32[(id * ParticleSystem.PARTICLE_SPAN) + ParticleSystem.PARTICLE_DATA];
    }

    /*used by ParticleView*/
    /*private*/ render(view: ParticleView): void
    {
        if (!this.hasLiveParticles)
        {
            return;
        }

        var gd = this.graphicsDevice;
        var renderer = this.renderer;
        var geom = this.geometry;

        gd.setStream(geom.vertexBuffer, geom.semantics);
        gd.setTechnique(renderer.technique);
        gd.setTechniqueParameters(this.renderParameters);
        gd.setTechniqueParameters(view.parameters);
        gd.draw(geom.primitive, geom.particleStride * this.maxParticles, 0);
    }

    renderDebug(): void
    {
        // TODO
    }
}

interface ParticleViewParameters
{
    modelView     : FloatArray;
    projection    : FloatArray;
    mappingTable  : Texture;
    mappingSize   : FloatArray;
    invMappingSize: FloatArray;
    mappingPos    : FloatArray;
}
interface PrepareSortParameters
{
    zBound: number;
}
interface MergeSortParameters
{
    cpass         : number;
    PmS           : number;
    twoStage      : number;
    twoStage_PmS_1: number;
    mappingTable  : Texture;
}

class ParticleView
{
    private graphicsDevice: GraphicsDevice;

    private mappingContext: AllocatedContext;
    private currentMapping: number;
    private renderContext: SharedRenderContext;
    private renderContextShared: boolean;

    system: ParticleSystem;
    /*Accessed by ParticleSystem*/
    /*private*/ parameters: ParticleViewParameters;
    private mergePass : number = 0;
    private mergeStage: number = 0;

    private constructor() {}
    static create(params: {
        graphicsDevice      : GraphicsDevice;
        system?             : ParticleSystem;
        sharedRenderContext?: SharedRenderContext;
    }): ParticleView
    {
        var ret = new ParticleView();
        ret.graphicsDevice = params.graphicsDevice;

        // per-view parameters
        ret.parameters = <ParticleViewParameters>ret.graphicsDevice.createTechniqueParameters({
            modelView     : VMath.m43BuildIdentity(),
            projection    : VMath.m44BuildIdentity(),
            mappingTable  : null,
            mappingSize   : VMath.v2BuildZero(),
            invMappingSize: VMath.v2BuildZero(),
            mappingPos    : VMath.v2BuildZero()
        });

        var sharedRenderContext = params.sharedRenderContext;
        ret.renderContextShared = <boolean><any>(sharedRenderContext);
        ret.renderContext = sharedRenderContext;
        ret.setSystem(params.system);
        return ret;
    }

    destroy(): void
    {
        this.setSystem(null);
        this.renderContext = null;
    }

    private setMappingContext(ctx: AllocatedContext): void
    {
        this.mappingContext = ctx;

        var tex = ctx.renderTargets[this.currentMapping].colorTexture0;
        var uv  = ctx.uvRectangle;
        var ms  = VMath.v2Build(tex.width, tex.height);
        var ims = VMath.v2Reciprocal(ms);
        var mp  = VMath.v2Build(uv[0] * tex.width, uv[1] * tex.height);

        var parameters = this.parameters;
        VMath.v2Copy(ms,  parameters.mappingSize);
        VMath.v2Copy(ims, parameters.invMappingSize);
        VMath.v2Copy(mp,  parameters.mappingPos);
        parameters.mappingTable = tex;
    }

    private static mergeSortTechnique   : Technique;
    private static prepareSortTechnique : Technique;
    private static mergeSortParameters  : MergeSortParameters;
    private static prepareSortParameters: PrepareSortParameters;
    private static initSorting(gd: GraphicsDevice)
    {
        if (ParticleView.mergeSortTechnique)
        {
            return;
        }

        // Shader embedded from assets/shaders/particles-sort.cgfx
        var shader = gd.createShader({"version": 1,"name": "particles-sort.cgfx","samplers":{"previousState":{"MinFilter": 9728,"MagFilter": 9728,"WrapS": 33071,"WrapT": 33071},"creationState":{"MinFilter": 9728,"MagFilter": 9728,"WrapS": 33071,"WrapT": 33071},"mappingTable":{"MinFilter": 9728,"MagFilter": 9728,"WrapS": 33071,"WrapT": 33071},"vParticleState":{"MinFilter": 9728,"MagFilter": 9728,"WrapS": 33071,"WrapT": 33071},"fParticleState":{"MinFilter": 9728,"MagFilter": 9728,"WrapS": 33071,"WrapT": 33071},"animation":{"MinFilter": 9728,"MagFilter": 9728,"WrapS": 33071,"WrapT": 33071}},"parameters":{"textureSize":{"type": "float","columns": 2},"invTextureSize":{"type": "float","columns": 2},"regionSize":{"type": "float","columns": 2},"invRegionSize":{"type": "float","columns": 2},"regionPos":{"type": "float","columns": 2},"halfExtents":{"type": "float","columns": 3},"center":{"type": "float","columns": 3},"maxLifeTime":{"type": "float"},"previousState":{"type": "sampler2D"},"shift":{"type": "float","columns": 3},"timeStep":{"type": "float"},"lifeStep":{"type": "float"},"maxSpeed":{"type": "float"},"creationState":{"type": "sampler2D"},"creationScale":{"type": "float","columns": 2},"projection":{"type": "float","rows": 4,"columns": 4},"modelView":{"type": "float","rows": 4,"columns": 3},"mappingTable":{"type": "sampler2D"},"mappingSize":{"type": "float","columns": 2},"invMappingSize":{"type": "float","columns": 2},"mappingPos":{"type": "float","columns": 2},"vParticleState":{"type": "sampler2D"},"fParticleState":{"type": "sampler2D"},"animationSize":{"type": "float","columns": 2},"animation":{"type": "sampler2D"},"zSorted":{"type": "bool"},"zBound":{"type": "float"},"cpass":{"type": "float"},"PmS":{"type": "float"},"twoStage":{"type": "float"},"twoStage_PmS_1":{"type": "float"}},"techniques":{"prepare_sort":[{"parameters": ["regionSize","invMappingSize","mappingPos","invTextureSize","regionSize","invRegionSize","regionPos","modelView","mappingTable","invMappingSize","mappingPos","fParticleState","zBound"],"semantics": ["POSITION"],"states":{"DepthTestEnable": false,"DepthMask": false,"CullFaceEnable": false,"BlendEnable": false},"programs": ["vp_update_mapping","fp_prepare_sort"]}],"sort_pass":[{"parameters": ["regionSize","invMappingSize","mappingPos","regionSize","invRegionSize","mappingTable","invMappingSize","mappingPos","cpass","PmS","twoStage","twoStage_PmS_1"],"semantics": ["POSITION"],"states":{"DepthTestEnable": false,"DepthMask": false,"CullFaceEnable": false,"BlendEnable": false},"programs": ["vp_update_mapping","fp_merge_sort_pass"]}]},"programs":{"fp_merge_sort_pass":{"type": "fragment","code": "#ifdef GL_ES\n#define TZ_LOWP lowp\nprecision mediump float;\nprecision mediump int;\n#else\n#define TZ_LOWP\n#endif\nvarying vec4 tz_TexCoord[1];\nvec4 _TMP7;float _TMP11;float _TMP12;vec2 _TMP6;vec2 _TMP5;float _TMP10;float _TMP2;float _TMP3;float _TMP4;float _TMP1;vec2 _TMP0;vec2 _p0049;vec2 _x0051;float _x0055;float _x0059;float _x0061;float _u0063;float _index0063;float _v0063;float _y0065;float _x0067;float _TMP78;float _TMP90;uniform vec2 regionSize;uniform vec2 invRegionSize;uniform sampler2D mappingTable;uniform vec2 invMappingSize;uniform vec2 mappingPos;uniform float cpass;uniform float PmS;uniform float twoStage;uniform float twoStage_PmS_1;void main()\n{vec4 _self;float _index1;float _j;float _compare;vec4 _other;_TMP0=(mappingPos+(regionSize*tz_TexCoord[0].xy)/vec2(3.0,3.0))*invMappingSize;_self=texture2D(mappingTable,_TMP0);_x0051=(tz_TexCoord[0].xy*regionSize)/vec2(3.0,3.0);_p0049=floor(_x0051);_index1=(_p0049.y*regionSize.x)/3.0+_p0049.x;_x0055=_index1/twoStage;_TMP10=floor(_x0055);_TMP1=_index1-twoStage*_TMP10;_j=floor(_TMP1);if(_j<PmS||_j>twoStage_PmS_1){_TMP2=0.0;}else{_x0059=(_j+PmS)/cpass;_x0061=_x0059/2.0;_TMP10=floor(_x0061);_TMP4=_x0059-2.0*_TMP10;if(_TMP4<1.0){_TMP3=1.0;}else{_TMP3=-1.0;}\n_TMP2=_TMP3;}\n_compare=float(_TMP2);_index0063=_index1+_compare*cpass;_y0065=regionSize.x/3.0;_x0067=_index0063/_y0065;_TMP10=floor(_x0067);_u0063=_index0063-_y0065*_TMP10;_v0063=(_index0063-_u0063)*invRegionSize.x*3.0;_TMP5=vec2(_u0063+0.5,_v0063+0.5)*invRegionSize*vec2(3.0,3.0);_TMP6=(mappingPos+(regionSize*_TMP5)/vec2(3.0,3.0))*invMappingSize;_other=texture2D(mappingTable,_TMP6);_TMP11=dot(_self.zw,vec2(3.89099121E-03,9.96093750E-01));_TMP12=min(1.0,_TMP11);_TMP78=max(0.0,_TMP12);_TMP11=dot(_other.zw,vec2(3.89099121E-03,9.96093750E-01));_TMP12=min(1.0,_TMP11);_TMP90=max(0.0,_TMP12);if(_TMP78*_compare<=_TMP90*_compare){_TMP7=_self;}else{_TMP7=_other;}\ngl_FragColor=_TMP7;}"},"vp_update_mapping":{"type": "vertex","code": "#ifdef GL_ES\n#define TZ_LOWP lowp\nprecision mediump float;\nprecision mediump int;\n#else\n#define TZ_LOWP\n#endif\nvarying vec4 tz_TexCoord[1];attribute vec4 ATTR0;\nvec4 _outPosition1;vec2 _outParticle1;vec2 _TMP0;uniform vec2 regionSize;uniform vec2 invMappingSize;uniform vec2 mappingPos;void main()\n{vec2 _TMP32;_TMP0=(mappingPos+(regionSize*ATTR0.xy)/vec2(3.0,3.0))*invMappingSize;_TMP32=_TMP0*2.0-1.0;_outPosition1=vec4(_TMP32.x,_TMP32.y,0.0,1.0);_outParticle1=ATTR0.xy;tz_TexCoord[0].xy=ATTR0.xy;gl_Position=_outPosition1;}"},"fp_prepare_sort":{"type": "fragment","code": "#ifdef GL_ES\n#define TZ_LOWP lowp\nprecision mediump float;\nprecision mediump int;\n#else\n#define TZ_LOWP\n#endif\nvarying vec4 tz_TexCoord[1];\nvec4 _ret_0;vec2 _TMP5;float _TMP11;vec4 _TMP10;float _TMP13;float _TMP6;vec4 _TMP1;vec2 _TMP0;vec2 _p0053;vec4 _life0055;vec2 _c0057;float _TMP64;vec3 _TMP70;vec2 _uv0073;float _TMP74;float _TMP86;float _TMP92;vec2 _uv0093;float _TMP104;float _TMP110;vec2 _uv0111;float _TMP122;vec2 _TMP128;vec2 _enc10129;float _TMP132;vec2 _x0139;uniform vec2 invTextureSize;uniform vec2 regionSize;uniform vec2 invRegionSize;uniform vec2 regionPos;uniform vec3 modelView[4];uniform sampler2D mappingTable;uniform vec2 invMappingSize;uniform vec2 mappingPos;uniform sampler2D fParticleState;uniform float zBound;void main()\n{vec2 _particleUV;float _z1;_TMP0=(mappingPos+(regionSize*tz_TexCoord[0].xy)/vec2(3.0,3.0))*invMappingSize;_TMP1=texture2D(mappingTable,_TMP0);_p0053=(_TMP1.xy*255.0)*vec2(3.0,3.0)*invRegionSize;_particleUV=(regionPos+regionSize*_p0053)*invTextureSize;_c0057=_particleUV+vec2(2.5,0.5)*invTextureSize;_life0055=texture2D(fParticleState,_c0057);_TMP6=dot(_life0055.zw,vec2(3.89099121E-03,9.96093750E-01));_TMP11=min(1.0,_TMP6);_TMP64=max(0.0,_TMP11);if(_TMP64<=0.0){_ret_0=vec4(_TMP1.x,_TMP1.y,1.0,1.0);gl_FragColor=_ret_0;return;}else{_uv0073=_particleUV+vec2(0.5,0.5)*invTextureSize;_TMP10=texture2D(fParticleState,_uv0073);_TMP13=dot(_TMP10,vec4(5.93718141E-08,1.51991844E-05,3.89099121E-03,9.96093750E-01));_TMP11=min(1.0,_TMP13);_TMP86=max(0.0,_TMP11);_TMP74=(_TMP86-0.5)*2.0;_uv0093=_uv0073+vec2(0.0,invTextureSize.y);_TMP10=texture2D(fParticleState,_uv0093);_TMP13=dot(_TMP10,vec4(5.93718141E-08,1.51991844E-05,3.89099121E-03,9.96093750E-01));_TMP11=min(1.0,_TMP13);_TMP104=max(0.0,_TMP11);_TMP92=(_TMP104-0.5)*2.0;_uv0111=_uv0073+vec2(0.0,2.0*invTextureSize.y);_TMP10=texture2D(fParticleState,_uv0111);_TMP13=dot(_TMP10,vec4(5.93718141E-08,1.51991844E-05,3.89099121E-03,9.96093750E-01));_TMP11=min(1.0,_TMP13);_TMP122=max(0.0,_TMP11);_TMP110=(_TMP122-0.5)*2.0;_TMP70=vec3(_TMP74,_TMP92,_TMP110);_z1=_TMP70.x*modelView[0].z+_TMP70.y*modelView[1].z+_TMP70.z*modelView[2].z;_z1=(_z1+zBound)/(2.0*zBound);if(_z1>=1.0){_TMP128=vec2(1.0,1.0);}else{_TMP11=min(1.0,_z1);_TMP132=max(0.0,_TMP11);_x0139=_TMP132*vec2(256.0,1.0);_TMP5=fract(_x0139);_enc10129=_TMP5*256.0;_enc10129.y=_enc10129.y-_enc10129.x/256.0;_TMP128=_enc10129/255.0;}\n_ret_0=vec4(_TMP1.x,_TMP1.y,_TMP128.x,_TMP128.y);gl_FragColor=_ret_0;return;}\ngl_FragColor=_ret_0;}"}}});

        ParticleView.prepareSortTechnique = shader.getTechnique("prepare_sort");
        ParticleView.mergeSortTechnique   = shader.getTechnique("sort_pass");

        ParticleView.prepareSortParameters = <PrepareSortParameters>gd.createTechniqueParameters({
            zBound        : 0
        });
        ParticleView.mergeSortParameters = <MergeSortParameters>gd.createTechniqueParameters({
            cpass         : 0,
            PmS           : 0,
            twoStage      : 0,
            twoStage_PmS_1: 0,
            mappingTable  : null
        });
    }

    setSystem(system: ParticleSystem): void
    {
        if (this.system === system)
        {
            return;
        }

        if (this.system)
        {
            this.system.views.splice(this.system.views.indexOf(this), 1);
            if (this.system.zSorted)
            {
                if (!this.renderContextShared)
                {
                    this.renderContext.destroy();
                    this.renderContext = null;
                }
                else
                {
                    this.renderContext.release(this.mappingContext);
                }
            }
        }

        this.system = system;
        if (!system)
        {
            return;
        }

        system.views.push(this);
        if (system.zSorted)
        {
            ParticleView.initSorting(this.graphicsDevice);

            var particleSize = system.particleSize;
            if (!this.renderContextShared)
            {
                this.renderContext = new SharedRenderContext({ graphicsDevice: this.graphicsDevice });
            }

            this.currentMapping = 0;
            this.setMappingContext(this.renderContext.allocate({
                width : particleSize[0],
                height: particleSize[1],
                set   : this.setMappingContext.bind(this)
            }));

            // Set up first mapping texture with uv-coordinates for all possible particles
            // represented in the table.
            var storageCount = particleSize[0] * particleSize[1];
            var data = new Uint8Array(storageCount * 4);
            var i;
            for (i = 0; i < storageCount; i += 1)
            {
                var u = (i % particleSize[0]);
                var v = ((i - u) / particleSize[0]) | 0;
                data[(i << 2)]     = u;
                data[(i << 2) + 1] = v;
            }

            // XXX requires SDK 0,27,0 :ref: polycraft benchmark.
            var ctx = this.mappingContext;
            var uv = ctx.uvRectangle;
            var tex = ctx.renderTargets[this.currentMapping].colorTexture0;
            tex.setData(
                data, 0, 0,
                uv[0] * tex.width,
                uv[1] * tex.height,
                uv[2] * tex.width,
                uv[3] * tex.height
            );
        }
    }

    update(modelView?: FloatArray, projection?: FloatArray): void
    {
        var parameters = this.parameters;
        if (modelView)
        {
            VMath.m43Copy(modelView, parameters.modelView);
        }
        if (projection)
        {
            VMath.m44Copy(projection, parameters.projection);
        }
        if (this.system.zSorted)
        {
            this.sort();
            this.parameters.mappingTable = this.mappingContext.renderTargets[this.currentMapping].colorTexture0;
        }
    }

    render(): void
    {
        this.system.render(this);
    }

    private sort(): void
    {
        if (!this.system.hasLiveParticles)
        {
            return;
        }

        var gd = this.graphicsDevice;
        gd.setStream(ParticleSystem.fullTextureVertices, ParticleSystem.fullTextureSemantics);

        var targets = this.mappingContext.renderTargets;
        var prepareParameters = ParticleView.prepareSortParameters;
        var abs = Math.abs;
        var mv = this.parameters.modelView;
        prepareParameters.zBound = abs(mv[2]) + abs(mv[5]) + abs(mv[8]);
        this.parameters.mappingTable = targets[this.currentMapping].colorTexture0;

        // PrepareSort pass.
        gd.beginRenderTarget(targets[1 - this.currentMapping]);
        gd.setTechnique(ParticleView.prepareSortTechnique);
        gd.setTechniqueParameters(this.system.renderParameters);
        gd.setTechniqueParameters(this.parameters);
        gd.setTechniqueParameters(prepareParameters);
        gd.draw(gd.PRIMITIVE_TRIANGLE_STRIP, 4, 0);
        gd.endRenderTarget();
        this.currentMapping = 1 - this.currentMapping;

        // Sort passes
        var mergeParameters = ParticleView.mergeSortParameters;
        gd.setTechnique(ParticleView.mergeSortTechnique);
        gd.setTechniqueParameters(this.system.renderParameters);
        gd.setTechniqueParameters(this.parameters);

        var i = this.system.maxSortSteps;
        while (i > 0)
        {
            i -= 1;
            var pass  = (1 << this.mergePass);
            var stage = (1 << this.mergeStage);
            mergeParameters.cpass          = pass;
            mergeParameters.PmS            = (pass % stage);
            mergeParameters.twoStage       = 2 * stage;
            mergeParameters.twoStage_PmS_1 = (2 * stage) - (pass % stage) - 1;
            mergeParameters.mappingTable   = targets[this.currentMapping].colorTexture0;

            gd.beginRenderTarget(targets[1 - this.currentMapping]);
            gd.setTechniqueParameters(mergeParameters);
            gd.draw(gd.PRIMITIVE_TRIANGLE_STRIP, 4, 0);
            gd.endRenderTarget();
            this.currentMapping = 1 - this.currentMapping;

            this.mergePass -= 1;
            if (this.mergePass < 0)
            {
                this.mergeStage += 1;
                this.mergePass = this.mergeStage;
                if (this.mergeStage > this.system.maxMergeStage)
                {
                    this.mergePass = this.mergeStage = 0;
                    break;
                }
            }
        }
    }
}

//
// ParticleRenderable
//
class ParticleRenderable
{
    // renderable interface
    // ----------------------------------
    addCustomWorldExtents(extents: FloatArray): void
    {
        throw "Not supported";
    }
    clone(): ParticleRenderable
    {
        throw "Not supported";
        return null;
    }
    getCustomWorldExtents(): FloatArray
    {
        return this.getWorldExtents();
    }
    getMaterial(): Material
    {
        return this.sharedMaterial;
    }
    getWorldExtents(): FloatArray
    {
        var node = this.node;
        if (node.worldUpdate > this.worldExtentsUpdate || this.invalidated)
        {
            this.invalidated = false;
            this.updateWorldExtents();
            this.worldExtentsUpdate = node.worldUpdate;
        }
        return this.worldExtents;
    }
    hasCustomWorldExtents(): boolean
    {
        return true;
    }
    removeCustomWorldExtents():void
    {
        throw "Not supported";
    }
    setMaterial(material: Material):void
    {
        throw "Not supported";
    }
    getNode(): SceneNode
    {
        return this.node;
    }
    disabled: boolean = false;
    geometryType: string = "ParticleSystem";
    drawParameters       : Array<DrawParameters> = null;
    diffuseDrawParameters: Array<DrawParameters> = null;
    shadowDrawParameters : Array<DrawParameters> = null;
    sharedMaterial: Material;
    worldExtents: FloatArray;
    distance: number;
    frameVisible: number = 0;
    rendererInfo: any;

    // un-documented renderable interface
    // ----------------------------------
    halfExtents: FloatArray;
    center: FloatArray;
    setNode(node: SceneNode): void
    {
        if (this.node)
        {
            this.node.renderableWorldExtentsRemoved();
        }

        this.node = node;

        if (this.node)
        {
            this.node.renderableWorldExtentsUpdated(false);
        }

        this.worldExtentsUpdate = -1;
    }
    queryCounter: number = 0;
    diffuseShadowDrawParameters: Array<DrawParameters> = null;
    shadowMappingDrawParameters: Array<DrawParameters>=  null;
    geometry: Geometry = null;
    surface: Surface = null;
    techniqueParameters:TechniqueParameters = null;
    skinController: any = null;
    isNormal: boolean = false;
    node: SceneNode = null;
    normalInfos: any = null;
    isSkinned(): boolean
    {
        return false;
    }

    // ParticleRenderable specific
    // ----------------------------------
    private graphicsDevice: GraphicsDevice;
    private lazySystem: () => ParticleSystem;
    private lazyView: () => ParticleView;
    private passIndex: number;
    private views: { [index: number]: ParticleView };
    private sharedRenderContext: SharedRenderContext;

    private invalidated: boolean;
    private worldExtentsUpdate: number;
    world: FloatArray;

    system: ParticleSystem;
    fixedOrientation: boolean;
    localTransform: FloatArray;

    parametersIndex: number;

    setLocalTransform(localTransform?: FloatArray)
    {
        if (localTransform && this.localTransform !== localTransform)
        {
            VMath.m43Copy(localTransform, this.localTransform);
        }
        this.invalidated = true;
        if (this.node)
        {
            this.node.renderableWorldExtentsUpdated(true);
        }
    }

    setFixedOrientation(fixedOrientation: boolean)
    {
        if (this.fixedOrientation !== fixedOrientation)
        {
            this.fixedOrientation = fixedOrientation;
            this.invalidated = true;
            if (this.node)
            {
                this.node.renderableWorldExtentsUpdated(true);
            }
        }
    }

    private updateWorldExtents()
    {
        var center = this.center;
        var halfExtents = this.halfExtents;
        var worldExtents = this.worldExtents;
        var world = this.world;
        var node = this.node;
        var local = this.localTransform;
        var nodeWorld = node.world;

        // compute actual world transform to use.
        if (this.fixedOrientation)
        {
            // build up target world transform
            var Lx = local[9];
            var Ly = local[10];
            var Lz = local[11];
            // (local scale/rotation)
            world[0] = local[0];
            world[1] = local[1];
            world[2] = local[2];
            world[3] = local[3];
            world[4] = local[4];
            world[5] = local[5];
            world[6] = local[6];
            world[7] = local[7];
            world[8] = local[8];
            // (with position in world space to translate particle system to)
            world[9]  = (nodeWorld[0] * Lx + nodeWorld[3] * Ly + nodeWorld[6] * Lz + nodeWorld[9]);
            world[10] = (nodeWorld[1] * Lx + nodeWorld[4] * Ly + nodeWorld[7] * Lz + nodeWorld[10]);
            world[11] = (nodeWorld[2] * Lx + nodeWorld[5] * Ly + nodeWorld[8] * Lz + nodeWorld[11]);
        }
        else
        {
            VMath.m43Mul(local, nodeWorld, world);
        }

        var m0  = world[0];
        var m1  = world[1];
        var m2  = world[2];
        var m3  = world[3];
        var m4  = world[4];
        var m5  = world[5];
        var m6  = world[6];
        var m7  = world[7];
        var m8  = world[8];
        var m9  = world[9];
        var m10 = world[10];
        var m11 = world[11];

        var c0  = center[0];
        var c1  = center[1];
        var c2  = center[2];
        var ct0 = m9  + (m0 * c0 + m3 * c1 + m6 * c2);
        var ct1 = m10 + (m1 * c0 + m4 * c1 + m7 * c2);
        var ct2 = m11 + (m2 * c0 + m5 * c1 + m8 * c2);

        var h0  = halfExtents[0];
        var h1  = halfExtents[1];
        var h2  = halfExtents[2];
        var ht0 = ((m0 < 0 ? -m0 : m0) * h0 + (m3 < 0 ? -m3 : m3) * h1 + (m6 < 0 ? -m6 : m6) * h2);
        var ht1 = ((m1 < 0 ? -m1 : m1) * h0 + (m4 < 0 ? -m4 : m4) * h1 + (m7 < 0 ? -m7 : m7) * h2);
        var ht2 = ((m2 < 0 ? -m2 : m2) * h0 + (m5 < 0 ? -m5 : m5) * h1 + (m8 < 0 ? -m8 : m8) * h2);

        worldExtents[0] = (ct0 - ht0);
        worldExtents[1] = (ct1 - ht1);
        worldExtents[2] = (ct2 - ht2);
        worldExtents[3] = (ct0 + ht0);
        worldExtents[4] = (ct1 + ht1);
        worldExtents[5] = (ct2 + ht2);
    }
    private static material: Material;
    constructor() {}
    static create(params: {
        graphicsDevice              : GraphicsDevice;
        passIndex                   : number;
        system?                     : ParticleSystem;
        baseTechniqueParametersList?: TechniqueParameters[];
        sharedRenderContext?        : SharedRenderContext;
    }): ParticleRenderable
    {
        var gd = params.graphicsDevice;
        if (!ParticleRenderable.material)
        {
            var material = ParticleRenderable.material = Material.create(gd);
            material.meta.far         = false;
            material.meta.transparent = true;
            material.meta.decal       = false;
            material.meta.noshadows   = true;
        }

        var ret = new ParticleRenderable();
        ret.resizedGeometryCb = ParticleRenderable.resizedGeometry.bind(null, ret);
        ret.graphicsDevice = gd;
        ret.passIndex = params.passIndex;
        ret.sharedMaterial = ParticleRenderable.material;
        ret.rendererInfo = {};
        ret.views = [];
        ret.fixedOrientation = true;
        ret.world = VMath.m43BuildIdentity();
        ret.worldExtents = new Float32Array(6);
        ret.localTransform = VMath.m43BuildIdentity();
        ret.sharedRenderContext = params.sharedRenderContext;

        var parameters = gd.createDrawParameters();
        parameters.userData  = { passIndex: params.passIndex };
        parameters.setTechniqueParameters(0, null);
        parameters.setTechniqueParameters(1, null);
        ret.parametersIndex = 0;
        ret.drawParameters       = [parameters];
        ret.shadowDrawParameters = ret.drawParameters;

        ret.setSystem(params.system);
        if (params.baseTechniqueParametersList)
        {
            ret.setBaseTechniqueParameters(params.baseTechniqueParametersList);
        }

        return ret;
    }

    releaseViews(callback?: (view: ParticleView) => void): void
    {
        var views = this.views;
        for (var i in views)
        {
            if (views.hasOwnProperty(i))
            {
                if (callback)
                {
                    callback(views[i]);
                }
                else
                {
                    views[i].destroy();
                }
            }
        }
        this.views = [];
    }

    destroy(): void
    {
        this.releaseViews();
        this.views = null;
    }

    static cameraId = 0;
    renderUpdate(camera: Camera): void
    {
        if (!this.system)
        {
            this.setSystem(this.lazySystem());
        }
        this.system.sync(this.frameVisible);

        // Use an additional field on Camera to track unique instances
        // and enable mapping back to a ParticleView.
        var cam = <any>camera;
        if (cam.__particle_id === undefined)
        {
            cam.__particle_id = ParticleRenderable.cameraId;
            ParticleRenderable.cameraId += 1;
        }
        var views = this.views;
        var view = views[cam.__particle_id];
        if (!view)
        {
            if (this.lazyView)
            {
                view = this.lazyView();
            }
            if (!view)
            {
                view = ParticleView.create({
                    graphicsDevice     : this.graphicsDevice,
                    sharedRenderContext: this.sharedRenderContext
                });
            }
            view.setSystem(this.system);
            views[cam.__particle_id] = view;
        }

        // optimise setting of modelView to avoid extra temporary.
        VMath.m43Mul(this.world, camera.viewMatrix, view.parameters["modelView"]);
        view.update(null, camera.projectionMatrix);

        this.drawParameters[0].setTechniqueParameters(this.parametersIndex + 1, view.parameters);
    }

    setLazyView(view: () => ParticleView): void
    {
        this.lazyView = view;
    }

    setLazySystem(system: () => ParticleSystem, center: FloatArray, halfExtents: FloatArray): void
    {
        this.setSystem(null);
        this.center      = center;
        this.halfExtents = halfExtents;
        this.lazySystem  = system;
        this.worldExtentsUpdate = -1;
    }

    setSystem(system: ParticleSystem): void
    {
        if (this.system)
        {
            this.system.geometry.unregister(this.resizedGeometryCb);
        }

        this.system = system;

        if (system)
        {
            system.geometry.register(this.resizedGeometryCb);
            this.center      = system.center;
            this.halfExtents = system.halfExtents;
            this.worldExtentsUpdate = -1;

            var parameters = this.drawParameters[0];
            parameters.setVertexBuffer(0, system.geometry.vertexBuffer);
            parameters.setSemantics   (0, system.geometry.semantics);
            parameters.technique = system.renderer.technique;
            parameters.primitive = system.geometry.primitive;
            parameters.count     = system.maxParticles * system.geometry.particleStride;
            parameters.setTechniqueParameters(this.parametersIndex, system.renderParameters);
        }
    }

    setBaseTechniqueParameters(baseTechniqueParameters?: TechniqueParameters[])
    {
        var parameters = this.drawParameters[0];

        // clear old parameters
        var parametersIndex = this.parametersIndex;
        var i;
        for (i = 0; i <= parametersIndex + 1; i += 1)
        {
            parameters.setTechniqueParameters(i, null);
        }

        // set new parameters
        i = 0;
        if (baseTechniqueParameters)
        {
            var count = baseTechniqueParameters.length;
            for (; i < count; i += 1)
            {
                parameters.setTechniqueParameters(i, baseTechniqueParameters[i]);
            }
        }
        parameters.setTechniqueParameters(i, this.system ? this.system.renderParameters : null);
        this.parametersIndex = i;
    }

    private resizedGeometryCb: () => void;
    private static resizedGeometry(self): void
    {
        var system = self.system;
        if (system)
        {
            var parameters = self.drawParameters[0];
            parameters.setVertexBuffer(0, system.geometry.vertexBuffer);
        }
    }
}

interface ParticleEmitter
{
    enabled: boolean;
    sync(synchronizer: ParticleSynchronizer,
         system      : ParticleSystem,
         timeStep    : number);

    reset  (): void;
    enable (): void;
    disable(): void;
    burst  (count?) : void;
    timeout(timeout): void;

    applyArchetype(archetype: any, particleDef: { [name: string]: ParticleDefn }, renderer: ParticleRenderer, updater: ParticleUpdater): void;

    getMaxLifeTime (): number;
    getMaxParticles(): number;
    getMaxSpeed    (): number;
}
interface ParticleSynchronizer
{
    emitters: Array<ParticleEmitter>;
    renderable: ParticleRenderable;

    synchronize(system: ParticleSystem, timeStep: number): void;

    reset(): void;
    addEmitter   (emitter: ParticleEmitter): void;
    removeEmitter(emitter: ParticleEmitter): void;

    applyArchetype(archetype: any): void;
}

//
// DefaultParticleSynchronizer
//
interface DefaultParticleSynchronizerEvent
{
    time: number;
    fun(event       : DefaultParticleSynchronizerEvent,
        synchronizer: DefaultParticleSynchronizer,
        system      : ParticleSystem): void;
    recycle(event: DefaultParticleSynchronizerEvent): void;
}
interface DefaultSynchronizerArchetype
{
    fixedTimeStep: number;
    maxSubSteps  : number;
    trailFollow  : number;
}
class DefaultParticleSynchronizer
{
    emitters: Array<ParticleEmitter>;
    events: TimeoutQueue<DefaultParticleSynchronizerEvent>;

    renderable: ParticleRenderable;
    trailFollow: number;

    static template = {
        fixedTimeStep: <number>null,
        maxSubSteps: 3,
        trailFollow: 1
    };
    static compressArchetype(archetype: DefaultSynchronizerArchetype): any
    {
        return ParticleManager.recordDelta(DefaultParticleSynchronizer.template, archetype);
    }
    static parseArchetype(error: ParticleBuildError, delta: any): DefaultSynchronizerArchetype
    {
        if (Types.isNullUndefined(delta))
        {
            return Types.copy(DefaultParticleSynchronizer.template);
        }

        if (!Types.isObject(delta))
        {
            error.error("synchronizer archetype should be an object");
            return null;
        }

        function checkNumber(n)
        {
            return Parser.checkNumber.bind(null, error, "default synchronizer archetype", n);
        }
        function checkNullNumber(n)
        {
            return Parser.checkNullNumber.bind(null, error, "default synchronizer archetype", n);
        }
        function val(x): () => any
        {
            return function () { return x; };
        }
        function maybe(n, x, y)
        {
            return Parser.maybeField(delta, n, x(n), y);
        }

        Parser.extraFields(error, "default synchronizer archetype", delta,
            ["fixedTimeStep", "maxSubSteps", "trailFollow"]);

        return {
            fixedTimeStep: maybe("fixedTimeStep", checkNullNumber, val(null)),
            maxSubSteps  : maybe("maxSubSteps"  , checkNumber    , val(3)),
            trailFollow  : maybe("trailFollow"  , checkNumber    , val(1))
        };
    }
    applyArchetype(archetype)
    {
        this.fixedTimeStep = archetype.fixedTimeStep;
        this.maxSubSteps = archetype.maxSubSteps;
        this.trailFollow = archetype.trailFollow;
    }

    fixedTimeStep: number;
    maxSubSteps: number;
    offsetTime: number = 0;
    synchronize(system: ParticleSystem, timeStep: number)
    {
        if (this.fixedTimeStep !== undefined && this.fixedTimeStep !== null)
        {
            timeStep += this.offsetTime;
            var numSteps = Math.floor(timeStep / this.fixedTimeStep);
            if (numSteps > this.maxSubSteps)
            {
                numSteps = this.maxSubSteps;
                timeStep /= numSteps;
                this.offsetTime = 0;
            }
            else
            {
                this.offsetTime = timeStep - (numSteps * this.fixedTimeStep);
                timeStep = this.fixedTimeStep;
            }
            while (numSteps > 0)
            {
                numSteps -= 1;
                this.update(system, timeStep);
            }
        }
        else
        {
            this.update(system, timeStep);
        }
    }

    private previousPos: FloatArray;
    private shift: FloatArray;
    private update(system: ParticleSystem, timeStep: number)
    {
        var shift = this.shift;
        if (this.renderable)
        {
            var xform = this.renderable.world;
            var prev = this.previousPos;
            if (!prev)
            {
                prev = this.previousPos = VMath.m43Pos(xform);
            }
            shift[0] = (prev[0] - xform[9])  * this.trailFollow;
            shift[1] = (prev[1] - xform[10]) * this.trailFollow;
            shift[2] = (prev[2] - xform[11]) * this.trailFollow;
            prev[0] = xform[9];
            prev[1] = xform[10];
            prev[2] = xform[11];
        }
        else
        {
            VMath.v3BuildZero(shift);
        }

        system.beginUpdate(timeStep, shift);

        var emitters = this.emitters;
        var num = emitters.length;
        var i;
        for (i = 0; i < num; i += 1)
        {
            if (emitters[i].enabled)
            {
                emitters[i].sync(this, system, timeStep);
            }
        }

        var events = this.events;
        events.update(timeStep);
        while (events.hasNext())
        {
            var event = events.next();
            event.fun(event, this, system);
        }

        system.endUpdate();
    }

    enqueue(event: DefaultParticleSynchronizerEvent)
    {
        this.events.insert(event, event.time);
    }

    addEmitter(sync: ParticleEmitter)
    {
        if (this.emitters.indexOf(sync) === -1)
        {
            this.emitters.push(sync);
        }
    }

    removeEmitter(sync: ParticleEmitter)
    {
        var index = this.emitters.indexOf(sync);
        if (index !== -1)
        {
            this.emitters.splice(index, 1);
        }
    }

    reset()
    {
        var emitters = this.emitters;
        var count = emitters.length;
        while (count !== 0)
        {
            count -= 1;
            this.removeEmitter(emitters[count]);
        }
        this.offsetTime = 0;
        this.events.clear(DefaultParticleSynchronizer.recycleEvent);
    }

    static recycleEvent(event)
    {
        event.recycle();
    }

    constructor() {}
    static create(params: {
        fixedTimeStep?: number;
        maxSubSteps?  : number;
        renderable?   : ParticleRenderable;
        trailFollow?  : number;
    })
    {
        var ret = new DefaultParticleSynchronizer();
        ret.events = new TimeoutQueue();
        ret.emitters  = [];
        ret.fixedTimeStep = params.fixedTimeStep;
        ret.maxSubSteps = (params.maxSubSteps !== undefined ? params.maxSubSteps : 3);
        ret.renderable = params.renderable;
        ret.trailFollow = (params.trailFollow !== undefined ? params.trailFollow : 1.0);
        ret.shift = VMath.v3BuildZero();
        return ret;
    }
}
interface DefaultEmitterArchetype
{
    forceCreation: boolean;
    usePrediction: boolean;
    emittance: {
        delay   : number;
        rate    : number;
        burstMin: number;
        burstMax: number;
    };
    particle: {
        name                : string;
        lifeTimeMin         : number;
        lifeTimeMax         : number;
        useAnimationLifeTime: boolean;
        lifeTimeScaleMin    : number;
        lifeTimeScaleMax    : number;
        renderUserData      : { [name: string]: any };
        updateUserData      : { [name: string]: any };
    };
    position: {
        position          : FloatArray;
        spherical         : boolean;
        normal            : FloatArray;
        radiusMin         : number;
        radiusMax         : number;
        radiusDistribution: string;
        radiusSigma       : number;
        box               : boolean;
        halfExtentsMin    : FloatArray;
        halfExtentsMax    : FloatArray;
    };
    velocity: {
        theta                    : number;
        phi                      : number;
        speedMin                 : number;
        speedMax                 : number;
        flatSpread               : number;
        flatSpreadAngle          : number;
        flatSpreadDistribution   : string;
        flatSpreadSigma          : number;
        conicalSpread            : number;
        conicalSpreadDistribution: string;
        conicalSpreadSigma       : number;
    };
}
class DefaultParticleEmitter
{
    private offsetTime: number;
    private bursting: number;
    forceCreation: boolean;
    usePrediction: boolean;

    emittance: {
        // emit every '1/rate' seconds, after a delay of 'delay' seconds.
        delay: number;
        rate: number;

        // at each emit event, emit between burstMin and burstMax particles.
        burstMin: number;
        burstMax: number;
    };

    particle: {
        // range of animation texture to use.
        animationRange: FloatArray;

        // emit particles with life time between min and max.
        lifeTimeMin: number;
        lifeTimeMax: number;

        // emit particles with this user data.
        userData: number;
    };

    position: {
        // emit particles at this position.
        position: FloatArray;

        // if spherical, emit within a sphere of the position.
        // otherwise within a disc whose normal is specified.
        spherical: boolean;
        normal: FloatArray;

        // emit within min and max radius of position.
        radiusMin: number;
        radiusMax: number;
        // and using the following distribution 'uniform'/'normal' using given sigma.
        radiusDistribution: string;
        radiusSigma: number;

        // if box, emit within a box centered at position (orientated with normal)
        // with given min/max half-extents (uniformnly).
        // assert that not both spherical and box are true. If so, spherical takes precedence.
        // We choose this in-place of an enumeration to keep backwards compatibility
        box: boolean;
        halfExtentsMin: FloatArray;
        halfExtentsMax: FloatArray;
    };

    velocity: {
        // emit particles in this direction (spherical coordinates)
        theta: number;
        phi: number;

        // emit with a speed between min and max.
        speedMin: number;
        speedMax: number;

        // emit in a flat spread of given angular range.
        flatSpread: number;
        // and with the flat spread at a given angle from direction.
        flatSpreadAngle: number;
        // using given distribution.
        flatSpreadDistribution: string;
        flatSpreadSigma: number;

        // emit about a cone after flat spread of given angular range.
        conicalSpread: number;
        // using given distribution.
        conicalSpreadDistribution: string;
        conicalSpreadSigma: number;
    };

    enabled: boolean;

    static template = {
        forceCreation: false,
        usePrediction: true,
        emittance: {
            delay   : 0,
            rate    : 4,
            burstMin: 1,
            burstMax: 1
        },
        particle: {
            name                : <string>null,
            lifeTimeMin         : 1,
            lifeTimeMax         : 1,
            useAnimationLifeTime: true,
            lifeTimeScaleMin    : 1,
            lifeTimeScaleMax    : 1,
            renderUserData      : {},
            updateUserData      : {}
        },
        position: {
            position          : [0, 0, 0],
            spherical         : false,
            normal            : [0, 1, 0],
            radiusMin         : 0,
            radiusMax         : 0,
            radiusDistribution: "uniform",
            radiusSigma       : 0.25,
            box               : false,
            halfExtentsMin    : [0, 0, 0],
            halfExtentsMax    : [1, 1, 1]
        },
        velocity: {
            theta                    : 0,
            phi                      : 0,
            speedMin                 : 1,
            speedMax                 : 1,
            flatSpread               : 0,
            flatSpreadAngle          : 0,
            flatSpreadDistribution   : "uniform",
            flatSpreadSigma          : 0.25,
            conicalSpread            : 0,
            conicalSpreadDistribution: "uniform",
            conicalSpreadSigma       : 0.25
        }
    };
    static compressArchetype(archetype: DefaultEmitterArchetype): any
    {
        return ParticleManager.recordDelta(DefaultParticleEmitter.template, archetype);
    }
    static parseArchetype(error: ParticleBuildError, delta: any, particles: { [name: string]: any }): DefaultEmitterArchetype
    {
        if (Types.isNullUndefined(delta))
        {
            error.error("archetype cannot be null for DefaultParticleEmitter");
            return null;
        }

        if (!Types.isObject(delta))
        {
            error.error("emitter archetype should be an object");
            return null;
        }

        function checkV3(n, field=""): (_: any) => FloatArray
        {
            return Parser.checkVector.bind(null, error, "default emitter archetype" + field, n, 3);
        }
        function checkNumber(n, field=""): (_: any) => number
        {
            return Parser.checkNumber.bind(null, error, "default emitter archetype" + field, n);
        }
        function checkBoolean(n, field=""): (_: any) => boolean
        {
            return Parser.checkBoolean.bind(null, error, "default emitter archetype" + field, n);
        }
        function checkDistribution(n, field=""): (_: any) => string
        {
            return function (val: any): string
            {
                val = Parser.checkString(error, "default emitter archetype" + field, n, val);
                if (val && (val !== "uniform" && val !== "normal"))
                {
                    error.error("Unknown distribution type, should be 'uniform' or 'normal'");
                    return null;
                }
                return val;
            };
        }
        function val<R>(x: R): () => R
        {
            return function () { return x; };
        }
        function maybe<R>(delta, n, x: (_: string) => (_: any) => R, y: () => R): R
        {
            return Parser.maybeField(delta, n, x(n), y);
        }

        Parser.extraFields(error, "default emitter archetype", delta,
           ["forceCreation", "usePrediction", "emittance", "particle", "position", "velocity"]);

        return {
            forceCreation: maybe(delta, "forceCreation", checkBoolean, val(false)),
            usePrediction: maybe(delta, "usePrediction", checkBoolean, val(true)),
            emittance    : Parser.maybeField(delta, "emittance", function (delta)
            {
                if (Types.isNullUndefined(delta))
                {
                    return Types.copy(DefaultParticleEmitter.template.emittance);
                }
                if (!Types.isObject(delta))
                {
                    error.error("default emitter archetype emittance should be an object");
                    return null;
                }

                function checkNum(n): (_: any) => number
                {
                    return checkNumber(n, " emittance");
                }

                Parser.extraFields(error, "default emitter archetype emittance", delta,
                    ["delay", "rate", "burstMin", "burstMax"]);

                return {
                    delay   : maybe(delta, "delay"   , checkNum, val(0)),
                    rate    : maybe(delta, "rate"    , checkNum, val(4)),
                    burstMin: maybe(delta, "burstMin", checkNum, val(1)),
                    burstMax: maybe(delta, "burstMax", checkNum, val(1))
                };
            }, Types.copy.bind(null, DefaultParticleEmitter.template.emittance)),
            particle: Parser.runField(error, "default emitter", delta, "particle", function (delta)
            {
                if (Types.isNullUndefined(delta))
                {
                    error.error("default emitter archetype particle must be defined");
                    return null;
                }
                if (!Types.isObject(delta))
                {
                    error.error("default emitter archetype particle should be an object");
                    return null;
                }

                function checkNum(n): (_: any) => number
                {
                    return checkNumber(n, " particle");
                }
                function checkBool(n): (_: any) => boolean
                {
                    return checkBoolean(n, " particle");
                }
                function checkObject(n): (_: any) => any
                {
                    return function (val)
                    {
                        if (!Types.isObject(val))
                        {
                            error.error("default emitter archetype " + n + " should be an object");
                        }
                        return val;
                    };
                }

                Parser.extraFields(error, "default emitter archetype particle", delta,
                    ["lifeTimeMin", "lifeTimeMax", "renderUserData", "updateUserData", "useAnimationLifeTime",
                     "lifeTimeScaleMin", "lifeTimeScaleMax", "name"]);

                var name = Parser.stringField(error, "default emitter archetype particle", delta, "name");
                if (name && !particles.hasOwnProperty(name))
                {
                    error.error("Emitter references non-existant particle of system '" + name + "'");
                }

                var ret = {
                    name                : name,
                    lifeTimeMin         : maybe(delta, "lifeTimeMin"         , checkNum , val(1)),
                    lifeTimeMax         : maybe(delta, "lifeTimeMax"         , checkNum , val(1)),
                    useAnimationLifeTime: maybe(delta, "useAnimationLifeTime", checkBool, val(true)),
                    lifeTimeScaleMin    : maybe(delta, "lifeTimeScaleMin"    , checkNum , val(1)),
                    lifeTimeScaleMax    : maybe(delta, "lifeTimeScaleMax"    , checkNum , val(1)),
                    renderUserData      : maybe(delta, "renderUserData"      , checkObject, val({})),
                    updateUserData      : maybe(delta, "updateUserData"      , checkObject, val({})),
                };
                return ret;
            }),
            position: Parser.maybeField(delta, "position", function (delta)
            {
                if (Types.isNullUndefined(delta))
                {
                    return Types.copy(DefaultParticleEmitter.template.position);
                }
                if (!Types.isObject(delta))
                {
                    error.error("default emitter archetype position should be an object");
                    return null;
                }

                function checkNum(n): (_: any) => number
                {
                    return checkNumber(n, " position");
                }
                function checkDist(n): (_: any) => string
                {
                    return checkDistribution(n, " position");
                }
                function checkVec3(n): (_: any) => FloatArray
                {
                    return checkV3(n, " position");
                }
                function checkBool(n): (_: any) => boolean
                {
                    return checkBoolean(n, " position");
                }

                Parser.extraFields(error, "default emitter archetype position", delta,
                    ["position", "spherical", "normal", "radiusMin", "radiusMax",
                     "radiusDistribution", "radiusSigma",
                     "box", "halfExtentsMin", "halfExtentsMax"]);

                return {
                    position          : maybe(delta, "position"          , checkVec3, VMath.v3BuildZero),
                    spherical         : maybe(delta, "spherical"         , checkBool, val(false)),
                    normal            : maybe(delta, "normal"            , checkVec3, VMath.v3BuildYAxis),
                    radiusMin         : maybe(delta, "radiusMin"         , checkNum , val(0)),
                    radiusMax         : maybe(delta, "radiusMax"         , checkNum , val(0)),
                    radiusDistribution: maybe(delta, "radiusDistribution", checkDist, val("uniform")),
                    radiusSigma       : maybe(delta, "radiusSigma"       , checkNum , val(0.25)),
                    box               : maybe(delta, "box"               , checkBool, val(false)),
                    halfExtentsMin    : maybe(delta, "halfExtentsMin"    , checkVec3, VMath.v3BuildZero),
                    halfExtentsMax    : maybe(delta, "halfExtentsMax"    , checkVec3, VMath.v3BuildOne)
                };
            }, Types.copy.bind(null, DefaultParticleEmitter.template.position)),
            // Typescript compiler infers this next field as type {} erroneously... siigh.
            velocity: <any>Parser.maybeField(delta, "velocity", function (delta)
            {
                if (Types.isNullUndefined(delta))
                {
                    return Types.copy(DefaultParticleEmitter.template.velocity);
                }
                if (!Types.isObject(delta))
                {
                    error.error("default emitter archetype velocity should be an object");
                    return null;
                }

                function checkNum(n)
                {
                    return checkNumber(n, " velocity");
                }
                function checkDist(n)
                {
                    return checkDistribution(n, " velocity");
                }

                Parser.extraFields(error, "default emitter archetype velocity", delta,
                    ["theta", "phi", "speedMin", "speedMax", "flatSpread", "flatSpreadAngle",
                     "flatSpreadDistribution", "flatSpreadSigma", "conicalSpread", "conicalSpreadDistribution",
                     "conicalSpreadSigma"]);

                return {
                    theta                    : maybe(delta, "theta"                    , checkNum , val(0)),
                    phi                      : maybe(delta, "phi"                      , checkNum , val(0)),
                    speedMin                 : maybe(delta, "speedMin"                 , checkNum , val(1)),
                    speedMax                 : maybe(delta, "speedMax"                 , checkNum , val(1)),
                    flatSpread               : maybe(delta, "flatSpread"               , checkNum , val(0)),
                    flatSpreadAngle          : maybe(delta, "flatSpreadAngle"          , checkNum , val(0)),
                    flatSpreadDistribution   : maybe(delta, "flatSpreadDistribution"   , checkDist, val("uniform")),
                    flatSpreadSigma          : maybe(delta, "flatSpreadSigma"          , checkNum , val(0.25)),
                    conicalSpread            : maybe(delta, "conicalSpread"            , checkNum , val(0)),
                    conicalSpreadDistribution: maybe(delta, "conicalSpreadDistribution", checkDist, val("uniform")),
                    conicalSpreadSigma       : maybe(delta, "conicalSpreadSigma"       , checkNum , val(0.25))
                };
            }, Types.copy.bind(null, DefaultParticleEmitter.template.velocity))
        };
    }
    applyArchetype(archetype, particleDefns, renderer: ParticleRenderer, updater: ParticleUpdater)
    {
        // This function is used to simplify constructor also.
        // so can't assume that we're initialized already.

        this.forceCreation = archetype.forceCreation;
        this.usePrediction = archetype.usePrediction;
        this.emittance = <any>Types.copyFields(archetype.emittance, this.emittance);
        this.position  = <any>Types.copyFields(archetype.position, this.position);
        this.velocity  = <any>Types.copyFields(archetype.velocity, this.velocity);

        var particleDefn = particleDefns[archetype.particle.name];

        // determine true min and max life times.
        var particle = archetype.particle;
        var min, max;
        if (particle.useAnimationLifeTime)
        {
            min = particle.lifeTimeScaleMin * particleDefn.lifeTime;
            max = particle.lifeTimeScaleMax * particleDefn.lifeTime;
        }
        else
        {
            min = particle.lifeTimeMin;
            max = particle.lifeTimeMax;
        }

        var thisParticle = this.particle || <any>{};
        this.particle = thisParticle;

        thisParticle.animationRange = VMath.v2Copy(particleDefn.animationRange, thisParticle.animationRange);
        if (particle.userData !== undefined)
        {
            thisParticle.userData = particle.userData;
        }
        else if (renderer && updater)
        {
            thisParticle.userData = renderer.createUserData(particle.renderUserData) | updater.createUserData(particle.updateUserData);
        }
        thisParticle.lifeTimeMin = min;
        thisParticle.lifeTimeMax = max;
    }

    getMaxLifeTime(): number
    {
        return this.particle.lifeTimeMax;
    }
    getMaxParticles(): number
    {
        var emittance = this.emittance;
        return Math.ceil(this.particle.lifeTimeMax * emittance.rate * emittance.burstMax);
    }
    getMaxSpeed(): number
    {
        return this.velocity.speedMax;
    }

    reset(): void
    {
        this.bursting = null;
    }

    static eventPool = [];
    static eventFun(event, emitter, system)
    {
        system.createParticle(event.particle);
        DefaultParticleEmitter.eventPool.push(event);
    }
    static recycleFun(event)
    {
        DefaultParticleEmitter.eventPool.push(event);
    }

    sync(emitter: DefaultParticleSynchronizer, system: ParticleSystem, timeStep: number): void
    {
        var particle = this.particle;
        var emittance = this.emittance;
        var position = this.position;
        var velocity = this.velocity;

        // timeLapse is the amount of time that has passed
        // since the cue for the next particle generation.
        //
        // numGen is the total number of particles that need to be
        // created retrospectively.
        var timeLapse = timeStep + this.offsetTime;
        var numGen = Math.ceil(timeLapse * emittance.rate);
        this.offsetTime += timeStep - (Math.max(0, numGen) / emittance.rate);
        if (numGen <= 0)
        {
            return;
        }
        else if (this.bursting !== null)
        {
            numGen = Math.min(numGen, this.bursting);
        }

        if (this.bursting !== null)
        {
            this.bursting -= numGen;
            if (this.bursting === 0)
            {
                this.bursting = null;
                this.enabled = false;
            }
        }

        // startGen is the number of particles we `skip` based on max life time
        // that have already died.
        var maxLife = particle.lifeTimeMax;
        var startGen = Math.max(0, Math.ceil((timeLapse - maxLife) * emittance.rate));
        if (startGen >= numGen)
        {
            return;
        }

        var pSigmaSqr = position.radiusSigma * position.radiusSigma;
        var pSigmaRecip = 1 / Math.sqrt(pSigmaSqr * 2 * Math.PI);
        var pSigmaMin = pSigmaRecip * Math.exp(-1 / (2 * pSigmaSqr));

        var cSigmaSqr = velocity.conicalSpreadSigma * velocity.conicalSpreadSigma;
        var cSigmaRecip = 1 / Math.sqrt(cSigmaSqr * 2 * Math.PI);
        var cSigmaMin = cSigmaRecip * Math.exp(-1 / (2 * cSigmaSqr));
        var cSpreadCoef = 2 * velocity.conicalSpread / Math.PI;

        var fSigmaSqr = velocity.flatSpreadSigma * velocity.flatSpreadSigma;
        var fSigmaRecip = 1 / Math.sqrt(fSigmaSqr * 2 * Math.PI);
        var fSigmaMin = fSigmaRecip * Math.exp(-1 / (2 * fSigmaSqr));

        var bMinExtents = position.halfExtentsMin;
        var bMaxExtents = position.halfExtentsMax;
        var bVt4 = (bMaxExtents[1] - bMinExtents[1]) * bMaxExtents[0] * bMaxExtents[2];
        var bVs4 = (bMaxExtents[0] - bMinExtents[0]) * bMinExtents[1] * bMaxExtents[2];
        var bVr4 = (bMaxExtents[2] - bMinExtents[2]) * bMinExtents[0] * bMinExtents[1];
        var bV = 1 / (bVt4 + bVs4 + bVr4);
        bVt4 = bVt4 * bV;
        bVs4 = bVt4 + (bVs4 * bV);

        var eventPool = DefaultParticleEmitter.eventPool;

        var sin    = Math.sin;
        var cos    = Math.cos;
        var acos   = Math.acos;
        var random = Math.random;
        var exp    = Math.exp;
        var pow    = Math.pow;
        var sqrt   = Math.sqrt;
        var PI     = Math.PI;

        var i;
        for (i = startGen; i < numGen; i += 1)
        {
            var burstCount = emittance.burstMin + random() * (emittance.burstMax - emittance.burstMin);
            var j;
            for (j = 0; j < burstCount; j += 1)
            {
                // compute relative creation and death times for specific generated particle
                // using real randomised time, and discard if already dead.
                var creationTime = (i / emittance.rate) - timeLapse;
                var lifeTime = particle.lifeTimeMin + random() * (particle.lifeTimeMax - particle.lifeTimeMin);
                if (creationTime + lifeTime <= 0)
                {
                    continue;
                }

                var event;
                if (eventPool.length != 0)
                {
                    event = eventPool.pop();
                }
                else
                {
                    event = {
                        particle: {
                            position: new Float32Array(3),
                            velocity: new Float32Array(3),
                            animationRange: new Float32Array(2)
                        },
                        fun    : DefaultParticleEmitter.eventFun,
                        recycle: DefaultParticleEmitter.recycleFun
                    };
                }
                event.time = creationTime;
                var part = event.particle;
                var pos  = part.position;
                var vel  = part.velocity;
                var anim = part.animationRange;
                part.lifeTime = lifeTime + creationTime;
                part.forceCreation = this.forceCreation;
                part.userData = particle.userData | system.renderer.createUserDataSeed() |
                                                    system.updater.createUserDataSeed();

                var y0, y1, y2, rand;
                var ctheta, cphi, rad;
                var theta, phi, sint, cost, sinp, cosp;
                pos[0] = position.position[0];
                pos[1] = position.position[1];
                pos[2] = position.position[2];
<<<<<<< HEAD
                if (position.radiusMax !== 0 || position.box)
=======
                if (position.box || position.radiusMax !== 0)
>>>>>>> 14c5550b
                {
                    rand = 0;
                    if (!position.box)
                    {
                        switch (position.radiusDistribution)
                        {
                            case "uniform":
                                rand = random();
                                break;
                            case "normal":
                                rand = random();
                                rand = pSigmaRecip * exp(-rand * rand / (2 * pSigmaSqr));
                                // normalise to [0, 1]
                                rand = (rand - pSigmaMin) / (pSigmaRecip - pSigmaMin);
                                break;
                        }
                    }

                    var rx, rz, tx, ty, tz, normal, nx, ny, nz, rec;
                    if (position.spherical)
                    {
                        // uniform distribution of spherical angles in sphere.
                        theta = acos(1 - (random() * 2));
                        phi   = random() * (PI * 2);
                        sint  = sin(theta);
                        cost  = cos(theta);
                        sinp  = sin(phi);
                        cosp  = cos(phi);

                        // Re-distribute radius for volume element.
                        rand = pow(rand, 1 / 3);
                        rad = position.radiusMin + rand * (position.radiusMax - position.radiusMin);

                        pos[0] += cosp * sint * rad;
                        pos[1] += cost * rad;
                        pos[2] += sinp * sint * rad;
                    }
                    else if (position.box)
                    {
                        normal = position.normal;
                        nx = normal[0];
                        ny = normal[1];
                        nz = normal[2];
                        if (nx == 0 && nz == 0)
                        {
                            rx = tz = 1;
                            rz = tx = ty = 0;
                        }
                        else
                        {
                            rec = 1 / sqrt(nx * nx + nz * nz);
                            rx = -nz * rec;
                            rz = nx * rec;

                            tx = -rz * ny;
                            ty = (rz * nx) - (rx * nz);
                            tz = rx * ny;
                            rec = 1 / sqrt(tx * tx + ty * ty + tz * tz);
                            tx *= rec;
                            ty *= rec;
                            tz *= rec;
                        }

                        rand = random();
                        var bx = random() * 2 - 1;
                        var by = random() * 2 - 1;
                        var bz = random() * 2 - 1;
                        if (rand < bVt4)
                        {
                            bx *= bMaxExtents[0];
                            by = by * bMaxExtents[1] + ((by >= 0 ? 1 : -1) - by) * bMinExtents[1];
                            bz *= bMaxExtents[2];
                        }
                        else if (rand < bVs4)
                        {
                            bx = bx * bMaxExtents[0] + ((bx >= 0 ? 1 : -1) - bx) * bMinExtents[0];
                            by *= bMinExtents[1];
                            bz *= bMaxExtents[2];
                        }
                        else
                        {
                            bx *= bMinExtents[0];
                            by *= bMinExtents[1];
                            bz = bz * bMaxExtents[2] + ((bz >= 0 ? 1 : -1) - bz) * bMinExtents[2];
                        }
                        pos[0] += (by * nx) + (bx * tx) + (bz * rx);
                        pos[1] += (by * ny) + (bx * ty);
                        pos[2] += (by * nz) + (bx * tz) + (bz * rz);
                    }
                    else
                    {
                        // Re-distribute radius for area element.
                        rand = sqrt(rand);
                        rad = position.radiusMin + rand * (position.radiusMax - position.radiusMin);

                        normal = position.normal;
                        nx = normal[0];
                        ny = normal[1];
                        nz = normal[2];
                        if (nx == 0 && nz == 0)
                        {
                            rx = tz = rad;
                            rz = tx = ty = 0;
                        }
                        else
                        {
                            rec = rad / sqrt(nx * nx + nz * nz);
                            rx = -nz * rec;
                            rz = nx * rec;

                            tx = -rz * ny;
                            ty = (rz * nx) - (rx * nz);
                            tz = rx * ny;
                            rec = rad / sqrt(tx * tx + ty * ty + tz * tz);
                            tx *= rec;
                            ty *= rec;
                            tz *= rec;
                        }

                        // Uniform angle around disc.
                        theta = random() * PI * 2;
                        cost = cos(theta);
                        sint = sin(theta);

                        pos[0] += rx * cost + tx * sint;
                        pos[1] += ty * sint;
                        pos[2] += rz * cost + tz * sint;
                    }
                }

                phi   = velocity.phi;
                theta = velocity.theta;
                sint  = sin(theta);
                cost  = cos(theta);
                sinp  = sin(phi);
                cosp  = cos(phi);

                // local y-axis becomes target direction after circular spread
                // and base direction rotation.
                if (velocity.conicalSpread !== 0)
                {
                    rand = 0;
                    switch (velocity.conicalSpreadDistribution)
                    {
                        case "uniform":
                            rand = random();
                            break;
                        case "normal":
                            rand = random();
                            rand = cSigmaRecip * exp(-rand * rand / (2 * cSigmaSqr));
                            // normalise to [0,1]
                            rand = (rand - cSigmaMin) / (cSigmaRecip - cSigmaMin);
                            break;
                    }
                    // Massage ctheta so that the spherical sampling is uniform on the surface of a sphere.
                    ctheta = acos(1 - rand * cSpreadCoef);
                    cphi   = random() * (PI * 2);
                    var csint  = sin(ctheta);
                    var ccost  = cos(ctheta);
                    var csinp  = sin(cphi);
                    var ccosp  = cos(cphi);
                    var r0     = ccosp * csint;
                    var r1     = (cost * r0) + (sint * ccost);
                    var r2     = csinp * csint;
                    var r3     = csinp * ccost;
                    var r4     = ccosp * ccost;
                    var r5     = (cost * r4) - (sint * csint);
                    // spherical rotation by ctheta, cphi of y-axis (0,1,0)
                    // followed by spherical rotation by theta, phi
                    y0 = ((cosp * r1) - (sinp * r2));
                    y1 = ((cost * ccost) - (sint * r0));
                    y2 = ((sinp * r1) + (cosp * r2));
                }
                else
                {
                    // spherical rotation by theta, phi of y-axis (0,1,0)
                    y0 = cosp * sint;
                    y1 = cost;
                    y2 = sinp * sint;
                }

                // directional spreads
                // rotate around (base-rotated) z-axis for vertical spread of y
                var d, s, c, C, y0n, y1n, cs;
                if (velocity.flatSpread !== 0)
                {
                    rand = 0;
                    switch (velocity.flatSpreadDistribution)
                    {
                        case "uniform":
                            rand = (random() - 0.5) * 2.0;
                            break;
                        case "normal":
                            var frand = (random() - 0.5) * 2.0;
                            rand = fSigmaRecip * exp(-frand * frand / (2 * fSigmaSqr));
                            // normalise to [0,1]
                            rand = (rand - fSigmaMin) / (fSigmaRecip - fSigmaMin);
                            // negate if required, bringing range to [-1, 1]
                            if (frand < 0) rand = -rand;
                            break;
                    }
                    d  = rand * velocity.flatSpread;
                    s  = sin(d);
                    c  = cos(d);
                    C  = 1 - c;
                    cs = cosp * s;
                    var csC = cosp * sinp * C;
                    var ss  = sinp * s;
                    y0n = (sinp * sinp * C + c) * y0 - (csC * y2 + cs * y1);
                    y1n = (cs * y0) + (c * y1) + (ss * y2);
                    y2  = (cosp * cosp * C + c) * y2 - (csC * y0 + ss * y1);
                    y0  = y0n;
                    y1  = y1n;
                }
                // rotate around (base-rotated) y-axis for direction of spread
                if (velocity.flatSpreadAngle !== 0)
                {
                    d  = velocity.flatSpreadAngle;
                    s  = sin(d);
                    c  = cos(d);
                    C  = 1 - c;
                    var x0 = cosp * sint;
                    var x2 = sinp * sint;
                    var x0C  = x0 * C;
                    var x2C  = x2 * C;
                    var x0s  = x0 * s;
                    var x2s  = x2 * s;
                    var x20C = x2 * x0C;
                    var x2cC = x2C * cost;
                    var x0cC = x0C * cost;
                    cs  = cost * s;
                    y0n = (x0 * x0C + c) * y0 + (x0cC - x2s) * y1 + (x20C + cs) * y2;
                    y1n = (x0cC + x2s) * y0 + (cost * cost * C + c) * y1 + (x2cC - x0s) * y2;
                    y2  = (x2 * x2C + c) * y2 + (x2cC + x0s) * y1 + (x20C - cs) * y0;
                    y0  = y0n;
                    y1  = y1n;
                }
                var speed = velocity.speedMin + random() * (velocity.speedMax - velocity.speedMin);
                vel[0] = speed * y0;
                vel[1] = speed * y1;
                vel[2] = speed * y2;

                anim[0] = particle.animationRange[0];
                anim[1] = particle.animationRange[1];

                if (this.usePrediction)
                {
                    system.updater.predict(system.updateParameters, pos, vel, 0, -creationTime);
                    anim[0] = anim[1] - (anim[1] - anim[0]) * (1 + creationTime / lifeTime);
                }
                emitter.enqueue(event);
            }
        }
    }

    constructor() {}
    static createArchetype =
        DefaultParticleEmitter.parseArchetype(
            null, // no errors generated, don't need a ParticleBuildError object
            { particle: { name: "#", useAnimationLifeTime: false } },
            { "#": "" }
        );
    static createParticleDefns = <any>{ "#": { animationRange: [0, 1] } };
    static create()
    {
        var ret = new DefaultParticleEmitter();
        ret.applyArchetype(DefaultParticleEmitter.createArchetype, DefaultParticleEmitter.createParticleDefns, null, null);
        ret.enabled = false;
        ret.bursting = null;

        return ret;
    }

    enable(): void
    {
        this.enabled = true;
        this.offsetTime = -this.emittance.delay;
    }
    disable(): void
    {
        this.enabled = false;
    }
    burst(count = 1): void
    {
        this.enable();
        this.bursting = count;
    }
    timeout(timeout): void
    {
        var emittance = this.emittance;
        var particle = this.particle;
        var burstCount = emittance.rate * (timeout - particle.lifeTimeMax - emittance.delay);
        this.burst(burstCount);
    }
}


//
// ParticleArchetype
//
// (Complete, serializable description of a particle system)
//
interface ParticleArchetype
{
    system         : ParticleSystemArchetype;
    renderer       : { name: string };
    updater        : { name: string };
    synchronizer   : { name: string };
    animationSystem: string;
    packedTextures : Array<string>;
    particles: {
        [name: string]: {
            animation : string;
            tweaks    : { [name: string]: any };
            textureUVs: Array<Array<number>>;
            textures  : Array<Array<string>>;
        }
    };
    emitters: Array<{ name: string }>;

    // manager stored data.
    context: ParticleManagerContext;
}

interface ParticleManagerContext
{
    packed       : Array<string>;
    textures     : { [name: string]: any }; // each element is either Texture, or () => Texture
    getTextureCb : (type: string) => Texture;
    definition   : ParticleSystemAnimation;
    particleDefns: { [name: string]: ParticleDefn };
    renderer     : ParticleRenderer;
    updater      : ParticleUpdater;
    geometry     : ParticleGeometry;
    instances    : Array<ParticleInstance>;
    instancePool : Array<ParticleInstance>;
    systemPool   : Array<ParticleSystem>;

    // computed from emitters for use if required.
    maxParticles : number;
    maxLifeTime  : number;
    maxSpeed     : number;
}

interface ParticleInstance
{
    archetype   : ParticleArchetype;
    system      : ParticleSystem;
    renderable  : ParticleRenderable;
    synchronizer: ParticleSynchronizer;

    // private
    queued      : boolean;
    creationTime: number;
    lazySystem  : () => ParticleSystem;

    parent      : ParticleInstance;
    children    : ParticleInstance[];
}

//
// ParticleManager
//
class ParticleManager
{
    // Cached geometry objects.
    // { [name: string]: (GraphicsDevice, number) => ParticleGeometry | ParticleGeometry }
    private geometries: { [name: string]: any };

    // Animation systems for ParticleBuilder compile.
    private systems: { [name: string]: any };

    // Particle animations for ParticleBuilder compile.
    private particles: { [name: string]: any };

    // ParticleRenderers.
    //   parseArchetype, compressArchetype definitions.
    //   loader (load assets a parsed archetype uses)
    //   geometry (the geometry type used)
    //   value (cached) : () => ParticleRenderer | ParticleRenderer
    private renderers: { [name: string]: {
                            parseArchetype   : (_: ParticleBuildError, def: any) => any;
                            compressArchetype: (_: any) => any;
                            load             : (_: any, sm: ShaderManager, tm: TextureManager) => void;
                            value            : any;
                            geometry         : string } };

    // ParticleUpdaters.
    //   parseArchetype, compressArchetype definitions.
    //   loader (load assets a parsed archetype uses)
    //   value (cached) : () => ParticleUpdater | ParticleUpdater
    private updaters: { [name: string]: {
                          parseArchetype   : (_: ParticleBuildError, def: any) => any;
                          compressArchetype: (_: any) => any;
                          load             : (_: any, sm: ShaderManager, tm: TextureManager) => void;
                          value            : any } };

    // ParticleSynchronizers.
    //   parseArchetype, compressArchetype definitions.
    //   value : () => ParticleSynchronizer
    private synchronizers: { [name: string]: {
                               parseArchetype   : (_: ParticleBuildError, def: any) => any;
                               compressArchetype: (_: any) => any;
                               value            : () => any;
                               pool             : Array<any> } };

    // ParticleEmitters.
    //   parseArchetype, compressArchetype definitions.
    //   value : () => ParticleEmitter
    private emitters: { [name: string]: {
                        parseArchetype   : (_: ParticleBuildError, def: any, parts: { [name: string]: any }) => any;
                        compressArchetype: (_: any) => any;
                        value            : () => any;
                        pool             : Array<any> } };

    // ParticleArchetypes
    //  list of those initialised with the manager.
    private archetypes: Array<ParticleArchetype>;

    private systemContext: SharedRenderContext;
    private viewContext: SharedRenderContext;
    private getViewCb: () => ParticleView;
    private viewPool: Array<ParticleView>;

    private graphicsDevice: GraphicsDevice;
    private textureManager: TextureManager;
    private shaderManager: ShaderManager;

    private uniqueId = 0;
    private scene: Scene;
    private passIndex: number;
    private initialized: boolean = false;

    failOnWarnings = true;

    private time = 0;
    private timerCb: () => number;
    private queue: TimeoutQueue<ParticleInstance>;

    update(timeStep: number)
    {
        this.time += timeStep;

        var queue = this.queue;
        queue.update(timeStep);
        while (queue.hasNext())
        {
            var instance = queue.next();
            this.destroyInstance(instance, true);
        }
    }

    clear(archetype?)
    {
        var instances, count;
        if (!archetype)
        {
            this.queue.clear(this.clearQueueFun.bind(this));

            // Any remaining instances, not part of the queue.
            var archetypes = this.archetypes;
            var archetypeCount = archetypes.length;
            var i;
            for (i = 0; i < archetypeCount; i += 1)
            {
                instances = archetypes[i].context.instances;
                count = instances.length;
                while (count > 0)
                {
                    count -= 1;
                    this.destroyInstance(instances[count]);
                }
            }
        }
        else if (archetype.context)
        {
            // destroy individual instances of the archetype.
            instances = archetype.context.instances;
            count = instances.length;
            while (count > 0)
            {
                count -= 1;
                this.destroyInstance(instances[count]);
            }
        }
    }
    private clearQueueFun(instance)
    {
        this.destroyInstance(instance, true);
    }

    initialize(scene: Scene, passIndex: number)
    {
        this.scene = scene;
        this.passIndex = passIndex;
        this.initialized = true;
    }

    constructor() {}
    static create(graphicsDevice, textureManager, shaderManager)
    {
        var ret = new ParticleManager();
        ret.graphicsDevice = graphicsDevice;
        ret.textureManager = textureManager;
        ret.shaderManager = shaderManager;

        ret.renderers = {};
        ret.updaters = {};
        ret.systems = {};
        ret.particles = {};
        ret.synchronizers = {};
        ret.emitters = {};
        ret.geometries = {};
        ret.archetypes = [];

        ret.systemContext = SharedRenderContext.create({ graphicsDevice: graphicsDevice });
        ret.viewContext = SharedRenderContext.create({ graphicsDevice: graphicsDevice });

        ret.getViewCb = ret.getView.bind(ret);
        ret.viewPool = [];

        ret.queue = new TimeoutQueue();

        ret.registerGeometry("default", function (gd, num)
            {
                return DefaultParticleRenderer.prototype.createGeometry(gd, num, true);
            });

        ret.registerRenderer("default",
                             DefaultParticleRenderer.parseArchetype,
                             DefaultParticleRenderer.compressArchetype,
                             DefaultParticleRenderer.load,
                             DefaultParticleRenderer.create.bind(null, graphicsDevice, shaderManager, "alpha"),
                             "default");

        ret.registerRenderer("alpha",
                             DefaultParticleRenderer.parseArchetype,
                             DefaultParticleRenderer.compressArchetype,
                             DefaultParticleRenderer.load,
                             DefaultParticleRenderer.create.bind(null, graphicsDevice, shaderManager, "alpha"),
                             "default");

        ret.registerRenderer("additive",
                             DefaultParticleRenderer.parseArchetype,
                             DefaultParticleRenderer.compressArchetype,
                             DefaultParticleRenderer.load,
                             DefaultParticleRenderer.create.bind(null, graphicsDevice, shaderManager, "additive"),
                             "default");

        ret.registerRenderer("opaque",
                             DefaultParticleRenderer.parseArchetype,
                             DefaultParticleRenderer.compressArchetype,
                             DefaultParticleRenderer.load,
                             DefaultParticleRenderer.create.bind(null, graphicsDevice, shaderManager, "opaque"),
                             "default");

        ret.registerUpdater("default",
                            DefaultParticleUpdater.parseArchetype,
                            DefaultParticleUpdater.compressArchetype,
                            DefaultParticleUpdater.load,
                            DefaultParticleUpdater.create.bind(null, graphicsDevice, shaderManager));

        ret.registerAnimationSystem("default", [
            {
                name     : "color",
                type     : "float4",
                "default": [1.0, 1.0, 1.0, 1.0],
                min      : [0.0, 0.0, 0.0, 0.0],
                max      : [1.0, 1.0, 1.0, 1.0],
                storage  : "direct"
            },
            {
                name     : "scale",
                type     : "float2",
                "default": [1.0, 1.0]
            },
            {
                name     : "rotation",
                type     : "float",
                "default": 0.0
            },
            {
                name     : "frame",
                type     : "texture0",
                "default": 0
            }
        ]);

        ret.registerParticleAnimation({
            name: "default",
            animation: [{}]
        });

        ret.registerSynchronizer("default",
                                 DefaultParticleSynchronizer.parseArchetype,
                                 DefaultParticleSynchronizer.compressArchetype,
                                 DefaultParticleSynchronizer.create.bind(null, {}));

        ret.registerEmitter("default",
                            DefaultParticleEmitter.parseArchetype,
                            DefaultParticleEmitter.compressArchetype,
                            DefaultParticleEmitter.create);

        ret.timerCb = function () {
            return ret.time;
        };

        return ret;
    }

    gatherInstanceMetrics(archetype?)
    {
        var time = this.timerCb();
        var metrics, count, i;
        if (archetype)
        {
            if (!archetype.context)
            {
                return [];
            }
            else
            {
                metrics = [];
                var instances = archetype.context.instances;
                count = instances.length;
                for (i = 0; i < count; i += 1)
                {
                    var instance = instances[i];
                    metrics.push({
                        instance : instance,
                        allocated: (<boolean><any>instance.system),
                        active   : instance.system && instance.system.lastTime === time
                    });
                }
                return metrics;
            }
        }
        else
        {
            var archetypes = this.archetypes;
            count = archetypes.length;
            metrics = [];
            for (i = 0; i < count; i += 1)
            {
                metrics = metrics.concat(this.gatherInstanceMetrics(archetypes[i]));
            }
            return metrics;
        }
    }

    gatherMetrics(archetype?)
    {
        var time = this.timerCb();
        var metrics, context, i;
        if (archetype)
        {
            if (!archetype.context)
            {
                return {
                    numPooledSystems     : 0,
                    numPooledInstances   : 0,
                    numActiveInstances   : 0,
                    numAllocatedInstances: 0,
                    numInstances         : 0,
                    activeParticleCount  : 0
                };
            }
            else
            {
                var context = archetype.context;
                var instances = context.instances;
                var count = instances.length;
                metrics = {
                    numPooledSystems     : context.systemPool.length,
                    numPooledInstances   : context.instancePool.length,
                    numActiveInstances   : 0,
                    numAllocatedInstances: 0,
                    numInstances         : count,
                    activeParticleCount  : 0
                };
                for (i = 0; i < count; i += 1)
                {
                    var instance = instances[i];
                    if (instance.system)
                    {
                        metrics.numAllocatedInstances += 1;
                        if (instance.system.lastTime === time)
                        {
                            metrics.numActiveInstances += 1;
                            metrics.activeParticleCount += instance.system.maxParticles;
                        }
                    }
                }
                return metrics;
            }
        }
        else
        {
            var archetypes = this.archetypes;
            var archetypeCount = archetypes.length;
            metrics = {
                // global values.
                numInitializedArchetypes: archetypeCount,
                numPooledViews          : this.viewPool.length,
                numPooledSynchronizers  : 0,
                numPooledEmitters       : 0,

                // collective values
                numPooledSystems        : 0,
                numPooledInstances      : 0,
                numActiveInstances      : 0,
                numAllocatedInstances   : 0,
                numInstances            : 0,
                activeParticleCount     : 0
            };

            for (i = 0; i < archetypeCount; i += 1)
            {
                var ms = this.gatherMetrics(archetypes[i]);
                metrics.numPooledSystems      += ms.numPooledSystems;
                metrics.numPooledInstances    += ms.numPooledInstances;
                metrics.numActiveInstances    += ms.numActiveInstances;
                metrics.numAllocatedInstances += ms.numAllocatedInstances;
                metrics.numInstances          += ms.numInstances;
                metrics.activeParticleCount   += ms.activeParticleCount;
            }

            for (var f in this.emitters)
            {
                if (!this.emitters.hasOwnProperty(f))
                {
                    continue;
                }
                var emitter = this.emitters[f];
                metrics.numPooledEmitters += emitter.pool.length;
            }

            for (var f in this.synchronizers)
            {
                if (!this.synchronizers.hasOwnProperty(f))
                {
                    continue;
                }
                var synchronizer = this.synchronizers[f];
                metrics.numPooledSynchronizers += synchronizer.pool.length;
            }
        }

        return metrics;
    }

    private getGeometry(maxParticles: number, name?: string): ParticleGeometry
    {
        name = name || "default";
        if (!this.geometries.hasOwnProperty(name))
        {
            return null;
        }
        else
        {
            var geometry = this.geometries[name];
            if (typeof(geometry) === "function")
            {
                geometry = this.geometries[name] = geometry(this.graphicsDevice, maxParticles);
            }
            else
            {
                geometry.resize(maxParticles);
            }
            return geometry;
        }
    }
    registerGeometry(name: string, generator: ParticleGeometryFn): void
    {
        this.geometries[name] = generator;
    }

    private getRenderer(name?: string): ParticleRenderer
    {
        name = name || "default";
        if (!this.renderers.hasOwnProperty(name))
        {
            return null;
        }
        else
        {
            var renderer = this.renderers[name].value;
            if (typeof(renderer) === "function")
            {
                renderer = this.renderers[name].value = renderer();
            }
            return renderer;
        }
    }
    registerRenderer(name, parser, compressor, loader, generator, geometry): void
    {
        this.renderers[name] = {
            parseArchetype   : parser,
            compressArchetype: compressor,
            load          : loader,
            value            : generator,
            geometry         : geometry
        };
    }

    private getUpdater(name?: string): ParticleUpdater
    {
        name = name || "default";
        if (!this.updaters.hasOwnProperty(name))
        {
            return null;
        }
        else
        {
            var updater = this.updaters[name].value;
            if (typeof(updater) === "function")
            {
                updater = this.updaters[name].value = updater();
            }
            return updater;
        }
    }
    registerUpdater(name, parser, compressor, loader, generator): void
    {
        this.updaters[name] = {
            parseArchetype   : parser,
            compressArchetype: compressor,
            load          : loader,
            value            : generator
        };
    }

    private getAnimationSystem(name?: string): any
    {
        return this.systems[name || "default"];
    }
    registerAnimationSystem(name: string, definition: any): void
    {
        var error = new ParticleBuildError();
        var parsed = Parser.parseSystem(error, definition);
        if (!error.empty(this.failOnWarnings))
        {
            throw error.fail("System parse failed!");
        }
        this.systems[name] = parsed;
    }

    computeAnimationLifeTime(name?: string): any
    {
        var animation = this.getParticleAnimation(name).animation;
        var animCount = animation.length;
        var time = 0;
        var i;
        for (i = 0; i < animCount; i += 1)
        {
            time += animation[i].time;
        }
        return time;
    }

    private getParticleAnimation(name?: string): any
    {
        return this.particles[name || "default"];
    }
    registerParticleAnimation(definition: any): void
    {
        var error = new ParticleBuildError();
        var parsed = Parser.parseParticle(error, definition);
        if (!error.empty(this.failOnWarnings))
        {
            throw error.fail("Particle parse failed!");
        }
        this.particles[definition.name] = parsed;
    }

    private getEmitter(name?: string): any
    {
        name = name || "default";
        var emitter = this.emitters[name];
        var ret;
        if (emitter.pool.length > 0)
        {
            ret = emitter.pool.pop();
        }
        else
        {
            ret = emitter.value();
        }
        // store name for pooling.
        ret.name = name;
        return ret;
    }
    registerEmitter(name, parser, compressor, generator): void
    {
        this.emitters[name] = {
            parseArchetype   : parser,
            compressArchetype: compressor,
            value            : generator,
            pool             : []
        };
    }

    private getSynchronizer(name?: string): any
    {
        name = name || "default";
        var synchronizer = this.synchronizers[name];
        var ret;
        if (synchronizer.pool.length > 0)
        {
            ret = synchronizer.pool.pop();
        }
        else
        {
            ret = synchronizer.value();
        }
        // store name for pooling.
        ret.name = name;
        return ret;
    }
    registerSynchronizer(name, parser, compressor, generator): void
    {
        this.synchronizers[name] = {
            parseArchetype   : parser,
            compressArchetype: compressor,
            value            : generator,
            pool             : []
        };
    }

    loadArchetype(archetype: ParticleArchetype, onload?: (_: ParticleArchetype) => void): void
    {
        var textureLoad, shaderLoad, loaded: any;
        if (onload)
        {
            // requestCount is artifically set to 1 to ensure all load calls are made
            // before any posibility of onload being invoked in the event that assets
            // are already loaded, and onload callbacks are made synchronously by managers.
            var requestCount = 1;
            var self = this;
            var loaded = <any>function() {
                requestCount -= 1;
                if (requestCount === 0)
                {
                    onload(archetype);
                }
            };
            textureLoad = function (path) {
                requestCount += 1;
                self.textureManager.load(path, undefined, loaded);
            };
            shaderLoad = function (path) {
                requestCount += 1;
                self.shaderManager.load(path, loaded);
            };
        }
        else
        {
            textureLoad = this.textureManager.load.bind(this.textureManager);
            shaderLoad = this.shaderManager.load.bind(this.shaderManager);
        }

        this.renderers[archetype.renderer.name].load(archetype.renderer, shaderLoad, textureLoad);
        this.updaters [archetype.updater.name ].load(archetype.updater,  shaderLoad, textureLoad);

        var packedTextures = archetype.packedTextures;
        var count = packedTextures.length;
        var i;
        for (i = 0; i < count; i += 1)
        {
            textureLoad(packedTextures[i]);
        }

        var particles = archetype.particles;
        for (var f in archetype.particles)
        {
            if (!archetype.particles.hasOwnProperty(f))
            {
                continue;
            }

            var particle = particles[f];
            var textures = particle.textures;
            count = textures.length;
            for (i = 0; i < count; i += 1)
            {
                textureLoad(textures[i]);
            }
        }

        // deal with artifically setting requestCount to 1 at start.
        // if everything loaded synchronously, onload will be called here.
        // if not, it will allow the asynchrous loading of requested assets
        // above to invoke it when required.
        if (loaded)
        {
            loaded();
        }
    }

    initializeArchetype(archetype: ParticleArchetype): void
    {
        if (!this.initialized)
        {
            throw "ParticleManager not initialized";
        }

        var context = archetype.context;
        if (context)
        {
            return;
        }

        context = <any>{};
        this.archetypes.push(archetype);

        var textureManager = this.textureManager;
        var system = this.getAnimationSystem(archetype.animationSystem);

        // Gather particle animations, tweaks, mappings and textures to pack.
        var textures = {};
        var mapping = {};
        var toPack  = {};
        var tweaks  = [];
        var animations = [], particle, count, i;
        count = archetype.packedTextures.length;
        for (i = 0; i < count; i += 1)
        {
            if (archetype.packedTextures[i])
            {
                mapping["texture" + i] = [];
                textures["texture" + i] = this.textureManager.get(archetype.packedTextures[i]);
            }
        }

        var j;
        for (var f in archetype.particles)
        {
            if (!archetype.particles.hasOwnProperty(f))
            {
                continue;
            }
            particle = archetype.particles[f];

            animations.push(this.getParticleAnimation(particle.animation));
            tweaks.push(particle.tweaks);

            var uvs = particle.textureUVs;
            var texs = particle.textures;
            count = Math.max(texs.length, uvs.length);
            for (i = 0; i < count; i += 1)
            {
                var maps = mapping["texture" + i];
                var packs = toPack["texture" + i];
                if (maps)
                {
                    maps.push(uvs[i]);
                }
                else if (packs || Parser.hasTextureIndex(system, i))
                {
                    if (!packs)
                    {
                        packs = toPack["texture" + i] = [];
                    }
                    packs.push(this.textureManager.get(texs[i]));
                }
            }
        }

        // pack any required textures
        var packed = [];
        for (var f in toPack)
        {
            if (!toPack.hasOwnProperty(f))
            {
                continue;
            }
            var index = parseInt(f.substr(7));
            var packing = ParticleBuilder.packTextures({
                graphicsDevice: this.graphicsDevice,
                textures      : toPack[f]
            });
            textures[f] = packing.texture;
            mapping[f] = packing.uvMap;
            packed.push(f);
        }

        context.packed = packed;
        context.textures = textures;
        context.getTextureCb = function (name)
        {
            if (!textures.hasOwnProperty(name))
            {
                return null;
            }
            var texture = textures[name];
            if (typeof (texture) === "function")
            {
                // perform deferred texture packing.
                texture = textures[name] = texture();
            }
            return texture;
        };

        context.definition = ParticleBuilder.compile({
            graphicsDevice: this.graphicsDevice,
            system        : system,
            particles     : animations,
            alreadyParsed : true,
            uvMap         : mapping,
            tweaks        : tweaks
        });

        // build map from particle name to animation definition.
        context.particleDefns = {};
        j = 0;
        for (var f in archetype.particles)
        {
            if (!archetype.particles.hasOwnProperty(f))
            {
                continue;
            }
            particle = archetype.particles[f];
            context.particleDefns[f] = context.definition.particle[j];
            j += 1;
        }

        var renderer = archetype.renderer.name;
        context.renderer = this.getRenderer(renderer);
        context.updater  = this.getUpdater(archetype.updater.name);
        context.instances    = [];
        context.instancePool = [];
        context.systemPool   = [];
        archetype.context = context;
    }

    createChildInstance(parentInstance, timeout?, baseTechniqueParametersList?)
    {
        if (parentInstance.parent)
        {
            parentInstance = parentInstance.parent;
        }

        var archetype = parentInstance.archetype;
        var context = archetype.context;

        var pool = context.instancePool;
        var instance;
        if (pool.length > 0)
        {
            instance = pool.pop();
        }
        else
        {
            instance = this.createNewInstance(archetype);
        }
        instance.renderable.setBaseTechniqueParameters(baseTechniqueParametersList);

        instance.parent = parentInstance;
        if (!parentInstance.children)
        {
            parentInstance.children = [];
        }
        parentInstance.children.push(instance);

        instance.queued = (timeout !== undefined && timeout !== Number.POSITIVE_INFINITY);
        instance.creationTime = this.timerCb();
        if (instance.queued)
        {
            this.queue.insert(instance, timeout);
        }
        context.instances.push(instance);

        return instance;
    }

    createInstance(archetype, timeout?, baseTechniqueParametersList?)
    {
        this.initializeArchetype(archetype);
        var context = archetype.context;

        var pool = context.instancePool;
        var instance;
        if (pool.length > 0)
        {
            instance = pool.pop();
        }
        else
        {
            instance = this.createNewInstance(archetype);
        }

        instance.parent = null;
        instance.renderable.setBaseTechniqueParameters(baseTechniqueParametersList);
        this.buildSynchronizer(archetype, instance);

        instance.queued = (timeout !== undefined && timeout !== Number.POSITIVE_INFINITY);
        instance.creationTime = this.timerCb();
        if (instance.queued)
        {
            this.queue.insert(instance, timeout);
        }
        context.instances.push(instance);

        var emitters = instance.synchronizer.emitters;
        var count = emitters.length;
        var i;
        for (i = 0; i < count; i += 1)
        {
            var emitter = emitters[i];
            if (instance.queued)
            {
                emitter.timeout(timeout);
            }
            else
            {
                emitter.enable();
            }
        }

        return instance;
    }

    static m43Identity = VMath.m43BuildIdentity();
    destroyInstance(instance, removedFromQueue=false)
    {
        var children = instance.children;
        if (children)
        {
            var numChildren = children.length;
            for (var i = 0; i < numChildren; i += 1)
            {
                this.destroyInstance(children[i]);
            }
            instance.children = null;
        }

        var archetype = instance.archetype;
        var context = archetype.context;

        this.removeInstanceFromScene(instance);
        if (!instance.parent)
        {
            this.releaseSynchronizer(instance);
        }

        var renderable = instance.renderable;
        renderable.releaseViews(this.viewPool.push.bind(this.viewPool));
        if (renderable.system)
        {
            if (!instance.parent)
            {
                context.systemPool.push(renderable.system);
            }
            renderable.setSystem(null);
        }
        renderable.setLocalTransform(ParticleManager.m43Identity);

        instance.system = null;

        var instances = context.instances;
        instances.splice(instances.indexOf(instance), 1);
        context.instancePool.push(instance);

        if (instance.queued && !removedFromQueue)
        {
            this.queue.remove(instance);
        }
    }

    addInstanceToScene(instance, parent?)
    {
        var sceneNode = instance.sceneNode;
        if (sceneNode.isInScene())
        {
            this.removeInstanceFromScene(instance);
        }

        if (parent)
        {
            parent.addChild(sceneNode);
        }
        else
        {
            // XXX Bug in <0,27 prevents this working without work-around
            // setting worldExtentsUpdate to true on sceneNode
            this.scene.addRootNode(sceneNode);
        }
    }

    removeInstanceFromScene(instance)
    {
        var sceneNode = instance.sceneNode;
        if (sceneNode.isInScene())
        {
            if (sceneNode.getRoot() === sceneNode)
            {
                this.scene.removeRootNode(sceneNode);
            }
            else
            {
                var parent = sceneNode.getParent();
                if (parent)
                {
                    parent.removeChild(sceneNode);
                }
            }
        }
    }

    private getSystem(archetype, instance)
    {
        if (instance.system)
        {
            return instance.system;
        }

        var parent = instance.parent;
        if (parent)
        {
            return this.getSystem(archetype, parent);
        }

        var context = archetype.context;
        var pool = context.systemPool;
        var system;
        if (pool.length > 0)
        {
            system = pool.pop();
            system.beginUpdate(0);
            system.reset();
            system.endUpdate();

            system.synchronizer = instance.synchronizer;
        }
        else
        {
            var template = archetype.system;
            var maxParticles = template.maxParticles || context.maxParticles;
            if (!context.geometry)
            {
                context.geometry = this.getGeometry(maxParticles, this.renderers[archetype.renderer.name].geometry);
            }

            var template = archetype.system;
            system = ParticleSystem.create({
                graphicsDevice     : this.graphicsDevice,
                center             : template.center,
                halfExtents        : template.halfExtents,
                maxSpeed           : template.maxSpeed || context.maxSpeed,
                maxParticles       : maxParticles,
                zSorted            : template.zSorted,
                maxSortSteps       : template.maxSortSteps,
                geometry           : context.geometry,
                sharedRenderContext: this.systemContext,
                maxLifeTime        : template.maxLifeTime || context.maxLifeTime,
                animation          : context.definition.animation,
                sharedAnimation    : true,
                timer              : this.timerCb,
                synchronizer       : instance.synchronizer,
                trackingEnabled    : template.trackingEnabled,
                updater            : context.updater,
                renderer           : context.renderer
            });

            context.updater .applyArchetype(this.textureManager, system, archetype.updater);
            context.renderer.applyArchetype(this.textureManager, system, archetype.renderer, context.getTextureCb);
            context.renderer.setAnimationParameters(system, context.definition);
        }
        instance.system = system;

        // Pretend that system was always being updated!
        system.reset(instance.creationTime);

        return system;
    }
    private getView()
    {
        var pool = this.viewPool;
        if (pool.length > 0)
        {
            return pool.pop();
        }
        else
        {
            return ParticleView.create({
                graphicsDevice: this.graphicsDevice,
                sharedRenderContext: this.viewContext
            });
        }
    }

    createNewInstance(archetype)
    {
        var instance = {
            archetype   : archetype,
            system      : null,
            renderable  : null,
            synchronizer: null,

            queued      : false,
            creationTime: -1.0,
            lazySystem  : null,

            parent      : null,
            children    : null
        };
        this.buildParticleSceneNode(archetype, instance);
        return instance;
    }

    replaceArchetype(oldArchetype, newArchetype)
    {
        var context = oldArchetype.context;
        if (!context)
        {
            return;
        }

        this.initializeArchetype(newArchetype);
        var newContext = newArchetype.context;

        var instances = context.instances;
        var newInstances = newContext.instances;

        var count = instances.length;
        while (count > 0)
        {
            count -= 1;
            var instance = instances.pop();

            // Partially recycle instance.
            var inScene = instance.sceneNode.isInScene();
            var parent = instance.sceneNode.getParent();
            if (inScene)
            {
                this.removeInstanceFromScene(instance);
            }

            if (!instance.parent)
            {
                this.releaseSynchronizer(instance);
            }

            var renderable = instance.renderable;
            renderable.releaseViews(this.viewPool.push.bind(this.viewPool));
            if (renderable.system)
            {
                if (!instance.parent)
                {
                    context.systemPool.push(renderable.system);
                }
                renderable.setSystem(null);
            }
            instance.system = null;

            // Set up for new archetype.
            instance.archetype = newArchetype;
            var lazySystem = this.getSystem.bind(this, newArchetype, instance);
            renderable.setLazySystem(lazySystem, newArchetype.system.center, newArchetype.system.halfExtents);

            if (!instance.parent)
            {
                this.buildSynchronizer(newArchetype, instance);
            }
            newInstances.push(instance);

            if (inScene)
            {
                this.addInstanceToScene(instance, parent);
            }
        }
    }

    destroy()
    {
        // Destroy all initialised archetypes and all their instances.
        var archetypes = this.archetypes;
        var count = archetypes.length;
        while (count > 0)
        {
            count -= 1;
            this.destroyArchetype(archetypes[count]);
        }

        // Destroy all geometries
        var geometries = this.geometries;
        for (var f in geometries)
        {
            if (!geometries.hasOwnProperty(f))
            {
                continue;
            }
            var geometry = geometries[f];
            if (typeof(geometry) !== "function")
            {
                geometry.destroy();
            }
        }
        this.geometries = null;

        // destroy all views
        var views = this.viewPool;
        count = views.length;
        while (count > 0)
        {
            count -= 1;
            views.pop().destroy();
        }
        this.viewPool = null;

        this.renderers = null;
        this.updaters = null;
        this.systems = null;
        this.particles = null;
        this.synchronizers = null;
        this.emitters = null;
        this.archetypes = null;

        this.systemContext.destroy();
        this.systemContext = null;
        this.viewContext.destroy();
        this.viewContext = null;
        this.queue = null;
    }

    destroyArchetype(archetype)
    {
        var context = archetype.context;
        if (!context)
        {
            return;
        }

        this.archetypes.splice(this.archetypes.indexOf(archetype), 1);

        var instances = context.instances;
        var count = instances.length;
        while (count > 0)
        {
            count -= 1;
            var instance = instances.pop();

            // Partially recycle instance.
            if (instance.sceneNode.isInScene())
            {
                this.removeInstanceFromScene(instance);
            }
            if (!instance.parent)
            {
                this.releaseSynchronizer(instance);
            }
            var renderable = instance.renderable;
            renderable.releaseViews(this.viewPool.push.bind(this.viewPool));
            if (instance.queued)
            {
                this.queue.remove(instance);
            }
            if (renderable.system)
            {
                var system = renderable.system;
                renderable.setSystem(null);
                if (!instance.parent)
                {
                    system.destroy();
                }
            }
        }

        // Destroy all pooled systems.
        var systems = context.systemPool;
        count = systems.length;
        while (count > 0)
        {
            count -= 1;
            systems.pop().destroy();
        }

        // Destroy animation texture, and any run-time packed textures.
        context.definition.animation.destroy();
        var packed = context.packed;
        var textures = context.textures;
        count = packed.length;
        while (count > 0)
        {
            count -= 1;
            // destroy packed texture only if it has actually been generated.
            var texture = textures[packed.pop()];
            if (typeof (texture) !== "function")
            {
                texture.destroy();
            }
        }

        archetype.context = null;
    }

    private buildParticleSceneNode(archetype, instance)
    {
        var context = archetype.context;
        var renderable = ParticleRenderable.create({
            graphicsDevice: this.graphicsDevice,
            passIndex: this.passIndex,
            sharedRenderContext: this.viewContext
        });
        var lazySystem = this.getSystem.bind(this, archetype, instance);
        renderable.setLazySystem(lazySystem, archetype.system.center, archetype.system.halfExtents);
        renderable.setLazyView(this.getViewCb);

        var sceneNode = SceneNode.create({
            name: "ParticleManager_SceneNode_" + this.uniqueId,
            dynamic: true
        });
        this.uniqueId += 1;
        sceneNode.addRenderable(renderable);

        instance.renderable = renderable;
        instance.sceneNode = sceneNode;
    }

    private releaseSynchronizer(instance)
    {
        var synchronizer = instance.synchronizer;
        instance.synchronizer = null;
        synchronizer.renderable = null;
        if (instance.system)
        {
            instance.system.synchronizer = null;
        }
        var emitters = synchronizer.emitters;
        var count = emitters.length;
        while (count > 0)
        {
            count -= 1;
            var emitter = emitters[count];
            synchronizer.removeEmitter(emitter);

            emitter.reset();
            this.emitters[emitter.name].pool.push(emitter);
        }

        synchronizer.reset();
        this.synchronizers[synchronizer.name].pool.push(synchronizer);
    }

    private buildSynchronizer(archetype, instance)
    {
        var template: any = archetype.synchronizer;
        var context: any = archetype.context;

        var synchronizer = this.getSynchronizer(template.name);
        synchronizer.applyArchetype(template);
        synchronizer.renderable = instance.renderable;

        // Compute values from emitters if not yet defined for the archetype context.
        var maxLifeTime  = 0;
        var maxParticles = 0;
        var maxSpeed     = 0;

        var emitters = archetype.emitters;
        var archetypes = archetype.emitters;
        var count = archetypes.length;
        var i;
        for (i = 0; i < count; i += 1)
        {
            template = archetypes[i];
            var emitter = this.getEmitter(template.name);
            emitter.applyArchetype(template, context.particleDefns, context.renderer, context.updater);
            emitter.enable();
            synchronizer.addEmitter(emitter);

            if (!context.maxParticles)
            {
                var lifeTime = emitter.getMaxLifeTime();
                if (lifeTime > maxLifeTime)
                {
                    maxLifeTime = lifeTime;
                }
                var speed = emitter.getMaxSpeed();
                if (speed > maxSpeed)
                {
                    maxSpeed = speed;
                }
                maxParticles += emitter.getMaxParticles();
            }
        }

        if (!context.maxParticles)
        {
            context.maxParticles = maxParticles;
            context.maxLifeTime  = maxLifeTime;
            // Add a scaling by 10 to be conservative (updater may do acceleration, and don't want
            // to limit the usefulness of not needing to specify this ahead of time).
            context.maxSpeed     = (Math.max(1, maxSpeed)) * 10;
        }

        instance.synchronizer = synchronizer;
    }

    // Replace typed array with standard JS array of values for JSON serialization
    private static JSONreplacer(key: any, value: any): any
    {
        if (Types.isTypedArray(value))
        {
            var vals = [];
            var i;
            var count = value.length;
            for (i = 0; i < count; i += 1)
            {
                vals.push(value[i]);
            }
            return vals;
        }
        else
        {
            return value;
        }
    }

    serializeArchetype(archetype: ParticleArchetype): string
    {
        return JSON.stringify(this.compressArchetype(archetype), ParticleManager.JSONreplacer);
    }

    deserializeArchetype(archetype: string): ParticleArchetype
    {
        return this.parseArchetype(JSON.parse(archetype));
    }

    compressArchetype(archetype: ParticleArchetype): any
    {
        var delta = null;
        var systemDelta = ParticleSystem.compressArchetype(archetype.system);
        if (systemDelta)
        {
            delta = delta || {};
            delta.system = systemDelta;
        }

        var rendererName     = archetype.renderer.name;
        var updaterName      = archetype.updater.name;
        var synchronizerName = archetype.synchronizer.name;
        var renderer     = this.renderers    [rendererName];
        var updater      = this.updaters     [updaterName];
        var synchronizer = this.synchronizers[synchronizerName];

        // delete extra name before compression of sub-archetypes.
        delete archetype.renderer.name;
        delete archetype.updater.name;
        delete archetype.synchronizer.name;

        var rendererDelta     = renderer    .compressArchetype(archetype.renderer);
        var updaterDelta      = updater     .compressArchetype(archetype.updater);
        var synchronizerDelta = synchronizer.compressArchetype(archetype.synchronizer);

        // Add back again to avoid destroying archetype.
        archetype.renderer.name     = rendererName;
        archetype.updater.name      = updaterName;
        archetype.synchronizer.name = synchronizerName;

        if (rendererDelta || rendererName !== "default")
        {
            delta = delta || {};
            delta.renderer = rendererDelta || {};
            if (rendererName !== "default")
            {
                delta.renderer.name = rendererName;
            }
        }
        if (updaterDelta || updaterName !== "default")
        {
            delta = delta || {};
            delta.updater = updaterDelta || {};
            if (updaterName !== "default")
            {
                delta.updater.name = updaterName;
            }
        }
        if (synchronizerDelta || synchronizerName !== "default")
        {
            delta = delta || {};
            delta.synchronizer = synchronizerDelta || {};
            if (synchronizerName !== "default")
            {
                delta.synchronizer.name = synchronizerName;
            }
        }

        var packedTextures = archetype.packedTextures;
        var count = packedTextures.length;
        var i;
        if (count !== 0)
        {
            delta = delta || {};
        }
        for (i = 0; i < count; i += 1)
        {
            if (packedTextures[i])
            {
                delta["packedTexture" + (i || "")] = packedTextures[i];
            }
        }

        if (archetype.animationSystem !== "default")
        {
            delta = delta || {};
            delta.animationSystem = archetype.animationSystem;
        }

        var particles = archetype.particles;
        for (var p in particles)
        {
            if (!particles.hasOwnProperty(p))
            {
                continue;
            }
            delta = delta || {};
            delta.particles = delta.particles || {};

            var particle = particles[p];
            var outParticle = null;
            if (particle.animation !== "default")
            {
                outParticle = outParticle || {};
                outParticle.animation = particle.animation;
            }

            for (var t in particle.tweaks)
            {
                if (particle.tweaks.hasOwnProperty(t))
                {
                    outParticle = outParticle || {};
                    outParticle.tweaks = Types.copy(particle.tweaks);
                    break;
                }
            }

            var textures = particle.textures;
            count = textures.length;
            if (count !== 0)
            {
                outParticle = outParticle || {};
            }
            for (i = 0; i < count; i += 1)
            {
                if (textures[i])
                {
                    outParticle["texture" + (i || "")] = textures[i];
                }
            }

            var textureUVs = particle.textureUVs;
            count = textureUVs.length;
            for (i = 0; i < count; i += 1)
            {
                var uv = textureUVs[i];
                if (uv && !(uv[0] === 0 && uv[1] === 0 && uv[2] === 1 && uv[3] === 1))
                {
                    outParticle = outParticle || {};
                    outParticle["texture-uv" + (i || "")] = Types.copy(uv);
                }
            }

            delta.particles[p] = outParticle;
        }

        var emitters = archetype.emitters;
        count = emitters.length;
        if (count !== 0)
        {
            delta = delta || {};
            delta.emitters = [];
        }
        for (i = 0; i < count; i += 1)
        {
            var emitter = emitters[i];

            var emitterName = emitter.name;

            // remove extra fields before sub-compression.
            delete emitter.name;

            var outEmitter = this.emitters[emitterName].compressArchetype(emitter);
            outEmitter.name = emitterName;

            // Add back again to avoid destroying archetype
            emitter.name         = emitterName;

            if (emitterName !== "default")
            {
                outEmitter.name = emitterName;
            }

            delta.emitters.push(outEmitter);
        }

        return delta;
    }

    parseArchetype(delta: any): ParticleArchetype
    {
        var rendererName     = (delta && delta.renderer     && delta.renderer.name)     || "default";
        var updaterName      = (delta && delta.updater      && delta.updater.name)      || "default";
        var synchronizerName = (delta && delta.synchronizer && delta.synchronizer.name) || "default";
        var renderer     = this.renderers    [rendererName];
        var updater      = this.updaters     [updaterName];
        var synchronizer = this.synchronizers[synchronizerName];

        if (!renderer)
        {
            throw "Renderer with name " + rendererName + " has not been registered with manager";
        }
        if (!updater)
        {
            throw "Renderer with name " + updaterName + " has not been registered with manager";
        }
        if (!synchronizer)
        {
            throw "Renderer with name " + synchronizerName + " has not been registered with manager";
        }

        // delete extra name fields before parsing sub-archetypes.
        if (delta && delta.renderer)
        {
            delete delta.renderer.name;
        }
        if (delta && delta.updater)
        {
            delete delta.updater.name;
        }
        if (delta && delta.synchronizer)
        {
            delete delta.synchronizer.name;
        }

        var error = new ParticleBuildError();
        function checkString(n): (_: any) => string
        {
            return Parser.checkString.bind(null, error, "archetype", n);
        }
        function val<R>(x: R): () => R
        {
            return function () { return x; };
        }
        function maybe<R>(delta, n, x: (_: string) => (_: any) => R, y: () => R): R
        {
            return Parser.maybeField(delta, n, x(n), y);
        }

        var animationSystem = !delta ? "default" : maybe(delta, "animationSystem", checkString, val("default"));
        var parsedSystem = this.getAnimationSystem(animationSystem);
        if (!parsedSystem)
        {
            error.error("Archetype references animation system '" + animationSystem + "' not registered with manager");
        }

        var packedTextures = [];
        if (delta)
        {
            for (var f in delta)
            {
                if (!delta.hasOwnProperty(f) || f.substr(0, 13) !== "packedTexture")
                {
                    continue;
                }

                var index = parseFloat(f.substr(13) || "0");
                if ((index | 0) !== index || index < 0)
                {
                    error.error("Archetype packedTexture index must be an integer >= 0 for " + f);
                }
                else if (parsedSystem && !Parser.hasTextureIndex(parsedSystem, index))
                {
                    error.warning("Archetype specifies " + f + ", but system animation " +
                                  "specifies no attribute requiring " + f + ". Field will be ignored");
                }
                else
                {
                    packedTextures[index] = checkString(f)(delta[f]);
                }
            }
        }

        var self = this;
        var archetype = <any>{};
        archetype.system          = ParticleSystem.parseArchetype(error, delta && delta.system);
        archetype.renderer        = renderer      .parseArchetype(error, delta && delta.renderer);
        archetype.updater         = updater       .parseArchetype(error, delta && delta.updater);
        archetype.synchronizer    = synchronizer  .parseArchetype(error, delta && delta.synchronizer);
        archetype.animationSystem = animationSystem;
        archetype.packedTextures  = packedTextures;
        archetype.particles       = !delta ? {} : Parser.maybeField(delta, "particles", function (particles)
            {
                var ret = {};
                for (var p in particles)
                {
                    if (!particles.hasOwnProperty(p))
                    {
                        continue;
                    }

                    var particle = particles[p];
                    if (Types.isNullUndefined(particle))
                    {
                        ret[p] = {
                            animation : "default",
                            tweaks    : {},
                            textureUVs: [],
                            textures  : []
                        };
                        continue;
                    }

                    var animation = particle.animation;
                    if (!Types.isNullUndefined(animation) &&
                        !Types.isString(animation) &&
                        !Types.isObject(animation))
                    {
                        error.error("Archetype particle animation should be a string name referencing a " +
                                    "registered particle animation for particle '" + p + "'");
                    }

                    var tweaks = particle.tweaks || {};

                    var parsedParticle = self.getParticleAnimation(animation);
                    if (!parsedParticle)
                    {
                        error.error("Archetype particle animation '" + animation + "' has not been registered " +
                                    "with the manager");
                    }
                    else if(parsedSystem)
                    {
                        ParticleBuilder.checkAttributes(error, parsedParticle, parsedSystem);
                    }

                    var extraFields = [];
                    var textures    = [];
                    var textureUVs  = [];
                    for (var f in particle)
                    {
                        if (!particle.hasOwnProperty(f))
                        {
                            continue;
                        }

                        var index;
                        if (f.substr(0, 10) === "texture-uv")
                        {
                            extraFields.push(f);
                            index = parseFloat(f.substr(10) || "0");
                            if ((index | 0) !== index || index < 0)
                            {
                                error.error("Archetype particle texture-uv index must be an integer >= 0 for " +
                                            "particle '" + p + "' " + f);
                            }
                            if (!packedTextures[index])
                            {
                                error.warning("Archetype particle specifies " + f + ", but archetype has not " +
                                              "specified a pre-packed texture for index. Field will be ignored");
                            }
                            else
                            {
                                textureUVs[index] =
                                    Parser.checkVector(error, "Archetype particle", f, 4, particle[f]);
                            }
                        }
                        else if (f.substr(0, 7) === "texture")
                        {
                            extraFields.push(f);
                            index = parseFloat(f.substr(7) || "0");
                            if ((index | 0) !== index || index < 0)
                            {
                                error.error("Archetype particle texture index must be an integer >= 0 for " +
                                            "particle '" + p + "' " + f);
                            }
                            if (packedTextures[index])
                            {
                                error.warning("Archetype particle specifies " + f + ", but archetype already" +
                                              "specified a pre-packed texture for index. Field will be ignored");
                            }
                            else if (parsedSystem && !Parser.hasTextureIndex(parsedSystem, index))
                            {
                                error.warning("Archetype particle specifies " + f + ", but system animation " +
                                              "specifies no attribute requiring " + f + ". Field will be ignored");
                            }
                            else
                            {
                                var tex = particle[f];
                                if (Types.isString(tex))
                                {
                                    textures[index] = tex;
                                }
                                else
                                {
                                    error.error("Archetype particle texture should be a string path for " +
                                                "particle '" + p + "' " + f);
                                }
                            }
                        }
                    }

                    Parser.extraFields(error, "Archetype particle '" + p + "'", particle,
                        ["animation", "tweaks"].concat(extraFields));

                    ret[p] = {
                        animation : particle.animation || "default",
                        tweaks    : tweaks,
                        textures  : textures,
                        textureUVs: textureUVs
                    };
                }
                return ret;
            }, val({}));
        archetype.emitters = !delta ? [] : Parser.maybeField(delta, "emitters", function (emitters)
            {
                function checkString(n): (_: any) => string
                {
                    return Parser.checkString.bind(null, error, "archetype emitter", n);
                }

                var ret = [];
                var count = emitters.length;
                var i;
                for (i = 0; i < count; i += 1)
                {
                    var emitter = emitters[i];
                    if (!emitter || !Types.isObject(emitter))
                    {
                        error.error("Archetype emitter must be an object");
                        continue;
                    }

                    var name = maybe(emitter, "name", checkString, val("default"));
                    var emitterDef = self.emitters[name];
                    if (!emitterDef)
                    {
                        throw "Emitter with name " + name + " has not been registered with manager";
                    }

                    // Delete extra fields from emitter before parsing sub-archetype.
                    delete emitter.name;

                    var parsed = emitterDef.parseArchetype(error, emitter, archetype.particles);
                    if (parsed)
                    {
                        parsed.name = name;
                        ret.push(parsed);
                    }

                    // add back fields to avoid destroying original delta.
                    emitter.name = name;
                }
                return ret;
            }, val([]));
        archetype.context = null;

        // set default texture-uvs and textures appropriately based on animation system.
        var particles = archetype.particles;
        var count = packedTextures.length;
        var i;
        for (i = 0; i < count; i += 1)
        {
            if (parsedSystem && Parser.hasTextureIndex(parsedSystem, i))
            {
                for (var p in particles)
                {
                    if (!particles.hasOwnProperty(p))
                    {
                        continue;
                    }
                    var particle = particles[p];

                    if (packedTextures[i])
                    {
                        if (!particle.textureUVs[i])
                        {
                            particle.textureUVs[i] = VMath.v4Build(0, 0, 1, 1);
                        }
                    }
                    else
                    {
                        if (!particle.textures[i])
                        {
                            particle.textures[i] = [null];
                        }
                    }
                }
            }
        }

        if (!error.empty(this.failOnWarnings))
        {
            throw error.fail("Archetype parse failed!");
        }

        archetype.renderer.name     = rendererName;
        archetype.updater.name      = updaterName;
        archetype.synchronizer.name = synchronizerName;

        // add names back to original delta to avoid destroying it.
        if (delta && delta.renderer)
        {
            delta.renderer.name = rendererName;
        }
        if (delta && delta.updater)
        {
            delta.updater.name = updaterName;
        }
        if (delta && delta.synchronizer)
        {
            delta.synchronizer.name = synchronizerName;
        }

        if (!error.empty(this.failOnWarnings))
        {
            throw error.fail("Archetype parse failed!");
        }

        return archetype;
    }

    // Build an object delta of the given object from a template.
    // Assumption that the object has a structure matching the template exactly except
    // that objects are permitted to have extra fields
    //
    // pseudo:
    // let delta t o = match type(t) with
    //    | Null | Undefined ->
    //         o
    //    | Array ->
    //         let del = zipWith delta t o in
    //         if (all (= null) del) then null
    //         else if (t is floatarray) replace_null_with_default(del)
    //         else del
    //    | Object ->
    //         let o = filter(hasField t) o in
    //         let del = filter (.!= null) $ zipFieldsWith delta t o ^ filter(!hasField t) o
    //         if (del = {}) then null else del
    //    | Function ->
    //         let del = map (delta t()) o in
    //         if (all (= null) del) then null else del
    //    | _ ->
    //         if (t = o) then null else o
    //
    // eg:
    // delta {xs: function () { return {x: 10, y: [20, 30] }; }, y: null}
    //       {xs: [{x: 10, y: [20, 30]}, {x: 20, y: [10, 30]}, {x: 20, y: [20, 30]}], y: "hello"}
    //     = {xs: [null, {x: 20, y: [10, null]}, {x: 20}], y: "hello"}
    static recordDelta(template, obj)
    {
        var allZero = true;
        var count, i, delta;
        if (Types.isNullUndefined(template))
        {
            delta = Types.copy(obj);
            allZero = false;
        }
        else if (Types.isArray(template))
        {
            delta = [];
            count = template.length;
            var dontStoreNulls = Types.isTypedArray(template) || Types.isArrayOfNumbers(template);
            for (i = 0; i < count; i += 1)
            {
                var del = this.recordDelta(template[i], obj[i]);
                if (!Types.isNullUndefined(del))
                {
                    allZero = false;
                }
                else if (dontStoreNulls)
                {
                    del = template[i];
                }
                delta[i] = del;
            }
        }
        else if (Types.isObject(template))
        {
            allZero = true;
            delta = {};
            var f;
            for (f in template)
            {
                if (template.hasOwnProperty(f))
                {
                    var del = this.recordDelta(template[f], obj[f]);
                    if (!Types.isNullUndefined(del))
                    {
                        delta[f] = del;
                        allZero = false;
                    }
                }
            }
            for (f in obj)
            {
                if (obj.hasOwnProperty(f) && !template.hasOwnProperty(f))
                {
                    delta[f] = obj[f];
                    allZero = false;
                }
            }
        }
        else if (Types.isFunction(template))
        {
            template = template();
            delta = [];
            count = obj.length;
            for (i = 0; i < count; i += 1)
            {
                delta.push(this.recordDelta(template, obj[i]));
                if (!Types.isNullUndefined(delta[i]))
                {
                    allZero = false;
                }
            }
        }
        else
        {
            delta = obj;
            allZero = template === obj;
        }
        return (allZero ? null : delta);
    }
}
<|MERGE_RESOLUTION|>--- conflicted
+++ resolved
@@ -7241,11 +7241,7 @@
                 pos[0] = position.position[0];
                 pos[1] = position.position[1];
                 pos[2] = position.position[2];
-<<<<<<< HEAD
                 if (position.radiusMax !== 0 || position.box)
-=======
-                if (position.box || position.radiusMax !== 0)
->>>>>>> 14c5550b
                 {
                     rand = 0;
                     if (!position.box)
