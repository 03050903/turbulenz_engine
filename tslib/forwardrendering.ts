// Copyright (c) 2009-2013 Turbulenz Limited

/// <reference path="scene.ts" />
/// <reference path="renderingcommon.ts" />
/// <reference path="shadowmapping.ts" />

interface ForwardRendererInfo
{
    far: number;
    id: number;
    shadowMappingUpdate: { (camera: Camera, md: MathDevice): void; };
}

//
// ForwardRendering
//

<<<<<<< HEAD
=======
/*global ShadowMapping: false, VMath: false,
         VMathArrayConstructor:false, Effect: false,
         renderingCommonCreateRendererInfoFn: false,
         renderingCommonSortKeyFn: false*/

>>>>>>> 69916754
class ForwardRendering
{
    static version = 1;

    passIndex = {
        fillZ: 0, glow: 1, ambient: 2,
        shadow: 3, diffuse: 4, decal: 5, transparent: 6
    };

    md: MathDevice;

    globalTechniqueParameters: TechniqueParameters;
    ambientTechniqueParameters: TechniqueParameters;

    numPasses: number;
    passes: Pass[][];

    lightingScale: number;
    diffuseQueue: DrawParameters[];
    numDiffuseQueue: number;
    overlapQueryRenderables: Renderable[];
    lightVisibleRenderables: Renderable[];

    static nextNodeID: number = 0;

    spotLights: LightInstance[];
    pointLights: LightInstance[];
    localDirectionalLights: LightInstance[];
    globalDirectionalLights: Light[];
    fogLights: LightInstance[];

    worldView: any; // m43
    lightViewInverseProjection: any; // m43
    lightViewInverseTransposeFalloff: TechniqueParameterBuffer;
    lightViewInverseTranspose: any; // m43
    lightFalloff: any; // v4

    v3Zero: any; // v3
    v4Zero: any; // v4
    v4One: any; // v4

    quadPrimitive: number;
    quadSemantics: Semantics;
    quadVertexBuffer: VertexBuffer;

    defaultSkinBufferSize: number;

    shadowMaps: ShadowMapping;

    lightProjection: any; // m43

    defaultUpdateFn: { (camera: Camera): void; };
    defaultSkinnedUpdateFn: { (camera: Camera): void; };
    defaultPrepareFn: { (geometryInstance: GeometryInstance): void; };
    defaultShadowMappingUpdateFn: { (camera: Camera): void; };
    defaultShadowMappingSkinnedUpdateFn: { (camera: Camera): void; };

    zonlyShader: Shader;
    zonlyRigidTechnique: Technique;
    zonlySkinnedTechnique: Technique;
    zonlyRigidAlphaTechnique: Technique;
    zonlySkinnedAlphaTechnique: Technique;
    zonlyRigidNoCullTechnique: Technique;
    zonlySkinnedNoCullTechnique: Technique;
    zonlyRigidAlphaNoCullTechnique: Technique;
    zonlySkinnedAlphaNoCullTechnique: Technique;
    stencilSetTechnique: Technique;
    stencilClearTechnique: Technique;
    stencilSetSpotLightTechnique: Technique;
    stencilClearSpotLightTechnique: Technique;

    forwardShader: Shader;
    skyboxTechnique: Technique;
    ambientRigidTechnique: Technique;
    ambientSkinnedTechnique: Technique;
    ambientRigidAlphaTechnique: Technique;
    ambientSkinnedAlphaTechnique: Technique;
    ambientFlatRigidTechnique: Technique;
    ambientFlatRigidNoCullTechnique: Technique;
    ambientFlatSkinnedTechnique: Technique;
    ambientGlowmapRigidTechnique: Technique;
    ambientGlowmapSkinnedTechnique: Technique;
    ambientLightmapRigidTechnique: Technique;
    glowmapRigidTechnique: Technique;
    glowmapSkinnedTechnique: Technique;
    lightmapRigidTechnique: Technique;

    visibleRenderables: Renderable[];

    camera: Camera;
    globalCameraMatrix: any; // m43
    sceneExtents: any; // v3

    ambientColor: any; //v3
    identityUVTransform: any; // Float32Array of length 6.

    finalRenderTarget: RenderTarget;
    finalTexture: Texture;
    depthBuffer: RenderBuffer;

    bufferWidth: number;
    bufferHeight: number;

    techniqueIndex: number;

    //minPixelCount: 16,
    //minPixelCountShadows: 256,

    updateShader(shaderManager)
    {
        var shader = shaderManager.get("shaders/zonly.cgfx");
        if (shader !== this.zonlyShader)
        {
            this.zonlyShader = shader;
            this.zonlyRigidTechnique = shader.getTechnique("rigid");
            this.zonlySkinnedTechnique = shader.getTechnique("skinned");
            this.zonlyRigidAlphaTechnique = shader.getTechnique("rigid_alphatest");
            this.zonlySkinnedAlphaTechnique = shader.getTechnique("skinned_alphatest");
            this.zonlyRigidNoCullTechnique = shader.getTechnique("rigid_nocull");
            this.zonlySkinnedNoCullTechnique = shader.getTechnique("skinned_nocull");
            this.zonlyRigidAlphaNoCullTechnique = shader.getTechnique("rigid_alphatest_nocull");
            this.zonlySkinnedAlphaNoCullTechnique = shader.getTechnique("skinned_alphatest_nocull");
            this.stencilSetTechnique = shader.getTechnique("stencil_set");
            this.stencilClearTechnique = shader.getTechnique("stencil_clear");
            this.stencilSetSpotLightTechnique = shader.getTechnique("stencil_set_spotlight");
            this.stencilClearSpotLightTechnique = shader.getTechnique("stencil_clear_spotlight");
        }

        shader = shaderManager.get("shaders/forwardrendering.cgfx");
        if (shader !== this.forwardShader)
        {
            this.forwardShader = shader;
            this.skyboxTechnique = shader.getTechnique("skybox");
            this.ambientRigidTechnique = shader.getTechnique("ambient");
            this.ambientSkinnedTechnique = shader.getTechnique("ambient_skinned");
            this.ambientRigidAlphaTechnique = shader.getTechnique("ambient_alphatest");
            this.ambientSkinnedAlphaTechnique = shader.getTechnique("ambient_alphatest_skinned");
            this.ambientFlatRigidTechnique = shader.getTechnique("ambient_flat");
            this.ambientFlatRigidNoCullTechnique = shader.getTechnique("ambient_flat_nocull");
            this.ambientFlatSkinnedTechnique = shader.getTechnique("ambient_flat_skinned");
            this.ambientGlowmapRigidTechnique = shader.getTechnique("ambient_glowmap");
            this.ambientGlowmapSkinnedTechnique = shader.getTechnique("ambient_glowmap_skinned");
            this.ambientLightmapRigidTechnique = shader.getTechnique("ambient_lightmap");
            this.glowmapRigidTechnique = shader.getTechnique("glowmap");
            this.glowmapSkinnedTechnique = shader.getTechnique("glowmap_skinned");
            this.lightmapRigidTechnique = shader.getTechnique("lightmap");
        }

        var shadowMaps = this.shadowMaps;
        if (shadowMaps)
        {
            shadowMaps.updateShader(shaderManager);
        }
    }

    static createNodeRendererInfo(node, md)
    {
        node.rendererInfo = {
            id: ForwardRendering.nextNodeID,
            worldView: md.m43BuildIdentity(),
            worldViewInverseTranspose: md.m33BuildIdentity()
        };
        ForwardRendering.nextNodeID += 1;
    }

    createRendererInfo(renderable): ForwardRendererInfo
    {
        var rendererInfo = <ForwardRendererInfo>
            renderingCommonCreateRendererInfoFn(renderable);

        // TODO: Doesn't this happen in renderingCommonCreateRendererInfoFn?
        renderable.rendererInfo = rendererInfo;

        var sharedMaterialTechniqueParameters = renderable.sharedMaterial.techniqueParameters;
        if (!(sharedMaterialTechniqueParameters.env_map &&
              !sharedMaterialTechniqueParameters.normal_map))
        {   //not skybox
            if (!sharedMaterialTechniqueParameters.materialColor &&
                !renderable.techniqueParameters.materialColor)
            {
                renderable.techniqueParameters.materialColor = this.v4One;
            }
        }

        if (!sharedMaterialTechniqueParameters.uvTransform &&
            !renderable.techniqueParameters.uvTransform)
        {
            renderable.techniqueParameters.uvTransform = this.identityUVTransform;
        }

        var node = renderable.node;
        if (!node.rendererInfo)
        {
            ForwardRendering.createNodeRendererInfo(node, this.md);
        }

        var vertexBufferId = renderable.geometry.vertexBuffer.id;
        rendererInfo.id = (1.0 / (1.0 + vertexBufferId));

        return rendererInfo;
    }

    prepareRenderables(camera, scene)
    {
        var passIndex;
        var passes = this.passes;
        var numPasses = this.numPasses;
        for (passIndex = 0; passIndex < numPasses; passIndex += 1)
        {
            passes[passIndex].length = 0;
        }

        var visibleRenderables = scene.getCurrentVisibleRenderables();
        this.visibleRenderables = visibleRenderables;
        var numVisibleRenderables = visibleRenderables.length;
        if (numVisibleRenderables > 0)
        {
            var n, renderable, rendererInfo, pass;
            var drawParametersArray, numDrawParameters, drawParametersIndex, drawParameters, sortDistance;
            var transparentPassIndex = this.passIndex.transparent;
            var ambientPassIndex = this.passIndex.ambient;
            var maxDistance = scene.maxDistance;
            var invMaxDistance = (0.0 < maxDistance ? (1.0 / maxDistance) : 0.0);
            n = 0;
            do
            {
                renderable = visibleRenderables[n];

                rendererInfo = renderable.rendererInfo;
                if (!rendererInfo)
                {
                    rendererInfo = this.createRendererInfo(renderable);
                }

                if (rendererInfo.far)
                {
                    renderable.distance = 1.e38;
                }

                renderable.renderUpdate(camera);

                drawParametersArray = renderable.drawParameters;
                numDrawParameters = drawParametersArray.length;

                sortDistance = renderable.distance;
                if (0.0 < sortDistance)
                {
                    sortDistance *= invMaxDistance;
                    // Make sure it is lower than 1.0 to avoid changing the integer part of sortKey
                    if (0.999 < sortDistance)
                    {
                        sortDistance = 0.999;
                    }
                }
                else
                {
                    // Make sure it is positive to avoid changing the
                    // integer part of sortKey
                    sortDistance = 0;
                }

                for (drawParametersIndex = 0;
                     drawParametersIndex < numDrawParameters;
                     drawParametersIndex += 1)
                {
                    drawParameters = drawParametersArray[drawParametersIndex];
                    passIndex = drawParameters.userData.passIndex;
                    if (passIndex <= ambientPassIndex)
                    {
                        /*jshint bitwise:false*/
                        drawParameters.sortKey = ((drawParameters.sortKey | 0) + sortDistance);
                        /*jshint bitwise:true*/
                    }
                    else if (passIndex === transparentPassIndex)
                    {
                        drawParameters.sortKey = sortDistance;
                    }
                    pass = passes[passIndex];
                    pass[pass.length] = drawParameters;
                }

                drawParametersArray = renderable.diffuseDrawParameters;
                if (drawParametersArray)
                {
                    numDrawParameters = drawParametersArray.length;
                    for (drawParametersIndex = 0; drawParametersIndex < numDrawParameters; drawParametersIndex += 1)
                    {
                        drawParameters = drawParametersArray[drawParametersIndex];
                        drawParameters.removeInstances();
                    }

                    drawParametersArray = renderable.diffuseShadowDrawParameters;
                    if (drawParametersArray)
                    {
                        numDrawParameters = drawParametersArray.length;
                        for (drawParametersIndex = 0; drawParametersIndex < numDrawParameters; drawParametersIndex += 1)
                        {
                            drawParameters = drawParametersArray[drawParametersIndex];
                            drawParameters.removeInstances();
                        }
                    }
                }

                n += 1;
            }
            while (n < numVisibleRenderables);
        }
    }

    prepareLights(gd, scene)
    {
        var pointLights = this.pointLights;
        var spotLights = this.spotLights;
        var localDirectionalLights = this.localDirectionalLights;
        var globalDirectionalLights = this.globalDirectionalLights;

        var numPoint = 0;
        var numSpot = 0;
        var numLocalDirectional = 0;
        var numGlobalDirectional = 0;

        var visibleLights = scene.getCurrentVisibleLights();
        var numVisibleLights = visibleLights.length;
        var lightInstance, light, l;
        if (numVisibleLights)
        {
            //var widthToPixel = (0.5 * gd.width);
            //var heightToPixel = (0.5 * gd.height);
            //var minPixelCount = this.minPixelCount;
            //var minPixelCountShadows = this.minPixelCountShadows;
            //var screenExtents;

            l = 0;
            do
            {
                lightInstance = visibleLights[l];

                //screenExtents = lightInstance.screenExtents;
                //if (screenExtents)
                //{
                //    var pixelCount = (((screenExtents[2] - screenExtents[0]) * widthToPixel) +
                //                      ((screenExtents[3] - screenExtents[1]) * heightToPixel));
                //    if (pixelCount < minPixelCount)
                //    {
                //        numVisibleLights -= 1;
                //        if (l < numVisibleLights)
                //        {
                //            visibleLights[l] = visibleLights[numVisibleLights];
                //            continue;
                //        }
                //        else
                //        {
                //            break;
                //        }
                //    }
                //
                //    lightInstance.pixelCount = pixelCount;
                //}
                //else
                //{
                //    lightInstance.pixelCount = minPixelCountShadows;
                //}

                light = lightInstance.light;
                if (light)
                {
                    if (!light.global)
                    {
                        lightInstance.shadows = false;

                        if (this.lightFindVisibleRenderables(gd, lightInstance, scene))
                        {
                            if (light.spot)
                            {
                                spotLights[numSpot] = lightInstance;
                                numSpot += 1;
                            }
                            else if (light.point)
                            {
                                // this includes local ambient lights
                                pointLights[numPoint] = lightInstance;
                                numPoint += 1;
                            }
                            else if (light.directional)
                            {
                                // this includes local ambient lights
                                localDirectionalLights[numLocalDirectional] = lightInstance;
                                numLocalDirectional += 1;
                            }
                            // this renderer does not support fog lights yet
                        }
                        else
                        {
                            numVisibleLights -= 1;
                            if (l < numVisibleLights)
                            {
                                visibleLights[l] = visibleLights[numVisibleLights];
                                continue;
                            }
                            else
                            {
                                break;
                            }
                        }
                    }
                }

                l += 1;
            }
            while (l < numVisibleLights);

            if (numVisibleLights < visibleLights.length)
            {
                visibleLights.length = numVisibleLights;
            }
        }

        var globalLights = scene.getGlobalLights();
        var numGlobalLights = globalLights.length;
        if (numGlobalLights)
        {
            l = 0;
            do
            {
                light = globalLights[l];
                if (light && !light.disabled && light.directional)
                {
                    globalDirectionalLights[numGlobalDirectional] = light;
                    numGlobalDirectional += 1;
                }

                l += 1;
            }
            while (l < numGlobalLights);
        }

        // Clear remaining deleted lights from the last frame
        globalDirectionalLights.length = numGlobalDirectional;
        localDirectionalLights.length = numLocalDirectional;
        pointLights.length = numPoint;
        spotLights.length = numSpot;
    }

    addToDiffuseQueue(gd, renderableDrawParameters,
                      lightInstanceTechniqueParameters)
    {
        renderableDrawParameters.addInstance(lightInstanceTechniqueParameters);

        if (1 === renderableDrawParameters.getNumInstances())
        {
            var queue = this.diffuseQueue;
            var queueLength = this.numDiffuseQueue;
            this.numDiffuseQueue = (queueLength + 1);

            queue[queueLength] = renderableDrawParameters;
        }
    }

    //TODO name.
    lightFindVisibleRenderables(gd, lightInstance, scene): bool
    {
        var origin, overlappingRenderables, numOverlappingRenderables;
        var n, meta, extents, lightFrameVisible;
        var node, light, renderable;
        var shadowMaps = this.shadowMaps;

        node = lightInstance.node;
        light = lightInstance.light;

        extents = lightInstance.getWorldExtents();

        lightFrameVisible = lightInstance.frameVisible;

        var overlapQueryRenderables = this.overlapQueryRenderables;
        var numOverlapQueryRenderables = 0;
        overlapQueryRenderables.length = 0;

        var lightVisibleRenderables = this.lightVisibleRenderables;
        var numLightVisibleRenderables = 0;

        overlappingRenderables = lightInstance.overlappingRenderables;

        if (node.dynamic ||
            lightInstance.staticNodesChangeCounter !== scene.staticNodesChangeCounter)
        {
            var md = this.md;
            var matrix = node.world;
            var lightOrigin = light.origin;
            if (lightOrigin)
            {
                origin = md.m43TransformPoint(matrix, lightOrigin, lightInstance.lightOrigin);
            }
            else
            {
                origin = md.m43Pos(matrix, lightInstance.lightOrigin);
            }
            lightInstance.lightOrigin = origin;

            if (!overlappingRenderables)
            {
                overlappingRenderables = [];
                lightInstance.overlappingRenderables = overlappingRenderables;
            }
            numOverlappingRenderables = 0;

            lightInstance.staticNodesChangeCounter = scene.staticNodesChangeCounter;

            scene.findStaticOverlappingRenderables(origin, extents, overlapQueryRenderables);
            numOverlapQueryRenderables = overlapQueryRenderables.length;
            for (n = 0; n < numOverlapQueryRenderables; n += 1)
            {
                renderable = overlapQueryRenderables[n];
                meta = renderable.sharedMaterial.meta;
                if (!meta.transparent && !meta.decal && !meta.far)
                {
                    overlappingRenderables[numOverlappingRenderables] = renderable;
                    numOverlappingRenderables += 1;

                    // Make sure the extents are calculated
                    renderable.getWorldExtents();

                    if (renderable.frameVisible === lightFrameVisible &&
                        !renderable.disabled &&
                        !renderable.node.disabled)
                    {
                        lightVisibleRenderables[numLightVisibleRenderables] = renderable;
                        numLightVisibleRenderables += 1;
                    }
                }
            }
            overlapQueryRenderables.length = 0;

            overlappingRenderables.length = numOverlappingRenderables;
            lightInstance.numStaticOverlappingRenderables = numOverlappingRenderables;
        }
        else
        {
            origin = lightInstance.lightOrigin;
            numOverlappingRenderables = lightInstance.numStaticOverlappingRenderables;

            for (n = 0; n < numOverlappingRenderables; n += 1)
            {
                renderable = overlappingRenderables[n];
                if (renderable.frameVisible === lightFrameVisible &&
                    !renderable.disabled &&
                    !renderable.node.disabled)
                {
                    lightVisibleRenderables[numLightVisibleRenderables] = renderable;
                    numLightVisibleRenderables += 1;
                }
            }
        }

        // Query the dynamic renderables from the scene and filter out non lit geometries
        scene.findDynamicOverlappingRenderables(origin, extents, overlapQueryRenderables);
        numOverlapQueryRenderables = overlapQueryRenderables.length;
        for (n = 0; n < numOverlapQueryRenderables; n += 1)
        {
            renderable = overlapQueryRenderables[n];
            meta = renderable.sharedMaterial.meta;
            if (!meta.transparent && !meta.decal && !meta.far)
            {
                overlappingRenderables[numOverlappingRenderables] = renderable;
                numOverlappingRenderables += 1;

                if (renderable.frameVisible === lightFrameVisible &&
                    !renderable.disabled &&
                    !renderable.node.disabled)
                {
                    lightVisibleRenderables[numLightVisibleRenderables] = renderable;
                    numLightVisibleRenderables += 1;
                }
            }
        }

        if (0 === numLightVisibleRenderables)
        {
            lightInstance.numVisibleDrawParameters = 0;
            return false;
        }

        var renderableID;
        var drawParameterIndex, numDrawParameters, drawParametersArray, drawParameters;
        var numVisibleDrawParameters = 0;

        var usingShadows = false;
        if (shadowMaps &&
            light.shadows /*&&
            lightInstance.pixelCount >= this.minPixelCountShadows*/)
        {
            usingShadows = shadowMaps.findVisibleRenderables(lightInstance);
        }

        var lightInstanceTechniqueParameters = lightInstance.techniqueParameters;
        if (!lightInstanceTechniqueParameters)
        {
            lightInstanceTechniqueParameters = gd.createTechniqueParameters(light.techniqueParameters);
            lightInstanceTechniqueParameters.lightViewInverseTransposeFalloff =
                                               gd.createTechniqueParameterBuffer({ numFloats: 16 });
            lightInstance.techniqueParameters = lightInstanceTechniqueParameters;
        }

        for (n = 0; n < numLightVisibleRenderables; n += 1)
        {
            renderable = lightVisibleRenderables[n];
            renderableID = (renderable.rendererInfo.id || 0);

            if (usingShadows)
            {
                drawParametersArray = renderable.diffuseShadowDrawParameters;
            }
            else
            {
                drawParametersArray = renderable.diffuseDrawParameters;
            }
            numDrawParameters = drawParametersArray.length;
            for (drawParameterIndex = 0; drawParameterIndex < numDrawParameters; drawParameterIndex += 1)
            {
                drawParameters = drawParametersArray[drawParameterIndex];
                /*jshint bitwise:false*/
                drawParameters.sortKey = ((drawParameters.sortKey | 0) + renderableID);
                /*jshint bitwise:true*/
                this.addToDiffuseQueue(gd, drawParameters,
                                       lightInstanceTechniqueParameters);
                numVisibleDrawParameters += 1;
            }
        }

        lightInstance.numVisibleDrawParameters = numVisibleDrawParameters;

        return (0 < numVisibleDrawParameters);
    }

    directionalLightsUpdateVisibleRenderables(gd /*, scene */) : bool
    {
        var globalDirectionalLights = this.globalDirectionalLights;
        var numGlobalDirectionalLights = globalDirectionalLights.length;
        var visibleRenderables = this.visibleRenderables;
        var numVisibleRenderables = visibleRenderables.length;

        var light, lightTechniqueParameters, numVisibleDrawParameters, n, renderable;
        var drawParameterIndex, numDrawParameters, drawParametersArray;

        var totalVisibleDrawParameters = 0;
        var l = 0;
        do
        {
            light = globalDirectionalLights[l];

            lightTechniqueParameters = light.techniqueParameters;

            numVisibleDrawParameters = 0;
            for (n = 0; n < numVisibleRenderables; n += 1)
            {
                renderable = visibleRenderables[n];
                if (!renderable.disabled &&
                    !renderable.node.disabled)
                {
                    drawParametersArray = renderable.diffuseDrawParameters;
                    if (drawParametersArray)
                    {
                        numDrawParameters = drawParametersArray.length;
                        for (drawParameterIndex = 0; drawParameterIndex < numDrawParameters; drawParameterIndex += 1)
                        {
                            this.addToDiffuseQueue(gd, drawParametersArray[drawParameterIndex],
                                                   lightTechniqueParameters);
                            numVisibleDrawParameters += 1;
                        }
                    }
                }
            }

            light.numVisibleDrawParameters = numVisibleDrawParameters;

            totalVisibleDrawParameters += numVisibleDrawParameters;

            l += 1;
        }
        while (l < numGlobalDirectionalLights);


        return (0 < totalVisibleDrawParameters);
    }

    update(gd, camera, scene, currentTime)
    {
        this.camera = camera;
        this.globalCameraMatrix = camera.matrix;
        this.numDiffuseQueue = 0;

        if (0 < currentTime)
        {
            scene.updateVisibleNodes(camera);
        }

        this.sceneExtents = scene.extents;

        //scene.calculateLightsScreenExtents(camera);

        this.prepareRenderables(camera, scene);

        this.prepareLights(gd, scene);

        var md = this.md;

        var viewMatrix = camera.viewMatrix;
        var globalTechniqueParameters = this.globalTechniqueParameters;
        globalTechniqueParameters['projection'] = camera.projectionMatrix;
        globalTechniqueParameters['viewProjection'] =
            camera.viewProjectionMatrix;
        globalTechniqueParameters['eyePosition'] =
            md.m43Pos(camera.matrix, globalTechniqueParameters['eyePosition']);
        globalTechniqueParameters['time'] = currentTime;

        /*
        var maxDepth = (scene.maxDistance + camera.nearPlane);
        var maxDepthReciprocal = (1.0 / maxDepth);
        globalTechniqueParameters.viewDepth = md.v4Build(-viewMatrix[2]  * maxDepthReciprocal,
                                                         -viewMatrix[5]  * maxDepthReciprocal,
                                                         -viewMatrix[8]  * maxDepthReciprocal,
                                                         -viewMatrix[11] * maxDepthReciprocal,
                                                         globalTechniqueParameters.viewDepth);
        */

        var globalLights = scene.globalLights;
        var numGlobalLights = globalLights.length;
        var ambientColorR = 0, ambientColorG = 0, ambientColorB = 0;
        var globalLight, globalLightColor;
        var g;
        for (g = 0; g < numGlobalLights; g += 1)
        {
            globalLight = globalLights[g];
            if (!globalLight.disabled)
            {
                if (globalLight.ambient)
                {
                    globalLightColor = globalLight.color;
                    ambientColorR += globalLightColor[0];
                    ambientColorG += globalLightColor[1];
                    ambientColorB += globalLightColor[2];
                }
            }
        }

        var lightingScale = this.lightingScale;

        if (ambientColorR || ambientColorG || ambientColorB)
        {
            this.ambientColor = md.v3Build((lightingScale * ambientColorR),
                                           (lightingScale * ambientColorG),
                                           (lightingScale * ambientColorB),
                                           this.ambientColor);
        }
        else
        {
            delete this.ambientColor;
        }

        var l, node, light, lightInstance, lightColor, matrix, techniqueParameters, origin, halfExtents;
        var lightViewInverseTransposeFalloff;
        var lightViewInverseTranspose = this.lightViewInverseTranspose;
        var lightFalloff = this.lightFalloff;
        var worldView = this.worldView;

        var pointInstances = this.pointLights;
        var numPointInstances = pointInstances.length;
        for (l = 0; l < numPointInstances; l += 1)
        {
            lightInstance = pointInstances[l];
            node = lightInstance.node;
            light = lightInstance.light;

            matrix = node.world;
            techniqueParameters = lightInstance.techniqueParameters;

            origin = light.origin;

            worldView = md.m43Mul(matrix, viewMatrix, worldView);

            if (origin)
            {
                techniqueParameters.lightOrigin = md.m43TransformPoint(worldView, origin, techniqueParameters.lightOrigin);
            }
            else
            {
                techniqueParameters.lightOrigin = md.m43Pos(worldView, techniqueParameters.lightOrigin);
            }

            lightColor = light.color;
            techniqueParameters.lightColor = md.v3Build((lightingScale * lightColor[0]),
                                                        (lightingScale * lightColor[1]),
                                                        (lightingScale * lightColor[2]),
                                                        techniqueParameters.lightColor);

            lightViewInverseTranspose = md.m43InverseTransposeProjection(worldView, light.halfExtents,
                                                                         lightViewInverseTranspose);

            lightFalloff[0] = lightViewInverseTranspose[8];
            lightFalloff[1] = lightViewInverseTranspose[9];
            lightFalloff[2] = lightViewInverseTranspose[10];
            lightFalloff[3] = lightViewInverseTranspose[11];

            lightViewInverseTranspose[8] = 0;
            lightViewInverseTranspose[9] = 0;
            lightViewInverseTranspose[10] = 0;
            lightViewInverseTranspose[11] = 1.0;

            lightViewInverseTransposeFalloff = techniqueParameters.lightViewInverseTransposeFalloff;
            lightViewInverseTransposeFalloff.setData(lightViewInverseTranspose, 0, 12);
            lightViewInverseTransposeFalloff.setData(lightFalloff, 12, 4);
        }

        var localDirectionalInstances = this.localDirectionalLights;
        var numLocalDirectionalInstances = localDirectionalInstances.length;
        var direction;
        for (l = 0; l < numLocalDirectionalInstances; l += 1)
        {
            lightInstance = localDirectionalInstances[l];
            node = lightInstance.node;
            light = lightInstance.light;

            matrix = node.world;
            techniqueParameters = lightInstance.techniqueParameters;

            worldView = md.m43Mul(matrix, viewMatrix, worldView);

            direction = md.m43TransformVector(worldView, light.direction, direction);
            techniqueParameters.lightOrigin = md.v3ScalarMul(direction, -1e5, techniqueParameters.lightOrigin);

            lightColor = light.color;
            techniqueParameters.lightColor = md.v3Build((lightingScale * lightColor[0]),
                                                        (lightingScale * lightColor[1]),
                                                        (lightingScale * lightColor[2]),
                                                        techniqueParameters.lightColor);

            lightViewInverseTranspose = md.m43InverseTransposeProjection(worldView, light.halfExtents,
                                                                         lightViewInverseTranspose);

            lightFalloff[0] = lightViewInverseTranspose[8];
            lightFalloff[1] = lightViewInverseTranspose[9];
            lightFalloff[2] = lightViewInverseTranspose[10];
            lightFalloff[3] = lightViewInverseTranspose[11];

            lightViewInverseTranspose[8] = 0;
            lightViewInverseTranspose[9] = 0;
            lightViewInverseTranspose[10] = 0;
            lightViewInverseTranspose[11] = 1.0;

            lightViewInverseTransposeFalloff = techniqueParameters.lightViewInverseTransposeFalloff;
            lightViewInverseTransposeFalloff.setData(lightViewInverseTranspose, 0, 12);
            lightViewInverseTransposeFalloff.setData(lightFalloff, 12, 4);
        }

        var globalDirectionalLights = this.globalDirectionalLights;
        var numGlobalDirectionalLights = globalDirectionalLights.length;
        if (numGlobalDirectionalLights)
        {
            if (this.directionalLightsUpdateVisibleRenderables(gd))
            {
                var extents = scene.extents;

                var sceneDirectionalLightDistance = (-1e5) * ((extents[3] - extents[0]) +
                                                              (extents[4] - extents[1]) +
                                                              (extents[5] - extents[2]));

                halfExtents = md.v3Build(extents[3] - extents[0],
                                         extents[4] - extents[1],
                                         extents[5] - extents[2]);

                lightViewInverseTranspose = md.m43InverseTransposeProjection(viewMatrix, halfExtents,
                                                                             lightViewInverseTranspose);

                lightFalloff[0] = lightViewInverseTranspose[8];
                lightFalloff[1] = lightViewInverseTranspose[9];
                lightFalloff[2] = lightViewInverseTranspose[10];
                lightFalloff[3] = lightViewInverseTranspose[11];

                lightViewInverseTranspose[8] = 0;
                lightViewInverseTranspose[9] = 0;
                lightViewInverseTranspose[10] = 0;
                lightViewInverseTranspose[11] = 1.0;

                lightViewInverseTransposeFalloff = this.lightViewInverseTransposeFalloff;
                lightViewInverseTransposeFalloff.setData(lightViewInverseTranspose, 0, 12);
                lightViewInverseTransposeFalloff.setData(lightFalloff, 12, 4);

                var lightAt = md.v3BuildZero();

                l = 0;
                do
                {
                    light = globalDirectionalLights[l];

                    techniqueParameters = light.techniqueParameters;

                    techniqueParameters.lightViewInverseTransposeFalloff = lightViewInverseTransposeFalloff;

                    md.v3Normalize(light.direction, lightAt);
                    origin = md.v3ScalarMul(lightAt, sceneDirectionalLightDistance);
                    techniqueParameters.lightOrigin = md.m43TransformPoint(viewMatrix, origin,
                                                                           techniqueParameters.lightOrigin);

                    lightColor = light.color;
                    techniqueParameters.lightColor = md.v3Build((lightingScale * lightColor[0]),
                                                                (lightingScale * lightColor[1]),
                                                                (lightingScale * lightColor[2]),
                                                                techniqueParameters.lightColor);

                    l += 1;
                }
                while (l < numGlobalDirectionalLights);
            }
            else
            {
                globalDirectionalLights.length = 0;
            }
        }

        var spotInstances = this.spotLights;
        var numSpotInstances = spotInstances.length;
        if (numSpotInstances)
        {
            var lightView, lightViewInverse;
            var lightProjection = this.lightProjection;
            var lightViewInverseProjection = this.lightViewInverseProjection;

            l = 0;
            do
            {
                lightInstance = spotInstances[l];
                node = lightInstance.node;
                light = lightInstance.light;

                matrix = node.world;
                techniqueParameters = lightInstance.techniqueParameters;

                origin = light.origin;

                worldView = md.m43Mul(matrix, viewMatrix, worldView);

                if (origin)
                {
                    techniqueParameters.lightOrigin = md.m43TransformPoint(worldView, origin, techniqueParameters.lightOrigin);
                }
                else
                {
                    techniqueParameters.lightOrigin = md.m43Pos(worldView, techniqueParameters.lightOrigin);
                }

                lightColor = light.color;
                techniqueParameters.lightColor = md.v3Build((lightingScale * lightColor[0]),
                                                            (lightingScale * lightColor[1]),
                                                            (lightingScale * lightColor[2]),
                                                            techniqueParameters.lightColor);

                var frustum = light.frustum;
                var frustumNear = light.frustumNear;
                var invFrustumNear = 1.0 / (1 - frustumNear);
                lightView = md.m33MulM43(frustum, worldView, lightView);
                lightViewInverse = md.m43Inverse(lightView, lightViewInverse);
                lightProjection[8] = invFrustumNear;
                lightProjection[11] = -(frustumNear * invFrustumNear);
                lightViewInverseProjection = md.m43Mul(lightViewInverse, lightProjection, lightViewInverseProjection);
                lightViewInverseTranspose = md.m43Transpose(lightViewInverseProjection, lightViewInverseTranspose);

                lightFalloff[0] = lightViewInverseTranspose[8];
                lightFalloff[1] = lightViewInverseTranspose[9];
                lightFalloff[2] = lightViewInverseTranspose[10];
                lightFalloff[3] = lightViewInverseTranspose[11];

                lightViewInverseTransposeFalloff = techniqueParameters.lightViewInverseTransposeFalloff;
                lightViewInverseTransposeFalloff.setData(lightViewInverseTranspose, 0, 12);
                lightViewInverseTransposeFalloff.setData(lightFalloff, 12, 4);

                l += 1;
            }
            while (l < numSpotInstances);
        }
    }

    destroyBuffers()
    {
        if (this.finalRenderTarget)
        {
            this.finalRenderTarget.destroy();
            this.finalRenderTarget = null;
        }
        if (this.finalTexture)
        {
            this.finalTexture.destroy();
            this.finalTexture = null;
        }
        if (this.depthBuffer)
        {
            this.depthBuffer.destroy();
            this.depthBuffer = null;
        }
    }

    updateBuffers(gd, deviceWidth, deviceHeight): bool
    {
        if (this.bufferWidth === deviceWidth && this.bufferHeight === deviceHeight)
        {
            return true;
        }

        this.destroyBuffers();

        this.finalTexture = gd.createTexture({
                name: "final",
                width: deviceWidth,
                height: deviceHeight,
                format: "R8G8B8A8",
                mipmaps: false,
                renderable: true
            });

        this.depthBuffer = gd.createRenderBuffer({
                width: deviceWidth,
                height: deviceHeight,
                format: "D24S8"
            });

        if (this.finalTexture &&
            this.depthBuffer)
        {
            this.finalRenderTarget = gd.createRenderTarget({
                    colorTexture0: this.finalTexture,
                    depthBuffer: this.depthBuffer
                });

            if (this.finalRenderTarget)
            {
                this.bufferWidth = deviceWidth;
                this.bufferHeight = deviceHeight;
                return true;
            }
        }

        this.bufferWidth = 0;
        this.bufferHeight = 0;
        this.destroyBuffers();
        return false;
    }

    drawAmbientPass(gd, ambientColor)
    {
        this.ambientTechniqueParameters['ambientColor'] = ambientColor;
        gd.drawArray(this.passes[this.passIndex.ambient],
                     [this.globalTechniqueParameters,
                      this.ambientTechniqueParameters], -1);
    }

    drawShadowMaps(gd, globalTechniqueParameters, lightInstances, shadowMaps, minExtentsHigh)
    {
        var numInstances = lightInstances.length;
        if (!numInstances)
        {
            return;
        }

        var lightInstance, light;
        var l;
        var globalCameraMatrix = this.globalCameraMatrix;
        //var minPixelCountShadows = this.minPixelCountShadows;

        l = 0;
        do
        {
            lightInstance = lightInstances[l];
            if (!lightInstance.numVisibleDrawParameters)
            {
                l += 1;
                continue;
            }
            light = lightInstance.light;

            // TODO: pixel count test
            if (light.shadows &&
                !light.ambient /*&&
                lightInstance.pixelCount >= minPixelCountShadows*/)
            {
                shadowMaps.drawShadowMap(globalCameraMatrix, minExtentsHigh, lightInstance);
            }

            l += 1;
        }
        while (l < numInstances);
    }

    draw(gd,
         clearColor,
         drawDecalsFn,
         drawTransparentFn,
         drawDebugFn,
         postFXsetupFn)
    {
        var globalTechniqueParameters = this.globalTechniqueParameters;
        var ambientColor = this.ambientColor;

        // draw the shadow maps
        var shadowMaps = this.shadowMaps;
        if (shadowMaps)
        {
            var sceneExtents = this.sceneExtents;
            var minExtentsHigh = (Math.max((sceneExtents[3] - sceneExtents[0]),
                                           (sceneExtents[4] - sceneExtents[1]),
                                           (sceneExtents[5] - sceneExtents[2])) / 6);

            shadowMaps.lowIndex = 0;
            shadowMaps.highIndex = 0;
            this.drawShadowMaps(gd, globalTechniqueParameters, this.pointLights, shadowMaps, minExtentsHigh);
            this.drawShadowMaps(gd, globalTechniqueParameters, this.spotLights, shadowMaps, minExtentsHigh);
            this.drawShadowMaps(gd, globalTechniqueParameters, this.localDirectionalLights, shadowMaps, minExtentsHigh);
            shadowMaps.blurShadowMaps();
        }

        var usingRenderTarget;
        if (postFXsetupFn)
        {
            usingRenderTarget = gd.beginRenderTarget(this.finalRenderTarget);
        }
        else
        {
            usingRenderTarget = false;
        }

        if (clearColor)
        {
            gd.clear(clearColor, 1.0, 0);
        }
        else if (ambientColor)
        {
            gd.clear(null, 1.0, 0);
        }
        else
        {
            gd.clear(this.v4Zero, 1.0, 0);
        }

        var globalTechniqueParametersArray = [globalTechniqueParameters];

        // ambient and emissive pass
        if (clearColor &&
            (clearColor[0] ||
             clearColor[1] ||
             clearColor[2] ||
             clearColor[3] !== 1.0))
        {
            if (!ambientColor)
            {
                // Need to draw everything on black to cope with the external clear color
                ambientColor = this.v3Zero;
            }

            this.drawAmbientPass(gd, ambientColor);
        }
        else if (ambientColor)
        {
            this.drawAmbientPass(gd, ambientColor);
        }
        else
        {
            // Here we may need a fill pass because only a handful of materials may glow
            gd.drawArray(this.passes[this.passIndex.fillZ], globalTechniqueParametersArray, -1);

            gd.drawArray(this.passes[this.passIndex.glow], globalTechniqueParametersArray, -1);
        }

        // diffuse pass
        var numDiffuseQueue = this.numDiffuseQueue;
        if (0 < numDiffuseQueue)
        {
            var diffuseQueue = this.diffuseQueue;
            if (numDiffuseQueue < diffuseQueue.length)
            {
                diffuseQueue.length = numDiffuseQueue;
            }

            gd.drawArray(diffuseQueue, globalTechniqueParametersArray, -1);
        }

        // decals
        var pass = this.passes[this.passIndex.decal];
        if (0 < pass.length)
        {
            gd.drawArray(pass, globalTechniqueParametersArray, -1);
        }

        if (drawDecalsFn)
        {
            drawDecalsFn();
        }

        // transparent objects
        pass = this.passes[this.passIndex.transparent];
        if (0 < pass.length)
        {
            gd.drawArray(pass, globalTechniqueParametersArray, 1);
        }

        if (drawTransparentFn)
        {
            drawTransparentFn();
        }

        if (drawDebugFn)
        {
            drawDebugFn();
        }

        if (usingRenderTarget)
        {
            gd.endRenderTarget();
            var finalTexture = this.finalTexture;

            postFXsetupFn(gd, finalTexture);

            gd.setStream(this.quadVertexBuffer, this.quadSemantics);
            gd.draw(this.quadPrimitive, 4);
        }
    }

    setLightingScale(scale)
    {
        this.lightingScale = scale;
    }

    getDefaultSkinBufferSize(): number
    {
        return this.defaultSkinBufferSize;
    }

    destroy()
    {
        delete this.globalTechniqueParameters;
        delete this.ambientTechniqueParameters;
        delete this.passes;
        delete this.passIndex;

        delete this.sceneExtents;
        delete this.visibleRenderables;

        delete this.globalCameraMatrix;

        delete this.diffuseQueue;

        delete this.spotLights;
        delete this.pointLights;
        delete this.localDirectionalLights;
        delete this.globalDirectionalLights;
        delete this.fogLights;

        delete this.lightViewInverseTransposeFalloff;
        delete this.lightViewInverseTranspose;
        delete this.lightFalloff;

        delete this.v3Zero;
        delete this.v4Zero;
        delete this.v4One;

        delete this.lightProjection;

        delete this.quadPrimitive;
        delete this.quadSemantics;

        if (this.quadVertexBuffer)
        {
            this.quadVertexBuffer.destroy();
            delete this.quadVertexBuffer;
        }

        delete this.camera;
        delete this.ambientColor;

        if (this.zonlyShader)
        {
            delete this.zonlyShader;
            delete this.zonlyRigidTechnique;
            delete this.zonlySkinnedTechnique;
            delete this.zonlyRigidAlphaTechnique;
            delete this.zonlySkinnedAlphaTechnique;
            delete this.zonlyRigidNoCullTechnique;
            delete this.zonlySkinnedNoCullTechnique;
            delete this.zonlyRigidAlphaNoCullTechnique;
            delete this.zonlySkinnedAlphaNoCullTechnique;
            delete this.stencilSetTechnique;
            delete this.stencilClearTechnique;
            delete this.stencilSetSpotLightTechnique;
            delete this.stencilClearSpotLightTechnique;
        }

        if (this.forwardShader)
        {
            delete this.forwardShader;
            delete this.skyboxTechnique;
            delete this.ambientRigidTechnique;
            delete this.ambientSkinnedTechnique;
            delete this.ambientRigidAlphaTechnique
            delete this.ambientSkinnedAlphaTechnique;
            delete this.ambientFlatRigidTechnique;
            delete this.ambientFlatRigidNoCullTechnique
            delete this.ambientFlatSkinnedTechnique;
            delete this.ambientGlowmapRigidTechnique;
            delete this.ambientGlowmapSkinnedTechnique;
            delete this.ambientLightmapRigidTechnique;
            delete this.glowmapRigidTechnique;
            delete this.glowmapSkinnedTechnique;
            delete this.lightmapRigidTechnique;
        }

        var shadowMaps = this.shadowMaps;
        if (shadowMaps)
        {
            shadowMaps.destroy();
            delete this.shadowMaps;
        }

        this.destroyBuffers();

        delete this.md;
    }

    // Constructor function
    static create(gd: GraphicsDevice, md: MathDevice,
                  shaderManager: ShaderManager, effectManager: EffectManager,
                  settings)
    {
        var fr = new ForwardRendering();

        fr.md = md;

        fr.globalTechniqueParameters = gd.createTechniqueParameters({
            time : 0.0
        });

        fr.ambientTechniqueParameters = gd.createTechniqueParameters({
            ambientColor: md.v3BuildZero()
        });

        fr.numPasses = fr.passIndex.transparent + 1;

        var passes = fr.passes = [];
        var numPasses = fr.numPasses;
        var index;
        for (index = 0; index < numPasses; index += 1)
        {
            passes[index] = [];
        }

        fr.lightingScale = 2.0;

        fr.diffuseQueue = [];
        fr.numDiffuseQueue = 0;

        fr.overlapQueryRenderables = [];
        fr.lightVisibleRenderables = [];

        fr.spotLights = [];
        fr.pointLights = [];
        fr.localDirectionalLights = [];
        fr.globalDirectionalLights = [];
        fr.fogLights = [];

        fr.worldView = md.m43BuildIdentity();
        fr.lightViewInverseProjection = md.m43BuildIdentity();
        fr.lightViewInverseTransposeFalloff = gd.createTechniqueParameterBuffer({
            numFloats: 16
        });
        fr.lightViewInverseTranspose = md.m43BuildIdentity();
        fr.lightFalloff = md.v4BuildZero();

        fr.v3Zero = md.v3BuildZero();
        fr.v4Zero = md.v4BuildZero();
        fr.v4One = md.v4BuildOne();
        fr.identityUVTransform = new Float32Array([1, 0, 0, 1, 0, 0]);

        fr.quadPrimitive = gd.PRIMITIVE_TRIANGLE_STRIP;
        fr.quadSemantics = gd.createSemantics(['POSITION', 'TEXCOORD0']);

        fr.quadVertexBuffer = gd.createVertexBuffer({
            numVertices: 4,
            attributes: ['FLOAT2', 'FLOAT2'],
            dynamic: false,
            data: [
                    -1.0,  1.0, 0.0, 1.0,
                1.0,  1.0, 1.0, 1.0,
                    -1.0, -1.0, 0.0, 0.0,
                1.0, -1.0, 1.0, 0.0
            ]
        });

        var onShaderLoaded = function onShaderLoadedFn(shader)
        {
            var skinBones = shader.getParameter("skinBones");
            fr.defaultSkinBufferSize = skinBones.rows * skinBones.columns;
        };

        shaderManager.load("shaders/zonly.cgfx");
        shaderManager.load("shaders/forwardrendering.cgfx", onShaderLoaded);

        // Prepare effects
        var shadowMappingUpdateFn;
        var shadowMappingSkinnedUpdateFn;

        if (settings && settings.shadowRendering)
        {
            shaderManager.load("shaders/forwardrenderingshadows.cgfx");

            var shadowMaps = ShadowMapping.create(gd, md, shaderManager, effectManager, settings.shadowSizeLow, settings.shadowSizeHigh);
            fr.shadowMaps = shadowMaps;
            shadowMappingUpdateFn = shadowMaps.update;
            shadowMappingSkinnedUpdateFn = shadowMaps.skinnedUpdate;
            fr.defaultShadowMappingUpdateFn = shadowMappingUpdateFn;
            fr.defaultShadowMappingSkinnedUpdateFn = shadowMappingSkinnedUpdateFn;
        }

        var flareIndexBuffer, flareSemantics, flareVertexData;

        var lightProjectionRight = md.v3Build(0.5, 0.0, 0.0);
        var lightProjectionUp    = md.v3Build(0.0, 0.5, 0.0);
        var lightProjectionAt    = md.v3Build(0.5, 0.5, 1.0);
        var lightProjectionPos   = md.v3Build(0.0, 0.0, 0.0);

        fr.lightProjection = md.m43Build(lightProjectionRight,
                                         lightProjectionUp,
                                         lightProjectionAt,
                                         lightProjectionPos);

        var updateNodeRendererInfo = function updateNodeRendererInfoFn(node, rendererInfo, camera)
        {
            var worldView = md.m43Mul(node.world, camera.viewMatrix, rendererInfo.worldView);
            md.m33InverseTranspose(worldView, rendererInfo.worldViewInverseTranspose);
        }

        var forwardUpdate = function forwardUpdateFn(camera)
        {
            var node = this.node;
            var rendererInfo = node.rendererInfo;
            if (rendererInfo.frameVisible !== node.frameVisible)
            {
                rendererInfo.frameVisible = node.frameVisible;
                updateNodeRendererInfo(node, rendererInfo, camera);
            }

            var techniqueParameters = this.techniqueParameters;
            techniqueParameters.worldView = rendererInfo.worldView;
            techniqueParameters.worldViewInverseTranspose = rendererInfo.worldViewInverseTranspose;
        };

        var forwardSkinnedUpdate = function forwardSkinnedUpdateFn(camera)
        {
            var node = this.node;
            var rendererInfo = node.rendererInfo;
            if (rendererInfo.frameVisible !== node.frameVisible)
            {
                rendererInfo.frameVisible = node.frameVisible;
                updateNodeRendererInfo(node, rendererInfo, camera);
            }

            var techniqueParameters = this.techniqueParameters;
            techniqueParameters.worldView = rendererInfo.worldView;
            techniqueParameters.worldViewInverseTranspose = rendererInfo.worldViewInverseTranspose;

            var skinController = this.skinController;
            if (skinController)
            {
                techniqueParameters.skinBones = skinController.output;
                skinController.update();
            }
        };

        //
        // forwardPrepareFn
        //
        var alphaSortOffset = 0x4000; // High bit to OR with techniqueIndex that wont cause sortKey to become negative.
        var opaqueSortOffset = 0;

        var forwardPrepare = function forwardPrepareFn(geometryInstance)
        {
            var drawParameters;
            var techniqueParameters;
            var rendererInfo = geometryInstance.rendererInfo;
            var geometryInstanceSharedMaterial = geometryInstance.sharedMaterial;
            var meta = geometryInstanceSharedMaterial.meta;
            var sharedMaterialTechniqueParameters = geometryInstanceSharedMaterial.techniqueParameters;
            var geometryInstanceTechniqueParameters = geometryInstance.techniqueParameters;
            var materialColor = geometryInstanceTechniqueParameters.materialColor || sharedMaterialTechniqueParameters.materialColor || fr.v4One;
            geometryInstance.drawParameters = [];
            var numTechniqueParameters;

            var techniqueName = this.technique.name;
            var sortOffset = opaqueSortOffset;  // Used to force alpha tested objects to be rendererd after opaque so the halo blends with objects

            var node = geometryInstance.node;
            if (!node.rendererInfo)
            {
                ForwardRendering.createNodeRendererInfo(node, md);
            }

            //
            // glow, lightmap, and fillZ. Only if no ambient
            //
            if (sharedMaterialTechniqueParameters.glow_map ||
                sharedMaterialTechniqueParameters.light_map)
            {
                drawParameters = drawParameters = gd.createDrawParameters();
                drawParameters.userData = {};
                geometryInstance.prepareDrawParameters(drawParameters);
                drawParameters.userData.passIndex = fr.passIndex.glow;
                geometryInstance.drawParameters.push(drawParameters);

                if (sharedMaterialTechniqueParameters.light_map)
                {
                    drawParameters.technique = fr.lightmapRigidTechnique;
                }
                else if (geometryInstance.skinController)
                {
                    drawParameters.technique = fr.glowmapSkinnedTechnique;
                }
                else
                {
                    drawParameters.technique = fr.glowmapRigidTechnique;
                }

                drawParameters.sortKey = renderingCommonSortKeyFn(drawParameters.technique.id,
                                                                  meta.materialIndex);
                //Now add common for world and skin data. materialColor is also copied here.
                drawParameters.setTechniqueParameters(0, sharedMaterialTechniqueParameters);
                drawParameters.setTechniqueParameters(1, geometryInstanceTechniqueParameters);
            }
            else if (!meta.transparent &&
                     !meta.decal)
            {
                // fillZ
                drawParameters = gd.createDrawParameters();
                drawParameters.userData = {};
                geometryInstance.prepareDrawParameters(drawParameters);
                drawParameters.userData.passIndex = fr.passIndex.fillZ;
                geometryInstance.drawParameters.push(drawParameters);
                numTechniqueParameters = 0;

                var alpha = false;
                var nocull = -1 !== techniqueName.indexOf("_nocull");

                if (sharedMaterialTechniqueParameters.alpha_map)
                {
                    sortOffset = alphaSortOffset;
                    alpha = true;

                    techniqueParameters = gd.createTechniqueParameters();
                    techniqueParameters.alpha_map = sharedMaterialTechniqueParameters.alpha_map;
                    techniqueParameters.alphaFactor = materialColor[3];
                    if (sharedMaterialTechniqueParameters.uvTransform)
                    {
                        techniqueParameters.uvTransform = sharedMaterialTechniqueParameters.uvTransform;
                    }

                    drawParameters.setTechniqueParameters(numTechniqueParameters, techniqueParameters);
                    numTechniqueParameters += 1;
                }
                else
                {
                    if (-1 !== techniqueName.indexOf("_alpha"))
                    {
                        alpha = true;
                        sortOffset = alphaSortOffset;

                        techniqueParameters = gd.createTechniqueParameters();
                        techniqueParameters.alpha_map = sharedMaterialTechniqueParameters.diffuse;
                        techniqueParameters.alphaFactor = materialColor[3];
                        if (sharedMaterialTechniqueParameters.uvTransform)
                        {
                            techniqueParameters.uvTransform = sharedMaterialTechniqueParameters.uvTransform;
                        }

                        drawParameters.setTechniqueParameters(numTechniqueParameters, techniqueParameters);
                        numTechniqueParameters += 1;
                    }
                    else if (-1 !== techniqueName.indexOf("_nocull"))
                    {
                        nocull = true;
                    }
                }

                if (geometryInstance.skinController)
                {
                    if (alpha)
                    {
                        if (nocull)
                        {
                            drawParameters.technique = fr.zonlySkinnedAlphaNoCullTechnique;
                        }
                        else
                        {
                            drawParameters.technique = fr.zonlySkinnedAlphaTechnique;
                        }
                    }
                    else if (nocull)
                    {
                        drawParameters.technique = fr.zonlySkinnedNoCullTechnique;
                    }
                    else
                    {
                        drawParameters.technique = fr.zonlySkinnedTechnique;
                    }
                }
                else
                {
                    if (alpha)
                    {
                        if (nocull)
                        {
                            drawParameters.technique = fr.zonlyRigidAlphaNoCullTechnique;
                        }
                        else
                        {
                            drawParameters.technique = fr.zonlyRigidAlphaTechnique;
                        }
                    }
                    else if (nocull)
                    {
                        drawParameters.technique = fr.zonlyRigidNoCullTechnique;
                    }
                    else
                    {
                        drawParameters.technique = fr.zonlyRigidTechnique;
                    }
                }

                var techniqueIndex = drawParameters.technique.id;
                if (alpha)
                {
                    drawParameters.sortKey = renderingCommonSortKeyFn(sortOffset | techniqueIndex, meta.materialIndex);
                }
                else
                {
                    drawParameters.sortKey = renderingCommonSortKeyFn(sortOffset | techniqueIndex, node.rendererInfo.id);
                }
                //Now add common for world and skin data
                drawParameters.setTechniqueParameters(numTechniqueParameters, geometryInstanceTechniqueParameters);
            }

            //
            // Ambient Pass, which also does glow and lightmap.
            //
            if (!meta.transparent &&
                !meta.decal)
            {
                drawParameters = gd.createDrawParameters();
                drawParameters.userData = {};
                geometryInstance.prepareDrawParameters(drawParameters);
                drawParameters.userData.passIndex = fr.passIndex.ambient;
                geometryInstance.drawParameters.push(drawParameters);

                if (geometryInstance.skinController)
                {
                    if (sharedMaterialTechniqueParameters.glow_map)
                    {
                        if (sharedMaterialTechniqueParameters.diffuse)
                        {
                            drawParameters.technique = fr.ambientGlowmapSkinnedTechnique;
                        }
                        else
                        {
                            drawParameters.technique = fr.glowmapSkinnedTechnique;
                        }
                    }
                    else if (0 === techniqueName.indexOf("flat"))
                    {
                        drawParameters.technique = fr.ambientFlatSkinnedTechnique;
                    }
                    else
                    {
                        drawParameters.technique = fr.ambientSkinnedTechnique;
                    }
                }
                else
                {
                    if (sharedMaterialTechniqueParameters.light_map)
                    {
                        drawParameters.technique = fr.ambientLightmapRigidTechnique;
                    }
                    else if (sharedMaterialTechniqueParameters.glow_map)
                    {
                        if (sharedMaterialTechniqueParameters.diffuse)
                        {
                            drawParameters.technique = fr.ambientGlowmapRigidTechnique;
                        }
                        else
                        {
                            drawParameters.technique = fr.glowmapRigidTechnique;
                        }
                    }
                    else if (0 === techniqueName.indexOf("flat"))
                    {
                        if (-1 !== techniqueName.indexOf("_nocull"))
                        {
                            drawParameters.technique = fr.ambientFlatRigidNoCullTechnique;
                        }
                        else
                        {
                            drawParameters.technique = fr.ambientFlatRigidTechnique;
                        }
                    }
                    else if (-1 !== techniqueName.indexOf("_alpha"))
                    {
                        drawParameters.technique = fr.ambientRigidAlphaTechnique;
                    }
                    else
                    {
                        drawParameters.technique = fr.ambientRigidTechnique;
                    }
                }
                drawParameters.sortKey = renderingCommonSortKeyFn(sortOffset | drawParameters.technique.id,
                                                                  meta.materialIndex);
                //Now add common for world and skin data. materialColor is also copied here.
                drawParameters.setTechniqueParameters(0, sharedMaterialTechniqueParameters);
                drawParameters.setTechniqueParameters(1, geometryInstanceTechniqueParameters);
            }

            //
            // Diffuse Pass
            //
            drawParameters = gd.createDrawParameters();
            drawParameters.userData = {};
            geometryInstance.prepareDrawParameters(drawParameters);

            drawParameters.technique = this.technique;
            drawParameters.sortKey = renderingCommonSortKeyFn(sortOffset | this.techniqueIndex, meta.materialIndex);
            geometryInstance.renderUpdate = this.update;

            drawParameters.setTechniqueParameters(0, sharedMaterialTechniqueParameters);
            drawParameters.setTechniqueParameters(1, geometryInstanceTechniqueParameters);

            if (meta.decal)
            {
                drawParameters.userData.passIndex = fr.passIndex.decal;
                geometryInstance.drawParameters.push(drawParameters);
            }
            else if (meta.transparent)
            {
                drawParameters.userData.passIndex = fr.passIndex.transparent;
                geometryInstance.drawParameters.push(drawParameters);
            }
            else
            {
                // If technique name starts with "glowmap" or "lightmap" it is emissive only
                if (0 === techniqueName.indexOf("glowmap") ||
                    0 === techniqueName.indexOf("lightmap"))
                {
                    geometryInstance.diffuseDrawParameters = [];
                }
                else
                {
                    drawParameters.userData.passIndex = fr.passIndex.diffuse;
                    geometryInstance.diffuseDrawParameters = [drawParameters];
                }

                if (fr.shadowMaps && this.shadowTechnique)
                {
                    var shadowDrawParameters = gd.createDrawParameters();
                    shadowDrawParameters.userData = {};
                    geometryInstance.prepareDrawParameters(shadowDrawParameters);

                    shadowDrawParameters.technique = this.shadowTechnique;
                    shadowDrawParameters.sortKey = renderingCommonSortKeyFn(sortOffset | this.shadowTechniqueIndex,
                                                                            meta.materialIndex);
                    // for now force all shadows to be updated in the default update loop
                    //rendererInfo.renderUpdateShadow = this.shadowUpdate;

                    shadowDrawParameters.setTechniqueParameters(0, sharedMaterialTechniqueParameters);
                    shadowDrawParameters.setTechniqueParameters(1, geometryInstanceTechniqueParameters);

                    geometryInstance.diffuseShadowDrawParameters = [shadowDrawParameters];
                }
                else
                {
                    geometryInstance.diffuseShadowDrawParameters = geometryInstance.diffuseDrawParameters;
                }
            }

            //
            // shadow maps
            //
            if (fr.shadowMaps)
            {
                if (this.shadowMappingUpdate &&
                    !meta.noshadows)
                {
                    drawParameters = gd.createDrawParameters();
                    drawParameters.userData = {};
                    geometryInstance.prepareDrawParameters(drawParameters);
                    geometryInstance.shadowMappingDrawParameters = [drawParameters];

                    drawParameters.userData.passIndex = fr.passIndex.shadow;

                    rendererInfo.shadowMappingUpdate = this.shadowMappingUpdate;
                    drawParameters.technique = this.shadowMappingTechnique;

                    drawParameters.sortKey = renderingCommonSortKeyFn(this.shadowMappingTechniqueIndex,
                                                                      node.rendererInfo.id);

                    var shadowTechniqueParameters = gd.createTechniqueParameters();
                    geometryInstance.shadowTechniqueParameters = shadowTechniqueParameters;
                    drawParameters.setTechniqueParameters(0, shadowTechniqueParameters);
                }
                else
                {
                    meta.noshadows = true;
                }
            }
        };

        fr.defaultUpdateFn = forwardUpdate;
        fr.defaultSkinnedUpdateFn = forwardSkinnedUpdate;
        fr.defaultPrepareFn = forwardPrepare;


        var forwardSelfLitUpdate = function forwardSelfLitUpdateFn(camera)
        {
            var node = this.node;
            var rendererInfo = node.rendererInfo;
            if (rendererInfo.frameVisible !== node.frameVisible)
            {
                rendererInfo.frameVisible = node.frameVisible;
                updateNodeRendererInfo(node, rendererInfo, camera);
            }

            var techniqueParameters = this.techniqueParameters;
            techniqueParameters.worldView = rendererInfo.worldView;
        };

        var forwardSelfLitSkinnedUpdate = function forwardSelfLitSkinnedUpdateFn(camera)
        {
            var node = this.node;
            var rendererInfo = node.rendererInfo;
            if (rendererInfo.frameVisible !== node.frameVisible)
            {
                rendererInfo.frameVisible = node.frameVisible;
                updateNodeRendererInfo(node, rendererInfo, camera);
            }

            var techniqueParameters = this.techniqueParameters;
            techniqueParameters.worldView = rendererInfo.worldView;

            var skinController = this.skinController;
            if (skinController)
            {
                techniqueParameters.skinBones = skinController.output;
                skinController.update();
            }
        };

        var forwardSkyboxPrepare =
            function forwardSkyboxPrepareFn(geometryInstance)
        {
            var drawParameters;
            var geometryInstanceSharedMaterial = geometryInstance.sharedMaterial;
            var meta = geometryInstanceSharedMaterial.meta;
            var sharedMaterialTechniqueParameters = geometryInstanceSharedMaterial.techniqueParameters;
            var geometryInstanceTechniqueParameters = geometryInstance.techniqueParameters;
            geometryInstance.drawParameters = [];

            // glow pass
            drawParameters = gd.createDrawParameters();
            drawParameters.userData = {};
            geometryInstance.prepareDrawParameters(drawParameters);
            drawParameters.userData.passIndex = fr.passIndex.glow;
            drawParameters.technique = fr.skyboxTechnique;
            drawParameters.setTechniqueParameters(0, sharedMaterialTechniqueParameters);
            drawParameters.setTechniqueParameters(1, geometryInstanceTechniqueParameters);
            drawParameters.sortKey = renderingCommonSortKeyFn(drawParameters.technique.id,
                                                              meta.materialIndex);
            geometryInstance.drawParameters.push(drawParameters);

            // ambient pass
            drawParameters = gd.createDrawParameters();
            drawParameters.userData = {};
            geometryInstance.prepareDrawParameters(drawParameters);
            drawParameters.userData.passIndex = fr.passIndex.ambient;
            drawParameters.technique = fr.skyboxTechnique;
            drawParameters.setTechniqueParameters(0, sharedMaterialTechniqueParameters);
            drawParameters.setTechniqueParameters(1, geometryInstanceTechniqueParameters);
            drawParameters.sortKey = renderingCommonSortKeyFn(opaqueSortOffset | drawParameters.technique.id,
                                                              meta.materialIndex);
            geometryInstance.drawParameters.push(drawParameters);

            geometryInstance.diffuseDrawParameters = [];
            geometryInstance.diffuseShadowDrawParameters = [];
            geometryInstance.renderUpdate = this.update;
        };

        var forwardBlendUpdate = function forwardBlendUpdateFn(/* camera */)
        {
            this.techniqueParameters.world = this.node.world;
        };

        var forwardBlendSkinnedUpdate =
            function forwardBlendSkinnedUpdateFn(/* camera */)
        {
            var techniqueParameters = this.techniqueParameters;
            techniqueParameters.world = this.node.world;
            var skinController = this.skinController;
            if (skinController)
            {
                techniqueParameters.skinBones = skinController.output;
                skinController.update();
            }
        };

        var forwardSkyboxUpdate = function forwardSkyboxUpdateFn(/* camera */)
        {
            this.techniqueParameters.world = this.node.world;
        };

        var forwardEnvUpdate = function forwardEnvUpdateFn(/* camera */)
        {
            var techniqueParameters = this.techniqueParameters;
            var node = this.node;
            var worldUpdate = node.worldUpdate;
            if (this.techniqueParametersUpdated !== worldUpdate)
            {
                this.techniqueParametersUpdated = worldUpdate;
                var matrix = node.world;
                techniqueParameters.world = matrix;
                techniqueParameters.worldInverseTranspose = md.m33InverseTranspose(matrix, techniqueParameters.worldInverseTranspose);
            }
        };

        var forwardEnvSkinnedUpdate =
            function forwardEnvSkinnedUpdateFn(/* camera */)
        {
            var techniqueParameters = this.techniqueParameters;
            var node = this.node;
            var worldUpdate = node.worldUpdate;
            if (this.techniqueParametersUpdated !== worldUpdate)
            {
                this.techniqueParametersUpdated = worldUpdate;
                var matrix = node.world;
                techniqueParameters.world = matrix;
                techniqueParameters.worldInverseTranspose = md.m33InverseTranspose(matrix, techniqueParameters.worldInverseTranspose);
            }
            var skinController = this.skinController;
            if (skinController)
            {
                techniqueParameters.skinBones = skinController.output;
                skinController.update();
            }
        };

        var forwardFlarePrepare =
            function forwardFlarePrepareFn(geometryInstance)
        {
            if (!geometryInstance.customGeometry)
            {
                geometryInstance.customGeometry = true;

                if (!flareIndexBuffer)
                {
                    flareIndexBuffer = gd.createIndexBuffer({
                        numIndices: 8,
                        format: 'USHORT',
                        dynamic: false,
                        data: [1, 0, 2, 5, 4, 3, 2, 1]
                    });

                    flareSemantics = gd.createSemantics(['POSITION', 'TEXCOORD']);

                    flareVertexData = new VMathArrayConstructor(6 * (3 + 2));
                }

                var oldGeometry = geometryInstance.geometry;
                var oldSemantics = oldGeometry.semantics;
                var oldVertexBuffer = oldGeometry.vertexBuffer;
                var oldSurface = geometryInstance.surface;
                var oldVertexData = oldSurface.vertexData;
                var oldIndexData = oldSurface.indexData;

                var vertexBuffer = gd.createVertexBuffer({
                    numVertices: 6,
                    attributes: ['FLOAT3', 'FLOAT2'],
                    dynamic: true
                });

                var geometry = {
                    halfExtents: oldGeometry.halfExtents,
                    primitive: gd.PRIMITIVE_TRIANGLE_STRIP,
                    semantics: flareSemantics,
                    vertexBuffer: vertexBuffer,
                    numIndices: 8,
                    first: 0,
                    indexBuffer: flareIndexBuffer,
                    lastTimeVisible: true,
                    center: undefined,
                    sourceVertices: undefined
                };

                var oldCenter = oldGeometry.center;
                if (oldCenter)
                {
                    geometry.center = oldCenter;
                }

                geometryInstance.geometry = geometry;
                geometryInstance.surface = geometry;
                geometryInstance.semantics = flareSemantics;

                // Extract positions from old geometry
                //var sempos = gd.SEMANTIC_POSITION;
                var semnor = gd.SEMANTIC_NORMAL;
                var semtex = gd.SEMANTIC_TEXCOORD;
                var stride = oldVertexBuffer.stride;
                var offset = 0;
                if (oldSemantics[0] === semnor)
                {
                    offset += 3;
                    if (oldSemantics[1] === semtex)
                    {
                        offset += 2;
                    }
                }
                else if (oldSemantics[0] === semtex)
                {
                    offset += 2;
                    if (oldSemantics[1] === semnor)
                    {
                        offset += 3;
                    }
                }

                var faces;
                if (oldIndexData[3] !== 0 && oldIndexData[4] !== 0 && oldIndexData[5] !== 0)
                {
                    faces = [0, 2, 1, 3];
                }
                else if (oldIndexData[3] !== 1 && oldIndexData[4] !== 1 && oldIndexData[5] !== 1)
                {
                    faces = [1, 0, 2, 3];
                }
                else //if (oldIndexData[3] !== 2 && oldIndexData[4] !== 2 && oldIndexData[5] !== 2)
                {
                    faces = [3, 0, 1, 2];
                }
                oldIndexData = null;

                var tlOff = (faces[0] * stride + offset);
                var trOff = (faces[1] * stride + offset);
                var blOff = (faces[2] * stride + offset);
                var brOff = (faces[3] * stride + offset);
                var v00 = oldVertexData[tlOff + 0];
                var v01 = oldVertexData[tlOff + 1];
                var v02 = oldVertexData[tlOff + 2];
                var v10 = oldVertexData[trOff + 0];
                var v11 = oldVertexData[trOff + 1];
                var v12 = oldVertexData[trOff + 2];
                var v20 = oldVertexData[blOff + 0];
                var v21 = oldVertexData[blOff + 1];
                var v22 = oldVertexData[blOff + 2];
                var v30 = oldVertexData[brOff + 0];
                var v31 = oldVertexData[brOff + 1];
                var v32 = oldVertexData[brOff + 2];
                oldVertexData = null;

                var va01 = md.v3Build((v00 + v10) * 0.5, (v01 + v11) * 0.5, (v02 + v12) * 0.5);
                var va02 = md.v3Build((v00 + v20) * 0.5, (v01 + v21) * 0.5, (v02 + v22) * 0.5);
                var va13 = md.v3Build((v10 + v30) * 0.5, (v11 + v31) * 0.5, (v12 + v32) * 0.5);
                var va23 = md.v3Build((v20 + v30) * 0.5, (v21 + v31) * 0.5, (v22 + v32) * 0.5);

                var oldTop, oldBottom;
                if (VMath.v3LengthSq(VMath.v3Sub(va01, va23)) > VMath.v3LengthSq(VMath.v3Sub(va02, va13)))
                {
                    oldTop    = va01;
                    oldBottom = va23;
                }
                else
                {
                    oldTop    = va02;
                    oldBottom = va13;
                }

                var c10 = VMath.v3Normalize(md.v3Build(v10 - v00, v11 - v01, v12 - v02));
                var c20 = VMath.v3Normalize(md.v3Build(v20 - v00, v21 - v01, v22 - v02));
                var oldNormal = VMath.v3Cross(c10, c20);

                geometry.sourceVertices = [oldTop, oldBottom, oldNormal];

                oldGeometry.reference.remove();

                forwardPrepare.call(this, geometryInstance);
            }
        };

        var forwardFlareUpdate = function forwardFlareUpdateFn(camera)
        {
            var geometry = this.geometry;
            var node = this.node;

            var top, bottom, normal, tb;
            var top0, top1, top2, bottom0, bottom1, bottom2, tb0, tb1, tb2, normal0, normal1, normal2;
            var worldUpdate = node.worldUpdate;
            if (this.techniqueParametersUpdated !== worldUpdate)
            {
                this.techniqueParametersUpdated = worldUpdate;
                var matrix = node.world;
                this.techniqueParameters.world = md.m43BuildIdentity();
                var sourceVertices = geometry.sourceVertices;
                top    = md.m43TransformPoint(matrix, sourceVertices[0], geometry.top);
                bottom = md.m43TransformPoint(matrix, sourceVertices[1], geometry.bottom);
                normal = md.m43TransformVector(matrix, sourceVertices[2], geometry.normal);
                top0 = top[0];
                top1 = top[1];
                top2 = top[2];
                bottom0 = bottom[0];
                bottom1 = bottom[1];
                bottom2 = bottom[2];
                normal0 = normal[0];
                normal1 = normal[1];
                normal2 = normal[2];
                // Normalize top to bottom
                tb0 = (top0 - bottom0);
                tb1 = (top1 - bottom1);
                tb2 = (top2 - bottom2);
                var tblensq = ((tb0 * tb0) + (tb1 * tb1) + (tb2 * tb2));
                var tblenrec = (tblensq > 0.0 ? (1.0 / Math.sqrt(tblensq)) : 0);
                tb0 *= tblenrec;
                tb1 *= tblenrec;
                tb2 *= tblenrec;
                if (node.dynamic)
                {
                    geometry.top    = top;
                    geometry.bottom = bottom;
                    geometry.normal = normal;
                }
                else
                {
                    geometry.top    = [top0, top1, top2];
                    geometry.bottom = [bottom0, bottom1, bottom2];
                    geometry.normal = [normal0, normal1, normal2];
                }
                geometry.tb     = [tb0, tb1, tb2];
            }
            else
            {
                top    = geometry.top;
                bottom = geometry.bottom;
                tb     = geometry.tb;
                normal = geometry.normal;
                top0 = top[0];
                top1 = top[1];
                top2 = top[2];
                bottom0 = bottom[0];
                bottom1 = bottom[1];
                bottom2 = bottom[2];
                tb0 = tb[0];
                tb1 = tb[1];
                tb2 = tb[2];
                normal0 = normal[0];
                normal1 = normal[1];
                normal2 = normal[2];
            }

            var vertexBuffer = geometry.vertexBuffer;
            var cameraMatrix = camera.matrix;
            var cameraToBottom0 = (bottom0 - cameraMatrix[9]);
            var cameraToBottom1 = (bottom1 - cameraMatrix[10]);
            var cameraToBottom2 = (bottom2 - cameraMatrix[11]);
            if (((normal0 * cameraToBottom0) + (normal1 * cameraToBottom1) + (normal2 * cameraToBottom2)) < 0)
            {
                geometry.lastTimeVisible = true;

                var flareScale = this.sharedMaterial.meta.flareScale;

                // Normalize camera to bottom
                var ctblensq = ((cameraToBottom0 * cameraToBottom0) + (cameraToBottom1 * cameraToBottom1) + (cameraToBottom2 * cameraToBottom2));
                var ctblenrec = (ctblensq > 0.0 ? (1.0 / Math.sqrt(ctblensq)) : 0);
                cameraToBottom0 *= ctblenrec;
                cameraToBottom1 *= ctblenrec;
                cameraToBottom2 *= ctblenrec;

                // Cross camera to bottom with top to bottom
                var flareRight0 = ((cameraToBottom1 * tb2) - (cameraToBottom2 * tb1));
                var flareRight1 = ((cameraToBottom2 * tb0) - (cameraToBottom0 * tb2));
                var flareRight2 = ((cameraToBottom0 * tb1) - (cameraToBottom1 * tb0));

                // Cross flareRight with camera to bottom
                var flareUp0 = ((flareRight1 * cameraToBottom2) - (flareRight2 * cameraToBottom1));
                var flareUp1 = ((flareRight2 * cameraToBottom0) - (flareRight0 * cameraToBottom2));
                var flareUp2 = ((flareRight0 * cameraToBottom1) - (flareRight1 * cameraToBottom0));

                // Scale axis
                flareRight0 *= flareScale;
                flareRight1 *= flareScale;
                flareRight2 *= flareScale;
                flareUp0    *= flareScale;
                flareUp1    *= flareScale;
                flareUp2    *= flareScale;

                var atScale  = (-2.5 * flareScale);
                var flareAt0 = (cameraToBottom0 * atScale);
                var flareAt1 = (cameraToBottom1 * atScale);
                var flareAt2 = (cameraToBottom2 * atScale);

                flareVertexData[0] = (top0    - flareRight0 + flareUp0 + flareAt0);
                flareVertexData[1] = (top1    - flareRight1 + flareUp1 + flareAt1);
                flareVertexData[2] = (top2    - flareRight2 + flareUp2 + flareAt2);
                flareVertexData[3] = 1.0;
                flareVertexData[4] = 0.0;

                flareVertexData[5] = (top0    + flareRight0 + flareUp0 + flareAt0);
                flareVertexData[6] = (top1    + flareRight1 + flareUp1 + flareAt1);
                flareVertexData[7] = (top2    + flareRight2 + flareUp2 + flareAt2);
                flareVertexData[8] = 1.0;
                flareVertexData[9] = 1.0;

                flareVertexData[10] = top0;
                flareVertexData[11] = top1;
                flareVertexData[12] = top2;
                flareVertexData[13] = 0.5;
                flareVertexData[14] = 0.0;

                flareVertexData[15] = (bottom0 + flareRight0 - flareUp0 + flareAt0);
                flareVertexData[16] = (bottom1 + flareRight1 - flareUp1 + flareAt1);
                flareVertexData[17] = (bottom2 + flareRight2 - flareUp2 + flareAt2);
                flareVertexData[18] = 1.0;
                flareVertexData[19] = 0.0;

                flareVertexData[20] = bottom0;
                flareVertexData[21] = bottom1;
                flareVertexData[22] = bottom2;
                flareVertexData[23] = 0.5;
                flareVertexData[24] = 1.0;

                flareVertexData[25] = (bottom0 - flareRight0 - flareUp0 + flareAt0);
                flareVertexData[26] = (bottom1 - flareRight1 - flareUp1 + flareAt1);
                flareVertexData[27] = (bottom2 - flareRight2 - flareUp2 + flareAt2);
                flareVertexData[28] = 1.0;
                flareVertexData[29] = 1.0;

                vertexBuffer.setData(flareVertexData, 0, 6);
            }
            else
            {
                if (geometry.lastTimeVisible)
                {
                    geometry.lastTimeVisible = false;

                    var n;
                    for (n = 0; n < 30; n += 1)
                    {
                        flareVertexData[n] = 0;
                    }

                    vertexBuffer.setData(flareVertexData, 0, 6);
                }
            }
        };

        var loadTechniques = function loadTechniquesFn(shaderManager)
        {
            var that = this;

            var callback = function shaderLoadedCallbackFn(shader)
            {
                that.shader = shader;
                that.technique = shader.getTechnique(that.techniqueName);
                that.techniqueIndex =  that.technique.id;
            };
            shaderManager.load(this.shaderName, callback);

            if (fr.shadowMaps)
            {
                if (this.shadowMappingTechniqueName)
                {
                    var shadowMappingCallback = function shaderLoadedShadowMappingCallbackFn(shader)
                    {
                        that.shadowMappingShader = shader;
                        that.shadowMappingTechnique = shader.getTechnique(that.shadowMappingTechniqueName);
                        that.shadowMappingTechniqueIndex = that.shadowMappingTechnique.id;
                    };
                    shaderManager.load(this.shadowMappingShaderName, shadowMappingCallback);
                }

                if (this.shadowTechniqueName)
                {
                    var shadowCallback = function shaderLoadedShadowCallbackFn(shader)
                    {
                        that.shadowShader = shader;
                        that.shadowTechnique = shader.getTechnique(that.shadowTechniqueName);
                        that.shadowTechniqueIndex = that.shadowTechnique.id;
                    };
                    shaderManager.load(this.shadowShaderName, shadowCallback);
                }
            }
        };

        var effect;
        var effectTypeData;
        var skinned = "skinned";
        var rigid = "rigid";

        //
        // rxgb_normalmap
        //
        effect = Effect.create("rxgb_normalmap");
        effectManager.add(effect);

        effectTypeData = {  prepare : forwardPrepare,
                            shaderName : "shaders/forwardrendering.cgfx",
                            techniqueName : "rxgb_normalmap",
                            update : forwardUpdate,
                            shadowMappingShaderName : "shaders/shadowmapping.cgfx",
                            shadowMappingTechniqueName : "rigid",
                            shadowMappingUpdate : shadowMappingUpdateFn,
                            shadowShaderName : "shaders/forwardrenderingshadows.cgfx",
                            shadowTechniqueName : "rxgb_normalmap_shadows",
                            loadTechniques : loadTechniques };
        effectTypeData.loadTechniques(shaderManager);
        effect.add(rigid, effectTypeData);

        effectTypeData = {  prepare : forwardPrepare,
                            shaderName : "shaders/forwardrendering.cgfx",
                            techniqueName : "rxgb_normalmap_skinned",
                            update : forwardSkinnedUpdate,
                            shadowMappingShaderName : "shaders/shadowmapping.cgfx",
                            shadowMappingTechniqueName : "skinned",
                            shadowMappingUpdate : shadowMappingSkinnedUpdateFn,
                            shadowShaderName : "shaders/forwardrenderingshadows.cgfx",
                            shadowTechniqueName : "rxgb_normalmap_skinned_shadows",
                            loadTechniques : loadTechniques };
        effectTypeData.loadTechniques(shaderManager);
        effect.add(skinned, effectTypeData);

        //
        // rxgb_normalmap_specularmap
        //
        effect = Effect.create("rxgb_normalmap_specularmap");
        effectManager.add(effect);

        effectTypeData = {  prepare : forwardPrepare,
                            shaderName : "shaders/forwardrendering.cgfx",
                            techniqueName : "rxgb_normalmap_specularmap",
                            update : forwardUpdate,
                            shadowMappingShaderName : "shaders/shadowmapping.cgfx",
                            shadowMappingTechniqueName : "rigid",
                            shadowMappingUpdate : shadowMappingUpdateFn,
                            shadowShaderName : "shaders/forwardrenderingshadows.cgfx",
                            shadowTechniqueName : "rxgb_normalmap_specularmap_shadows",
                            loadTechniques : loadTechniques };
        effectTypeData.loadTechniques(shaderManager);
        effect.add(rigid, effectTypeData);

        effectTypeData = {  prepare : forwardPrepare,
                            shaderName : "shaders/forwardrendering.cgfx",
                            techniqueName : "rxgb_normalmap_specularmap_skinned",
                            update : forwardSkinnedUpdate,
                            shadowMappingShaderName : "shaders/shadowmapping.cgfx",
                            shadowMappingTechniqueName : "skinned",
                            shadowMappingUpdate : shadowMappingSkinnedUpdateFn,
                            shadowShaderName : "shaders/forwardrenderingshadows.cgfx",
                            shadowTechniqueName : "rxgb_normalmap_specularmap_skinned_shadows",
                            loadTechniques : loadTechniques };
        effectTypeData.loadTechniques(shaderManager);
        effect.add(skinned, effectTypeData);

        //
        // rxgb_normalmap_alphatest
        //
        effect = Effect.create("rxgb_normalmap_alphatest");
        effectManager.add(effect);

        effectTypeData = {  prepare : forwardPrepare,
                            shaderName : "shaders/forwardrendering.cgfx",
                            techniqueName : "rxgb_normalmap_alphatest",
                            update : forwardUpdate,
                            shadowMappingShaderName : "shaders/shadowmapping.cgfx",
                            shadowMappingTechniqueName : "rigid",
                            shadowMappingUpdate : shadowMappingUpdateFn,
                            shadowShaderName : "shaders/forwardrenderingshadows.cgfx",
                            shadowTechniqueName : "rxgb_normalmap_alphatest_shadows",
                            loadTechniques : loadTechniques };
        effectTypeData.loadTechniques(shaderManager);
        effect.add(rigid, effectTypeData);

        effectTypeData = {  prepare : forwardPrepare,
                            shaderName : "shaders/forwardrendering.cgfx",
                            techniqueName : "rxgb_normalmap_alphatest_skinned",
                            update : forwardSkinnedUpdate,
                            shadowMappingShaderName : "shaders/shadowmapping.cgfx",
                            shadowMappingTechniqueName : "skinned",
                            shadowMappingUpdate : shadowMappingSkinnedUpdateFn,
                            shadowShaderName : "shaders/forwardrenderingshadows.cgfx",
                            shadowTechniqueName : "rxgb_normalmap_alphatest_skinned_shadows",
                            loadTechniques : loadTechniques };
        effectTypeData.loadTechniques(shaderManager);
        effect.add(skinned, effectTypeData);

        //
        // rxgb_normalmap_specularmap_alphatest
        //
        effect = Effect.create("rxgb_normalmap_specularmap_alphatest");
        effectManager.add(effect);

        effectTypeData = {  prepare : forwardPrepare,
                            shaderName : "shaders/forwardrendering.cgfx",
                            techniqueName : "rxgb_normalmap_specularmap_alphatest",
                            update : forwardUpdate,
                            shadowMappingShaderName : "shaders/shadowmapping.cgfx",
                            shadowMappingTechniqueName : "rigid",
                            shadowMappingUpdate : shadowMappingUpdateFn,
                            shadowShaderName : "shaders/forwardrenderingshadows.cgfx",
                            shadowTechniqueName : "rxgb_normalmap_specularmap_alphatest_shadows",
                            loadTechniques : loadTechniques };
        effectTypeData.loadTechniques(shaderManager);
        effect.add(rigid, effectTypeData);

        effectTypeData = {  prepare : forwardPrepare,
                            shaderName : "shaders/forwardrendering.cgfx",
                            techniqueName : "rxgb_normalmap_specularmap_alphatest_skinned",
                            update : forwardSkinnedUpdate,
                            shadowMappingShaderName : "shaders/shadowmapping.cgfx",
                            shadowMappingTechniqueName : "skinned",
                            shadowMappingUpdate : shadowMappingSkinnedUpdateFn,
                            shadowShaderName : "shaders/forwardrenderingshadows.cgfx",
                            shadowTechniqueName : "rxgb_normalmap_specularmap_alphatest_skinned_shadows",
                            loadTechniques : loadTechniques };
        effectTypeData.loadTechniques(shaderManager);
        effect.add(skinned, effectTypeData);

        //
        // rxgb_normalmap_glowmap
        //
        effect = Effect.create("rxgb_normalmap_glowmap");
        effectManager.add(effect);

        effectTypeData = {  prepare : forwardPrepare,
                            shaderName : "shaders/forwardrendering.cgfx",
                            techniqueName : "rxgb_normalmap_glowmap",
                            update : forwardUpdate,
                            shadowMappingShaderName : "shaders/shadowmapping.cgfx",
                            shadowMappingTechniqueName : "rigid",
                            shadowMappingUpdate : shadowMappingUpdateFn,
                            shadowShaderName : "shaders/forwardrenderingshadows.cgfx",
                            shadowTechniqueName : "rxgb_normalmap_glowmap_shadows",
                            loadTechniques : loadTechniques };
        effectTypeData.loadTechniques(shaderManager);
        effect.add(rigid, effectTypeData);

        effectTypeData = {  prepare : forwardPrepare,
                            shaderName : "shaders/forwardrendering.cgfx",
                            techniqueName : "rxgb_normalmap_glowmap_skinned",
                            update : forwardSkinnedUpdate,
                            shadowMappingShaderName : "shaders/shadowmapping.cgfx",
                            shadowMappingTechniqueName : "skinned",
                            shadowMappingUpdate : shadowMappingSkinnedUpdateFn,
                            shadowShaderName : "shaders/forwardrenderingshadows.cgfx",
                            shadowTechniqueName : "rxgb_normalmap_glowmap_skinned_shadows",
                            loadTechniques : loadTechniques };
        effectTypeData.loadTechniques(shaderManager);
        effect.add(skinned, effectTypeData);

        //
        // rxgb_normalmap_specularmap_glowmap
        //
        effect = Effect.create("rxgb_normalmap_specularmap_glowmap");
        effectManager.add(effect);

        effectTypeData = {  prepare : forwardPrepare,
                            shaderName : "shaders/forwardrendering.cgfx",
                            techniqueName : "rxgb_normalmap_specularmap_glowmap",
                            update : forwardUpdate,
                            shadowMappingShaderName : "shaders/shadowmapping.cgfx",
                            shadowMappingTechniqueName : "rigid",
                            shadowMappingUpdate : shadowMappingUpdateFn,
                            shadowShaderName : "shaders/forwardrenderingshadows.cgfx",
                            shadowTechniqueName : "rxgb_normalmap_specularmap_glowmap_shadows",
                            loadTechniques : loadTechniques };
        effectTypeData.loadTechniques(shaderManager);
        effect.add(rigid, effectTypeData);

        effectTypeData = {  prepare : forwardPrepare,
                            shaderName : "shaders/forwardrendering.cgfx",
                            techniqueName : "rxgb_normalmap_specularmap_glowmap_skinned",
                            update : forwardSkinnedUpdate,
                            shadowMappingShaderName : "shaders/shadowmapping.cgfx",
                            shadowMappingTechniqueName : "skinned",
                            shadowMappingUpdate : shadowMappingSkinnedUpdateFn,
                            shadowShaderName : "shaders/forwardrenderingshadows.cgfx",
                            shadowTechniqueName : "rxgb_normalmap_specularmap_glowmap_skinned_shadows",
                            loadTechniques : loadTechniques };
        effectTypeData.loadTechniques(shaderManager);
        effect.add(skinned, effectTypeData);

        //
        // add
        //
        effect = Effect.create("add");
        effectManager.add(effect);

        effectTypeData = {  prepare : forwardPrepare,
                            shaderName : "shaders/forwardrendering.cgfx",
                            techniqueName : "add",
                            update : forwardBlendUpdate,
                            shadowMappingShaderName : "shaders/shadowmapping.cgfx",
                            shadowMappingTechniqueName : "rigid",
                            shadowMappingUpdate : shadowMappingUpdateFn,
                            loadTechniques : loadTechniques };
        effectTypeData.loadTechniques(shaderManager);
        effect.add(rigid, effectTypeData);

        effectTypeData = {  prepare : forwardPrepare,
                            shaderName : "shaders/forwardrendering.cgfx",
                            techniqueName : "add_skinned",
                            update : forwardBlendSkinnedUpdate,
                            shadowMappingShaderName : "shaders/shadowmapping.cgfx",
                            shadowMappingTechniqueName : "skinned",
                            shadowMappingUpdate : shadowMappingSkinnedUpdateFn,
                            loadTechniques : loadTechniques };
        effectTypeData.loadTechniques(shaderManager);
        effect.add(skinned, effectTypeData);

        //
        // add_particle
        //
        effect = Effect.create("add_particle");
        effectManager.add(effect);

        effectTypeData = {  prepare : forwardPrepare,
                            shaderName : "shaders/forwardrendering.cgfx",
                            techniqueName : "add_particle",
                            update : forwardBlendUpdate,
                            loadTechniques : loadTechniques };
        effectTypeData.loadTechniques(shaderManager);
        effect.add(rigid, effectTypeData);

        //
        // blend
        //
        effect = Effect.create("blend");
        effectManager.add(effect);

        effectTypeData = {  prepare : forwardPrepare,
                            shaderName : "shaders/forwardrendering.cgfx",
                            techniqueName : "blend",
                            update : forwardBlendUpdate,
                            shadowMappingShaderName : "shaders/shadowmapping.cgfx",
                            shadowMappingTechniqueName : "rigid",
                            shadowMappingUpdate : shadowMappingUpdateFn,
                            loadTechniques : loadTechniques };
        effectTypeData.loadTechniques(shaderManager);
        effect.add(rigid, effectTypeData);

        effectTypeData = {  prepare : forwardPrepare,
                            shaderName : "shaders/forwardrendering.cgfx",
                            techniqueName : "blend_skinned",
                            update : forwardBlendSkinnedUpdate,
                            shadowMappingShaderName : "shaders/shadowmapping.cgfx",
                            shadowMappingTechniqueName : "skinned",
                            shadowMappingUpdate : shadowMappingSkinnedUpdateFn,
                            loadTechniques : loadTechniques };
        effectTypeData.loadTechniques(shaderManager);
        effect.add(skinned, effectTypeData);

        //
        // blend_particle
        //
        effect = Effect.create("blend_particle");
        effectManager.add(effect);

        effectTypeData = {  prepare : forwardPrepare,
                            shaderName : "shaders/forwardrendering.cgfx",
                            techniqueName : "blend_particle",
                            update : forwardBlendUpdate,
                            loadTechniques : loadTechniques };
        effectTypeData.loadTechniques(shaderManager);
        effect.add(rigid, effectTypeData);

        //
        // translucent
        //
        effect = Effect.create("translucent");
        effectManager.add(effect);

        effectTypeData = {  prepare : forwardPrepare,
                            shaderName : "shaders/forwardrendering.cgfx",
                            techniqueName : "translucent",
                            shadowMappingShaderName : "shaders/shadowmapping.cgfx",
                            shadowMappingTechniqueName : "rigid",
                            shadowMappingUpdate : shadowMappingUpdateFn,
                            update : forwardBlendUpdate,
                            loadTechniques : loadTechniques };
        effectTypeData.loadTechniques(shaderManager);
        effect.add(rigid, effectTypeData);

        effectTypeData = {  prepare : forwardPrepare,
                            shaderName : "shaders/forwardrendering.cgfx",
                            techniqueName : "translucent_skinned",
                            update : forwardBlendSkinnedUpdate,
                            shadowMappingShaderName : "shaders/shadowmapping.cgfx",
                            shadowMappingTechniqueName : "skinned",
                            shadowMappingUpdate : shadowMappingSkinnedUpdateFn,
                            loadTechniques : loadTechniques };
        effectTypeData.loadTechniques(shaderManager);
        effect.add(skinned, effectTypeData);

        //
        // translucent_particle
        //
        effect = Effect.create("translucent_particle");
        effectManager.add(effect);

        effectTypeData = {  prepare : forwardPrepare,
                            shaderName : "shaders/forwardrendering.cgfx",
                            techniqueName : "translucent_particle",
                            update : forwardBlendUpdate,
                            loadTechniques : loadTechniques };
        effectTypeData.loadTechniques(shaderManager);
        effect.add(rigid, effectTypeData);

        //
        // filter
        //
        effect = Effect.create("filter");
        effectManager.add(effect);

        effectTypeData = {  prepare : forwardPrepare,
                            shaderName : "shaders/forwardrendering.cgfx",
                            techniqueName : "filter",
                            update : forwardBlendUpdate,
                            loadTechniques : loadTechniques };
        effectTypeData.loadTechniques(shaderManager);
        effect.add(rigid, effectTypeData);

        effectTypeData = {  prepare : forwardPrepare,
                            shaderName : "shaders/forwardrendering.cgfx",
                            techniqueName : "filter_skinned",
                            update : forwardBlendSkinnedUpdate,
                            loadTechniques : loadTechniques };
        effectTypeData.loadTechniques(shaderManager);
        effect.add(skinned, effectTypeData);

        //
        // invfilter
        //
        effect = Effect.create("invfilter");
        effectManager.add(effect);

        effectTypeData = {  prepare : forwardPrepare,
                            shaderName : "shaders/forwardrendering.cgfx",
                            techniqueName : "invfilter",
                            update : forwardBlendUpdate,
                            loadTechniques : loadTechniques };
        effectTypeData.loadTechniques(shaderManager);
        effect.add(rigid, effectTypeData);

        //
        // invfilter_particle
        //
        effect = Effect.create("invfilter_particle");
        effectManager.add(effect);

        effectTypeData = {  prepare : forwardPrepare,
                            shaderName : "shaders/forwardrendering.cgfx",
                            techniqueName : "invfilter_particle",
                            update : forwardBlendUpdate,
                            loadTechniques : loadTechniques };
        effectTypeData.loadTechniques(shaderManager);
        effect.add(rigid, effectTypeData);

        //
        // glass
        //
        effect = Effect.create("glass");
        effectManager.add(effect);

        effectTypeData = {  prepare : forwardPrepare,
                            shaderName : "shaders/forwardrendering.cgfx",
                            techniqueName : "glass",
                            update : forwardBlendUpdate,
                            shadowMappingShaderName : "shaders/shadowmapping.cgfx",
                            shadowMappingTechniqueName : "rigid",
                            shadowMappingUpdate : shadowMappingUpdateFn,
                            loadTechniques : loadTechniques };
        effectTypeData.loadTechniques(shaderManager);
        effect.add(rigid, effectTypeData);

        //
        // glass_env
        //
        effect = Effect.create("glass_env");
        effectManager.add(effect);

        effectTypeData = {  prepare : forwardPrepare,
                            shaderName : "shaders/forwardrendering.cgfx",
                            techniqueName : "glass_env",
                            update : forwardEnvUpdate,
                            shadowMappingShaderName : "shaders/shadowmapping.cgfx",
                            shadowMappingTechniqueName : "rigid",
                            shadowMappingUpdate : shadowMappingUpdateFn,
                            loadTechniques : loadTechniques };
        effectTypeData.loadTechniques(shaderManager);
        effect.add(rigid, effectTypeData);

        //
        // modulate2
        //
        effect = Effect.create("modulate2");
        effectManager.add(effect);

        effectTypeData = {  prepare : forwardPrepare,
                            shaderName : "shaders/forwardrendering.cgfx",
                            techniqueName : "modulate2",
                            update : forwardBlendUpdate,
                            shadowMappingShaderName : "shaders/shadowmapping.cgfx",
                            shadowMappingTechniqueName : "rigid",
                            shadowMappingUpdate : shadowMappingUpdateFn,
                            loadTechniques : loadTechniques };
        effectTypeData.loadTechniques(shaderManager);
        effect.add(rigid, effectTypeData);

        effectTypeData = {  prepare : forwardPrepare,
                            shaderName : "shaders/forwardrendering.cgfx",
                            techniqueName : "modulate2_skinned",
                            update : forwardBlendSkinnedUpdate,
                            shadowMappingShaderName : "shaders/shadowmapping.cgfx",
                            shadowMappingTechniqueName : "skinned",
                            shadowMappingUpdate : shadowMappingSkinnedUpdateFn,
                            loadTechniques : loadTechniques };
        effectTypeData.loadTechniques(shaderManager);
        effect.add(skinned, effectTypeData);

        //
        // skybox
        //
        effect = Effect.create("skybox");
        effectManager.add(effect);

        effectTypeData = {  prepare : forwardSkyboxPrepare,
                            shaderName : "shaders/forwardrendering.cgfx",
                            techniqueName : "skybox",
                            update : forwardSkyboxUpdate,
                            loadTechniques : loadTechniques };
        effectTypeData.loadTechniques(shaderManager);
        effect.add(rigid, effectTypeData);

        //
        // env
        //
        effect = Effect.create("env");
        effectManager.add(effect);

        effectTypeData = {  prepare : forwardPrepare,
                            shaderName : "shaders/forwardrendering.cgfx",
                            techniqueName : "env",
                            update : forwardEnvUpdate,
                            shadowMappingShaderName : "shaders/shadowmapping.cgfx",
                            shadowMappingTechniqueName : "rigid",
                            shadowMappingUpdate : shadowMappingUpdateFn,
                            loadTechniques : loadTechniques };
        effectTypeData.loadTechniques(shaderManager);
        effect.add(rigid, effectTypeData);

        effectTypeData = {  prepare : forwardPrepare,
                            shaderName : "shaders/forwardrendering.cgfx",
                            techniqueName : "env_skinned",
                            update : forwardEnvSkinnedUpdate,
                            shadowMappingShaderName : "shaders/shadowmapping.cgfx",
                            shadowMappingTechniqueName : "skinned",
                            shadowMappingUpdate : shadowMappingSkinnedUpdateFn,
                            loadTechniques : loadTechniques };
        effectTypeData.loadTechniques(shaderManager);
        effect.add(skinned, effectTypeData);

        //
        // flare
        //
        effect = Effect.create("flare");
        effectManager.add(effect);

        effectTypeData = {  prepare : forwardFlarePrepare,
                            shaderName : "shaders/forwardrendering.cgfx",
                            techniqueName : "add",
                            update : forwardFlareUpdate,
                            loadTechniques : loadTechniques };
        effectTypeData.loadTechniques(shaderManager);
        effect.add(rigid, effectTypeData);

        //
        // blinn
        //
        effect = Effect.create("blinn");
        effectManager.add(effect);

        effectTypeData = {  prepare : forwardPrepare,
                            shaderName : "shaders/forwardrendering.cgfx",
                            techniqueName : "blinn",
                            update : forwardUpdate,
                            shadowMappingShaderName : "shaders/shadowmapping.cgfx",
                            shadowMappingTechniqueName : "rigid",
                            shadowMappingUpdate : shadowMappingUpdateFn,
                            shadowShaderName : "shaders/forwardrenderingshadows.cgfx",
                            shadowTechniqueName : "blinn_shadows",
                            loadTechniques : loadTechniques };
        effectTypeData.loadTechniques(shaderManager);
        effect.add(rigid, effectTypeData);

        effectTypeData = {  prepare : forwardPrepare,
                            shaderName : "shaders/forwardrendering.cgfx",
                            techniqueName : "blinn_skinned",
                            update : forwardSkinnedUpdate,
                            shadowMappingShaderName : "shaders/shadowmapping.cgfx",
                            shadowMappingTechniqueName : "skinned",
                            shadowMappingUpdate : shadowMappingSkinnedUpdateFn,
                            shadowShaderName : "shaders/forwardrenderingshadows.cgfx",
                            shadowTechniqueName : "blinn_skinned_shadows",
                            loadTechniques : loadTechniques };
        effectTypeData.loadTechniques(shaderManager);
        effect.add(skinned, effectTypeData);

        //
        // blinn_nocull
        //
        effect = Effect.create("blinn_nocull");
        effectManager.add(effect);

        effectTypeData = {  prepare : forwardPrepare,
                            shaderName : "shaders/forwardrendering.cgfx",
                            techniqueName : "blinn_nocull",
                            update : forwardUpdate,
                            shadowMappingShaderName : "shaders/shadowmapping.cgfx",
                            shadowMappingTechniqueName : "rigid",
                            shadowMappingUpdate : shadowMappingUpdateFn,
                            shadowShaderName : "shaders/forwardrenderingshadows.cgfx",
                            shadowTechniqueName : "blinn_shadows_nocull",
                            loadTechniques : loadTechniques };
        effectTypeData.loadTechniques(shaderManager);
        effect.add(rigid, effectTypeData);

        effectTypeData = {  prepare : forwardPrepare,
                            shaderName : "shaders/forwardrendering.cgfx",
                            techniqueName : "blinn_skinned_nocull",
                            update : forwardSkinnedUpdate,
                            shadowMappingShaderName : "shaders/shadowmapping.cgfx",
                            shadowMappingTechniqueName : "skinned",
                            shadowMappingUpdate : shadowMappingSkinnedUpdateFn,
                            shadowShaderName : "shaders/forwardrenderingshadows.cgfx",
                            shadowTechniqueName : "blinn_skinned_shadows_nocull",
                            loadTechniques : loadTechniques };
        effectTypeData.loadTechniques(shaderManager);
        effect.add(skinned, effectTypeData);

        //
        // normalmap
        //
        effect = Effect.create("normalmap");
        effectManager.add(effect);

        effectTypeData = {  prepare : forwardPrepare,
                            shaderName : "shaders/forwardrendering.cgfx",
                            techniqueName : "normalmap",
                            update : forwardUpdate,
                            shadowMappingShaderName : "shaders/shadowmapping.cgfx",
                            shadowMappingTechniqueName : "rigid",
                            shadowMappingUpdate : shadowMappingUpdateFn,
                            shadowShaderName : "shaders/forwardrenderingshadows.cgfx",
                            shadowTechniqueName : "normalmap_shadows",
                            loadTechniques : loadTechniques };
        effectTypeData.loadTechniques(shaderManager);
        effect.add(rigid, effectTypeData);

        effectTypeData = {  prepare : forwardPrepare,
                            shaderName : "shaders/forwardrendering.cgfx",
                            techniqueName : "normalmap_skinned",
                            update : forwardSkinnedUpdate,
                            shadowMappingShaderName : "shaders/shadowmapping.cgfx",
                            shadowMappingTechniqueName : "skinned",
                            shadowMappingUpdate : shadowMappingSkinnedUpdateFn,
                            shadowShaderName : "shaders/forwardrenderingshadows.cgfx",
                            shadowTechniqueName : "normalmap_skinned_shadows",
                            loadTechniques : loadTechniques };
        effectTypeData.loadTechniques(shaderManager);
        effect.add(skinned, effectTypeData);

        //
        // normalmap_specularmap
        //
        effect = Effect.create("normalmap_specularmap");
        effectManager.add(effect);

        effectTypeData = {  prepare : forwardPrepare,
                            shaderName : "shaders/forwardrendering.cgfx",
                            techniqueName : "normalmap_specularmap",
                            update : forwardUpdate,
                            shadowMappingShaderName : "shaders/shadowmapping.cgfx",
                            shadowMappingTechniqueName : "rigid",
                            shadowMappingUpdate : shadowMappingUpdateFn,
                            shadowShaderName : "shaders/forwardrenderingshadows.cgfx",
                            shadowTechniqueName : "normalmap_specularmap_shadows",
                            loadTechniques : loadTechniques };
        effectTypeData.loadTechniques(shaderManager);
        effect.add(rigid, effectTypeData);

        effectTypeData = {  prepare : forwardPrepare,
                            shaderName : "shaders/forwardrendering.cgfx",
                            techniqueName : "normalmap_specularmap_skinned",
                            update : forwardSkinnedUpdate,
                            shadowMappingShaderName : "shaders/shadowmapping.cgfx",
                            shadowMappingTechniqueName : "skinned",
                            shadowMappingUpdate : shadowMappingSkinnedUpdateFn,
                            shadowShaderName : "shaders/forwardrenderingshadows.cgfx",
                            shadowTechniqueName : "normalmap_specularmap_skinned_shadows",
                            loadTechniques : loadTechniques };
        effectTypeData.loadTechniques(shaderManager);
        effect.add(skinned, effectTypeData);

        //
        // normalmap_specularmap_alphamap
        //
        effect = Effect.create("normalmap_specularmap_alphamap");
        effectManager.add(effect);

        effectTypeData = {  prepare : forwardPrepare,
                            shaderName : "shaders/forwardrendering.cgfx",
                            techniqueName : "normalmap_specularmap_alphamap",
                            update : forwardUpdate,
                            shadowMappingShaderName : "shaders/shadowmapping.cgfx",
                            shadowMappingTechniqueName : "rigid",
                            shadowMappingUpdate : shadowMappingUpdateFn,
                            shadowShaderName : "shaders/forwardrenderingshadows.cgfx",
                            shadowTechniqueName : "normalmap_specularmap_alphamap_shadows",
                            loadTechniques : loadTechniques };
        effectTypeData.loadTechniques(shaderManager);
        effect.add(rigid, effectTypeData);

        effectTypeData = {  prepare : forwardPrepare,
                            shaderName : "shaders/forwardrendering.cgfx",
                            techniqueName : "normalmap_specularmap_alphamap_skinned",
                            update : forwardSkinnedUpdate,
                            shadowMappingShaderName : "shaders/shadowmapping.cgfx",
                            shadowMappingTechniqueName : "skinned",
                            shadowMappingUpdate : shadowMappingSkinnedUpdateFn,
                            shadowShaderName : "shaders/forwardrenderingshadows.cgfx",
                            shadowTechniqueName : "normalmap_specularmap_alphamap_skinned_shadows",
                            loadTechniques : loadTechniques };
        effectTypeData.loadTechniques(shaderManager);
        effect.add(skinned, effectTypeData);

        //
        // normalmap_alphatest
        //
        effect = Effect.create("normalmap_alphatest");
        effectManager.add(effect);

        effectTypeData = {  prepare : forwardPrepare,
                            shaderName : "shaders/forwardrendering.cgfx",
                            techniqueName : "normalmap_alphatest",
                            update : forwardUpdate,
                            shadowMappingShaderName : "shaders/shadowmapping.cgfx",
                            shadowMappingTechniqueName : "rigid",
                            shadowMappingUpdate : shadowMappingUpdateFn,
                            shadowShaderName : "shaders/forwardrenderingshadows.cgfx",
                            shadowTechniqueName : "normalmap_alphatest_shadows",
                            loadTechniques : loadTechniques };
        effectTypeData.loadTechniques(shaderManager);
        effect.add(rigid, effectTypeData);

        //
        // normalmap_specularmap_alphatest
        //
        effect = Effect.create("normalmap_specularmap_alphatest");
        effectManager.add(effect);

        effectTypeData = {  prepare : forwardPrepare,
                            shaderName : "shaders/forwardrendering.cgfx",
                            techniqueName : "normalmap_specularmap_alphatest",
                            update : forwardUpdate,
                            shadowMappingShaderName : "shaders/shadowmapping.cgfx",
                            shadowMappingTechniqueName : "rigid",
                            shadowMappingUpdate : shadowMappingUpdateFn,
                            shadowShaderName : "shaders/forwardrenderingshadows.cgfx",
                            shadowTechniqueName : "normalmap_specularmap_alphatest_shadows",
                            loadTechniques : loadTechniques };
        effectTypeData.loadTechniques(shaderManager);
        effect.add(rigid, effectTypeData);

        effectTypeData = {  prepare : forwardPrepare,
                            shaderName : "shaders/forwardrendering.cgfx",
                            techniqueName : "normalmap_specularmap_alphatest_skinned",
                            update : forwardSkinnedUpdate,
                            shadowMappingShaderName : "shaders/shadowmapping.cgfx",
                            shadowMappingTechniqueName : "skinned",
                            shadowMappingUpdate : shadowMappingSkinnedUpdateFn,
                            shadowShaderName : "shaders/forwardrenderingshadows.cgfx",
                            shadowTechniqueName : "normalmap_specularmap_alphatest_skinned_shadows",
                            loadTechniques : loadTechniques };
        effectTypeData.loadTechniques(shaderManager);
        effect.add(skinned, effectTypeData);

        //
        // normalmap_glowmap
        //
        effect = Effect.create("normalmap_glowmap");
        effectManager.add(effect);

        effectTypeData = {  prepare : forwardPrepare,
                            shaderName : "shaders/forwardrendering.cgfx",
                            techniqueName : "normalmap_glowmap",
                            update : forwardUpdate,
                            shadowMappingShaderName : "shaders/shadowmapping.cgfx",
                            shadowMappingTechniqueName : "rigid",
                            shadowMappingUpdate : shadowMappingUpdateFn,
                            shadowShaderName : "shaders/forwardrenderingshadows.cgfx",
                            shadowTechniqueName : "normalmap_glowmap_shadows",
                            loadTechniques : loadTechniques };
        effectTypeData.loadTechniques(shaderManager);
        effect.add(rigid, effectTypeData);

        effectTypeData = {  prepare : forwardPrepare,
                            shaderName : "shaders/forwardrendering.cgfx",
                            techniqueName : "normalmap_glowmap_skinned",
                            update : forwardSkinnedUpdate,
                            shadowMappingShaderName : "shaders/shadowmapping.cgfx",
                            shadowMappingTechniqueName : "skinned",
                            shadowMappingUpdate : shadowMappingSkinnedUpdateFn,
                            shadowShaderName : "shaders/forwardrenderingshadows.cgfx",
                            shadowTechniqueName : "normalmap_glowmap_skinned_shadows",
                            loadTechniques : loadTechniques };
        effectTypeData.loadTechniques(shaderManager);
        effect.add(skinned, effectTypeData);

        //
        // normalmap_specularmap_glowmap
        //
        effect = Effect.create("normalmap_specularmap_glowmap");
        effectManager.add(effect);

        effectTypeData = {  prepare : forwardPrepare,
                            shaderName : "shaders/forwardrendering.cgfx",
                            techniqueName : "normalmap_specularmap_glowmap",
                            update : forwardUpdate,
                            shadowMappingShaderName : "shaders/shadowmapping.cgfx",
                            shadowMappingTechniqueName : "rigid",
                            shadowMappingUpdate : shadowMappingUpdateFn,
                            shadowShaderName : "shaders/forwardrenderingshadows.cgfx",
                            shadowTechniqueName : "normalmap_specularmap_glowmap_shadows",
                            loadTechniques : loadTechniques };
        effectTypeData.loadTechniques(shaderManager);
        effect.add(rigid, effectTypeData);

        effectTypeData = {  prepare : forwardPrepare,
                            shaderName : "shaders/forwardrendering.cgfx",
                            techniqueName : "normalmap_specularmap_glowmap_skinned",
                            update : forwardSkinnedUpdate,
                            shadowMappingShaderName : "shaders/shadowmapping.cgfx",
                            shadowMappingTechniqueName : "skinned",
                            shadowMappingUpdate : shadowMappingSkinnedUpdateFn,
                            shadowShaderName : "shaders/forwardrenderingshadows.cgfx",
                            shadowTechniqueName : "normalmap_specularmap_glowmap_skinned_shadows",
                            loadTechniques : loadTechniques };
        effectTypeData.loadTechniques(shaderManager);
        effect.add(skinned, effectTypeData);

        effectManager.map("default", "blinn");
        effectManager.map("lambert", "blinn");
        effectManager.map("phong", "blinn");

        //
        // glowmap
        //
        effect = Effect.create("glowmap");
        effectManager.add(effect);

        effectTypeData = {  prepare : forwardPrepare,
                            shaderName : "shaders/forwardrendering.cgfx",
                            techniqueName : "glowmap",
                            update : forwardSelfLitUpdate,
                            shadowMappingShaderName : "shaders/shadowmapping.cgfx",
                            shadowMappingTechniqueName : "rigid",
                            shadowMappingUpdate : shadowMappingUpdateFn,
                            loadTechniques : loadTechniques };
        effectTypeData.loadTechniques(shaderManager);
        effect.add(rigid, effectTypeData);

        effectTypeData = {  prepare : forwardPrepare,
                            shaderName : "shaders/forwardrendering.cgfx",
                            techniqueName : "glowmap_skinned",
                            update : forwardSelfLitSkinnedUpdate,
                            shadowMappingShaderName : "shaders/shadowmapping.cgfx",
                            shadowMappingTechniqueName : "skinned",
                            shadowMappingUpdate : shadowMappingSkinnedUpdateFn,
                            loadTechniques : loadTechniques };
        effectTypeData.loadTechniques(shaderManager);
        effect.add(skinned, effectTypeData);

        //
        // constant
        //
        effect = Effect.create("constant");
        effectManager.add(effect);

        effectTypeData = {  prepare : forwardPrepare,
                            shaderName : "shaders/forwardrendering.cgfx",
                            techniqueName : "flat",
                            update : forwardUpdate,
                            shadowMappingShaderName : "shaders/shadowmapping.cgfx",
                            shadowMappingTechniqueName : "rigid",
                            shadowMappingUpdate : shadowMappingUpdateFn,
                            shadowShaderName : "shaders/forwardrenderingshadows.cgfx",
                            shadowTechniqueName : "flat_shadows",
                            loadTechniques : loadTechniques };
        effectTypeData.loadTechniques(shaderManager);
        effect.add(rigid, effectTypeData);

        effectTypeData = {  prepare : forwardPrepare,
                            shaderName : "shaders/forwardrendering.cgfx",
                            techniqueName : "flat_skinned",
                            update : forwardSkinnedUpdate,
                            shadowMappingShaderName : "shaders/shadowmapping.cgfx",
                            shadowMappingTechniqueName : "skinned",
                            shadowMappingUpdate : shadowMappingSkinnedUpdateFn,
                            shadowShaderName : "shaders/forwardrenderingshadows.cgfx",
                            shadowTechniqueName : "flat_skinned_shadows",
                            loadTechniques : loadTechniques };
        effectTypeData.loadTechniques(shaderManager);
        effect.add(skinned, effectTypeData);

        //
        // constant_nocull
        //
        effect = Effect.create("constant_nocull");
        effectManager.add(effect);

        effectTypeData = {  prepare : forwardPrepare,
                            shaderName : "shaders/forwardrendering.cgfx",
                            techniqueName : "flat_nocull",
                            update : forwardUpdate,
                            shadowMappingShaderName : "shaders/shadowmapping.cgfx",
                            shadowMappingTechniqueName : "rigid",
                            shadowMappingUpdate : shadowMappingUpdateFn,
                            shadowShaderName : "shaders/forwardrenderingshadows.cgfx",
                            shadowTechniqueName : "flat_shadows_nocull",
                            loadTechniques : loadTechniques };
        effectTypeData.loadTechniques(shaderManager);
        effect.add(rigid, effectTypeData);

        effectTypeData = {  prepare : forwardPrepare,
                            shaderName : "shaders/forwardrendering.cgfx",
                            techniqueName : "flat_skinned_nocull",
                            update : forwardSkinnedUpdate,
                            shadowMappingShaderName : "shaders/shadowmapping.cgfx",
                            shadowMappingTechniqueName : "skinned",
                            shadowMappingUpdate : shadowMappingSkinnedUpdateFn,
                            shadowShaderName : "shaders/forwardrenderingshadows.cgfx",
                            shadowTechniqueName : "flat_skinned_shadows_nocull",
                            loadTechniques : loadTechniques };
        effectTypeData.loadTechniques(shaderManager);
        effect.add(skinned, effectTypeData);

        //
        // lightmap
        //
        effect = Effect.create("lightmap");
        effectManager.add(effect);

        effectTypeData = {  prepare : forwardPrepare,
                            shaderName : "shaders/forwardrendering.cgfx",
                            techniqueName : "lightmap",
                            update : forwardSelfLitUpdate,
                            shadowMappingShaderName : "shaders/shadowmapping.cgfx",
                            shadowMappingTechniqueName : "rigid",
                            shadowMappingUpdate : shadowMappingUpdateFn,
                            loadTechniques : loadTechniques };
        effectTypeData.loadTechniques(shaderManager);
        effect.add(rigid, effectTypeData);

        return fr;
    }
}<|MERGE_RESOLUTION|>--- conflicted
+++ resolved
@@ -15,14 +15,6 @@
 // ForwardRendering
 //
 
-<<<<<<< HEAD
-=======
-/*global ShadowMapping: false, VMath: false,
-         VMathArrayConstructor:false, Effect: false,
-         renderingCommonCreateRendererInfoFn: false,
-         renderingCommonSortKeyFn: false*/
-
->>>>>>> 69916754
 class ForwardRendering
 {
     static version = 1;
